# SPDX-License-Identifier: AGPL-3.0-or-later
# Copyright (C) 2022-2023 Brennen Chiu
# Copyright (C) 2022 Edith Coates
# Copyright (C) 2022-2024 Colin B. Macdonald
# Copyright (C) 2022 Natalie Balashov

from __future__ import annotations

from typing import Any

from django.contrib.auth.models import User
from django.shortcuts import render, redirect
from django.contrib.auth import authenticate, login, logout
from django.contrib.auth.tokens import default_token_generator
from django.contrib.auth.forms import SetPasswordForm
from django.contrib import messages
from django.contrib.auth.mixins import LoginRequiredMixin
from django.contrib.sites.shortcuts import get_current_site
from django.http import HttpRequest, HttpResponse
from django.utils.http import urlsafe_base64_decode
from django.utils.encoding import force_str
from django.views.generic import View
from braces.views import GroupRequiredMixin
from bs4 import BeautifulSoup

from Base.base_group_views import (
    RoleRequiredView,
)


# Set User Password
class SetPassword(View):
    template_name = "Authentication/set_password.html"
    reset_invalid = "Authentication/activation_invalid.html"
    set_password_complete = "Authentication/set_password_complete.html"
    group_required = ["manager", "scanner", "marker"]
    help_text = [
        "Your password can’t be too similar to your other personal information.",
        "Your password must contain at least 8 characters.",
        "Your password can’t be a commonly used password.",
        "Your password can’t be entirely numeric.",
    ]

    def get(self, request: HttpRequest, uidb64: str, token: str) -> HttpResponse:
        try:
            uid = force_str((urlsafe_base64_decode(uidb64)))
            user = User.objects.get(pk=uid)
        except (TypeError, ValueError, OverflowError, User.DoesNotExist):
            user = None
        reset_form = SetPasswordForm(user)
        if user is not None and default_token_generator.check_token(user, token):
            user.is_active = True
            user.profile.signup_confirmation = False
            user.save()
            context = {
                "form": reset_form,
                "help_text": self.help_text,
                "username": user.username,
            }
            return render(request, self.template_name, context)
        else:
            return render(request, self.reset_invalid)

    def post(self, request: HttpRequest, uidb64: str, token: str) -> HttpResponse:
        try:
            uid = force_str((urlsafe_base64_decode(uidb64)))
            user = User.objects.get(pk=uid)
        except (TypeError, ValueError, OverflowError, User.DoesNotExist):
            user = None
        if user is not None and default_token_generator.check_token(user, token):
            reset_form = SetPasswordForm(user, request.POST)

            # scanner and marker group
            if (
                user.groups.filter(name="scanner").exists()
                or user.groups.filter(name="marker").exists()
            ):
                if reset_form.is_valid():
                    user = reset_form.save()
                    user.is_active = True
                    user.profile.signup_confirmation = True
                    user.save()
                    return render(request, self.set_password_complete)
                # display error message
                else:
                    tri_quote = '"""'
                    error_message = tri_quote + str(reset_form.errors) + tri_quote
                    parsed_error = BeautifulSoup(error_message, "html.parser")
                    # MyPy unhappy with this code, me too a bit, hardcoded 13?!
                    assert parsed_error is not None
                    assert parsed_error.li is not None
                    error = parsed_error.li.text[13:]
                    context = {
                        "username": user.username,
                        "form": reset_form,
                        "help_text": SetPassword.help_text,
                        "error": error,
                    }
                    return render(request, self.template_name, context)

            # manager group
            else:
                if reset_form.is_valid():
                    user = reset_form.save()
                    user.is_active = True
                    user.profile.signup_confirmation = True
                    user.save()
                    return render(request, self.set_password_complete)
                # display error message
                else:
                    tri_quote = '"""'
                    error_message = tri_quote + str(reset_form.errors) + tri_quote
                    parsed_error = BeautifulSoup(error_message, "html.parser")
                    # MyPy unhappy with this code, me too a bit, hardcoded 13?!
                    assert parsed_error is not None
                    assert parsed_error.li is not None
                    error = parsed_error.li.text[13:]
                    context = {
                        "username": user.username,
                        "form": reset_form,
                        "help_text": SetPassword.help_text,
                        "error": error,
                    }
                    return render(request, self.template_name, context)
        else:
            return render(request, self.reset_invalid, status=403)


# When user enters their password successfully
class SetPasswordComplete(LoginRequiredMixin, GroupRequiredMixin, View):
    template_name = "Authentication/set_password_complete.html"
    login_url = "login"
    group_required = ["manager", "marker", "scanner"]
    raise_exception = True

    def get(self, request: HttpRequest) -> HttpResponse:
        return render(request, self.template_name, status=200)


# login_required make sure user is log in first
class Home(RoleRequiredView):
    login_url = "login/"
    redirect_field_name = "login"

    def get(self, request: HttpRequest) -> HttpResponse:
        context: dict[str, Any] = {}
        return render(request, "Authentication/home.html", context)


# Login the user
class LoginView(View):
    template_name = "Authentication/login.html"

    def get(self, request):
        if request.user.is_authenticated:
            return redirect("home")
        return render(request, self.template_name)

    def post(self, request):
        if request.user.is_authenticated:
            return redirect("home")
        else:
            username = request.POST.get("username")
            temp_username = User.objects.filter(username__iexact=username).values()
            if not temp_username.exists():
                messages.info(request, "User does not exist!")
                return render(request, self.template_name)
            password = request.POST.get("password")
            user = authenticate(
                request, username=temp_username[0]["username"], password=password
            )
            if user is not None:
                login(request, user)
                if "next" in request.POST:
                    return redirect(request.POST.get("next"))
                else:
                    return redirect("home")
            else:
                messages.info(request, "Username or Password is incorrect!")
            return render(request, self.template_name)


# Logout User
class LogoutView(View):
    def get(self, request: HttpRequest) -> HttpResponse:
        logout(request)
        return redirect("login")


<<<<<<< HEAD
class PasswordResetLinks(AdminRequiredView):
    template_name = "Authentication/regenerative_links.html"
    activation_link = "Authentication/manager_activation_link.html"

    def get(self, request: HttpRequest) -> HttpResponse:
        users = User.objects.all().filter(groups__name="manager").values()
        context = {"users": users}
        return render(request, self.template_name, context)

    def post(self, request: HttpRequest) -> HttpResponse:
        username = request.POST.get("new_link")
        user = User.objects.get(username=username)
        request_domain = get_current_site(request).domain
        link = AuthenticationServices().generate_link(user, request_domain)
        context = {"link": link}
        return render(request, self.activation_link, context)


=======
>>>>>>> e4c99e42
class Maintenance(Home, View):
    def get(self, request: HttpRequest) -> HttpResponse:
        context: dict[str, Any] = {}
        return render(request, "Authentication/maintenance.html", context)<|MERGE_RESOLUTION|>--- conflicted
+++ resolved
@@ -15,7 +15,6 @@
 from django.contrib.auth.forms import SetPasswordForm
 from django.contrib import messages
 from django.contrib.auth.mixins import LoginRequiredMixin
-from django.contrib.sites.shortcuts import get_current_site
 from django.http import HttpRequest, HttpResponse
 from django.utils.http import urlsafe_base64_decode
 from django.utils.encoding import force_str
@@ -187,27 +186,6 @@
         return redirect("login")
 
 
-<<<<<<< HEAD
-class PasswordResetLinks(AdminRequiredView):
-    template_name = "Authentication/regenerative_links.html"
-    activation_link = "Authentication/manager_activation_link.html"
-
-    def get(self, request: HttpRequest) -> HttpResponse:
-        users = User.objects.all().filter(groups__name="manager").values()
-        context = {"users": users}
-        return render(request, self.template_name, context)
-
-    def post(self, request: HttpRequest) -> HttpResponse:
-        username = request.POST.get("new_link")
-        user = User.objects.get(username=username)
-        request_domain = get_current_site(request).domain
-        link = AuthenticationServices().generate_link(user, request_domain)
-        context = {"link": link}
-        return render(request, self.activation_link, context)
-
-
-=======
->>>>>>> e4c99e42
 class Maintenance(Home, View):
     def get(self, request: HttpRequest) -> HttpResponse:
         context: dict[str, Any] = {}
