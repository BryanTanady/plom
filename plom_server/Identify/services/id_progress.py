--- conflicted
+++ resolved
@@ -2,16 +2,12 @@
 # Copyright (C) 2023 Brennen Chiu
 # Copyright (C) 2023 Julian Lapenna
 # Copyright (C) 2023 Natalie Balashov
-# Copyright (C) 2023-2024 Andrew Rechnitzer
+# Copyright (C) 2023-2025 Andrew Rechnitzer
 # Copyright (C) 2024 Bryan Tanady
 # Copyright (C) 2025 Colin B. Macdonald
 
-<<<<<<< HEAD
 from collections import defaultdict
-from typing import Dict, Union
-=======
 from typing import Any
->>>>>>> d49677bb
 
 from django.db import transaction
 
