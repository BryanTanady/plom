--- conflicted
+++ resolved
@@ -11,11 +11,7 @@
 
 from django.db import transaction
 
-<<<<<<< HEAD
-from Papers.models import IDPage, Image
-=======
 from plom_server.Papers.models import IDPage, Image, Paper
->>>>>>> 69c31af5
 from ..services import IdentifyTaskService, ClasslistService
 from ..models import PaperIDTask, IDPrediction
 
