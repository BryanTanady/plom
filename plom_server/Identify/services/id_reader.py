--- conflicted
+++ resolved
@@ -236,13 +236,6 @@
             # due to class method overrides in the model, this will delete
             # any other instances when we save this one.
             x = IDReadingHueyTask.objects.create(
-<<<<<<< HEAD
-                left=box[0],
-                top=box[1],
-                right=box[2],
-                bottom=box[3],
-=======
->>>>>>> 808b6439
                 status=IDReadingHueyTask.STARTING,
                 message="ID reading task queued.",
             )
