--- conflicted
+++ resolved
@@ -3,11 +3,8 @@
 # Copyright (C) 2023-2024 Colin B. Macdonald
 # Copyright (C) 2023 Julian Lapenna
 # Copyright (C) 2023 Natalie Balashov
-<<<<<<< HEAD
 # Copyright (C) 2024 Aidan Murphy
-=======
 # Copyright (C) 2024 Aden Chan
->>>>>>> 708072e6
 
 from django.contrib.auth.models import User
 from django.test import TestCase
