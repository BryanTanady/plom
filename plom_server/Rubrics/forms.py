# SPDX-License-Identifier: AGPL-3.0-or-later
# Copyright (C) 2023 Divy Patel
# Copyright (C) 2024 Colin B. Macdonald
# Copyright (C) 2024 Aden Chan

from django import forms

from Papers.services import SpecificationService

from .models import Rubric


class RubricAdminForm(forms.Form):
    pass
    # TODO: "Also create the +1, +2, -1, -2, "naked delta" rubrics"
    # TODO: Issue #2915
    # create_naked_deltas = forms.BooleanField(
    #     required=False, widget=forms.CheckboxInput(attrs={"checked": True})
    # )


class RubricWipeForm(forms.Form):
    I_am_sure = forms.BooleanField()
    confirm_by_typing_the_short_name = forms.CharField()


class RubricFilterForm(forms.Form):
    KIND_CHOICES = [
        ("", "All Kinds"),
        ("absolute", "Absolute"),
        ("neutral", "Neutral"),
        ("relative", "Relative"),
    ]

    SYSTEM_CHOICES = [
        ("", "All Types"),
        ("System", "System"),
        ("User", "User"),
    ]

    question_filter = forms.TypedChoiceField(required=False)
    kind_filter = forms.TypedChoiceField(choices=KIND_CHOICES, required=False)
    system_filter = forms.TypedChoiceField(choices=SYSTEM_CHOICES, required=False)

    def __init__(self, *args, **kwargs):
        super().__init__(*args, **kwargs)
        question_choices = [
            (str(q_idx), q_label)
            for q_idx, q_label in SpecificationService.get_question_index_label_pairs()
        ]
        question_choices.insert(0, ("", "All Questions"))
        self.fields["question_filter"].choices = question_choices


class RubricDownloadForm(forms.Form):
    FILE_TYPE_CHOICES = [("csv", ".csv"), ("json", ".json"), ("toml", ".toml")]
    question_filter = forms.TypedChoiceField(required=False)
    file_type = forms.TypedChoiceField(
        choices=FILE_TYPE_CHOICES, required=False, initial=".csv"
    )

    def __init__(self, *args, **kwargs):
        super().__init__(*args, **kwargs)
        question_choices = [
            (str(q_idx), q_label)
            for q_idx, q_label in SpecificationService.get_question_index_label_pairs()
        ]

        question_choices.insert(0, ("", "All Questions"))

        self.fields["question_filter"].choices = question_choices


class RubricUploadForm(forms.Form):
    rubric_file = forms.FileField(label="")


class RubricDiffForm(forms.Form):
    """Form for comparing two rubrics."""

    left_compare = forms.ModelChoiceField(queryset=None)
    right_compare = forms.ModelChoiceField(queryset=None)

    def __init__(self, *args, **kwargs):
        key = kwargs.pop("key", None)
        super().__init__(*args, **kwargs)

        if key:
            queryset = Rubric.objects.filter(key=key)
            self.fields["left_compare"].queryset = queryset
            self.fields["left_compare"].label_from_instance = (
                lambda obj: "Rev. %i" % obj.revision
            )

            self.fields["right_compare"].queryset = queryset
            self.fields["right_compare"].label_from_instance = (
                lambda obj: "Rev. %i" % obj.revision
            )


class RubricItemForm(forms.ModelForm):
    """Form for creating or updating a Rubric."""

    question = forms.TypedChoiceField(
        required=True,
        widget=forms.Select(attrs={"onchange": "updateQuestion()"}),
        empty_value="",
    )
    kind = forms.ChoiceField(
        choices=Rubric.RubricKind.choices,
        initial=Rubric.RubricKind.ABSOLUTE,
        widget=forms.Select(attrs={"onchange": "updateKind()"}),
    )
    out_of = forms.IntegerField(required=False)
    versions = forms.MultipleChoiceField(required=False)

    class Meta:
        model = Rubric
<<<<<<< HEAD
        fields = [
            "text",
            "kind",
            "value",
            "out_of",
            "meta",
            "versions",
            "parameters",
            "pedagogy_tags",
        ]
=======
        fields = ["text", "kind", "value", "out_of", "meta", "versions", "parameters"]
>>>>>>> 48696f45
        widgets = {
            "text": forms.Textarea(attrs={"rows": 3}),
            "meta": forms.Textarea(attrs={"rows": 3}),
        }

    def __init__(self, *args, **kwargs):
        super().__init__(*args, **kwargs)
        question_choices = [
            (str(q_idx), q_label)
            for q_idx, q_label in SpecificationService.get_question_index_label_pairs()
        ]

        self.fields["question"].choices = question_choices
        self.fields["out_of"].widget.attrs["readonly"] = True

        version_choices = [
            (str(v_idx), v_idx)
            for v_idx in range(1, SpecificationService.get_n_versions() + 1)
        ]
        self.fields["versions"].choices = version_choices

        for field in self.fields:
            self.fields[field].widget.attrs["class"] = "form-control"<|MERGE_RESOLUTION|>--- conflicted
+++ resolved
@@ -38,8 +38,15 @@
         ("User", "User"),
     ]
 
+    SYSTEM_CHOICES = [
+        ("", "All Types"),
+        ("System", "System"),
+        ("User", "User"),
+    ]
+
     question_filter = forms.TypedChoiceField(required=False)
     kind_filter = forms.TypedChoiceField(choices=KIND_CHOICES, required=False)
+    system_filter = forms.TypedChoiceField(choices=SYSTEM_CHOICES, required=False)
     system_filter = forms.TypedChoiceField(choices=SYSTEM_CHOICES, required=False)
 
     def __init__(self, *args, **kwargs):
@@ -48,6 +55,7 @@
             (str(q_idx), q_label)
             for q_idx, q_label in SpecificationService.get_question_index_label_pairs()
         ]
+        question_choices.insert(0, ("", "All Questions"))
         question_choices.insert(0, ("", "All Questions"))
         self.fields["question_filter"].choices = question_choices
 
@@ -116,7 +124,6 @@
 
     class Meta:
         model = Rubric
-<<<<<<< HEAD
         fields = [
             "text",
             "kind",
@@ -127,9 +134,6 @@
             "parameters",
             "pedagogy_tags",
         ]
-=======
-        fields = ["text", "kind", "value", "out_of", "meta", "versions", "parameters"]
->>>>>>> 48696f45
         widgets = {
             "text": forms.Textarea(attrs={"rows": 3}),
             "meta": forms.Textarea(attrs={"rows": 3}),
