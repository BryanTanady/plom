--- conflicted
+++ resolved
@@ -611,7 +611,7 @@
         # TODO: Perhaps the serializer should do this
         max_mark = SpecificationService.get_question_max_mark(data["question_index"])
         _validate_value(data.get("value", 0), max_mark)
-<<<<<<< HEAD
+
         if data.get("value", None) is not None:
             # do this only if value is present
             data["value"] = RubricPermissionsService.pin_to_allowed_fraction(
@@ -621,13 +621,8 @@
         if data["kind"] == "absolute":
             _validate_value_out_of(data["value"], data["out_of"], max_mark)
 
-        _validate_versions(data.get("versions"))
-=======
-        if data["kind"] == "absolute":
-            _validate_value_out_of(data["value"], data["out_of"], max_mark)
-
         _validate_versions_in_range(data.get("versions"))
->>>>>>> 2f2c6d4f
+
         _validate_parameters(
             data.get("parameters"), SpecificationService.get_n_versions()
         )
