--- conflicted
+++ resolved
@@ -9,10 +9,7 @@
 # Copyright (C) 2023 Divy Patel
 # Copyright (C) 2023 Natalie Balashov
 # Copyright (C) 2024 Aden Chan
-<<<<<<< HEAD
-=======
 # Copyright (C) 2024 Bryan Tanady
->>>>>>> b4813170
 
 from __future__ import annotations
 
