--- conflicted
+++ resolved
@@ -8,11 +8,8 @@
 # Copyright (C) 2023 Julian Lapenna
 # Copyright (C) 2023 Divy Patel
 # Copyright (C) 2023 Natalie Balashov
-<<<<<<< HEAD
+# Copyright (C) 2024 Bryan Tanady
 # Copyright (C) 2024 Aidan Murphy
-=======
-# Copyright (C) 2024 Bryan Tanady
->>>>>>> 5c9104b3
 
 from __future__ import annotations
 
