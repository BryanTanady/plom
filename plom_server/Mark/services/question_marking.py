# SPDX-License-Identifier: AGPL-3.0-or-later
# Copyright (C) 2023 Edith Coates
# Copyright (C) 2023 Julian Lapenna
# Copyright (C) 2023 Colin B. Macdonald
# Copyright (C) 2023 Andrew Rechnitzer

from typing import Optional, List

from django.core.files.uploadedfile import InMemoryUploadedFile
from django.contrib.auth.models import User
from django.db import transaction

from ..models import MarkingTask
from .marking_task_service import MarkingTaskService
from . import mark_task, page_data, annotations


class QuestionMarkingService:
    """Handles the workflow of markers grading individual tasks.

    Takes care of handing out tasks and accepting marks:
        1. Marker makes a request for a new task to grade
        2. Server returns the best available task based on
            status and priority
        3. Marker makes a request to be assigned to that task
        4. Server double-checks if the task is available:
            - the status must be TO_DO
            - there must not be a user already assigned to the task
            and if so, assigns the user to the task.
        5. Marker annotates page-images and sends the annotations and
            mark to the server
        6. Server double-checks that the marker is still allowed to
            mark the task:
            - if the manager has assigned the task to someone else,
                the server rejects the annotations + mark
            - also, if the task's status has been changed to out-of-date,
                the server rejects the request
        7. Server saves mark, annotation data, and annotation image
        8. Return to step 5 - Marker is free to keep sending new marks for the task.
    """

    def __init__(
        self,
        *,
        task_pk: Optional[int] = None,
        code: Optional[str] = None,
        question: Optional[int] = None,
        version: Optional[int] = None,
        user: Optional[User] = None,
        min_paper_num: Optional[int] = None,
        max_paper_num: Optional[int] = None,
        tag: Optional[str] = None,
        marking_data: Optional[dict] = None,
        annotation_data: Optional[dict] = None,
        annotation_image: Optional[InMemoryUploadedFile] = None,
        annotation_image_md5sum: Optional[str] = None,
    ):
        """Service constructor.

        Args:
            task_pk: public key of a task instance
            code: string representing a paper number + question number pair
            question: question number of task
            version: question version of task
            user: reference to a user instance
            min_paper_num: the minimum paper number of the task
            max_paper_num: the maximum paper number of the task
            tag: the tag that the task must have
            marking_data: dict representing a mark, rubrics used, etc
            annotation_data: a dictionary representing an annotation SVG
            annotation_image: an in-memory raster representation of an annotation
            annotation_image_md5sum: the hash for annotation_image
        """
        self.task_pk = task_pk
        self.code = code
        self.question = question
        self.version = version
        self.user = user
        self.min_paper_num = min_paper_num
        self.max_paper_num = max_paper_num
        self.tag = tag
        self.marking_data = marking_data
        self.annotation_data = annotation_data
        self.annotation_image = annotation_image
        self.annotation_image_md5sum = annotation_image_md5sum

    @transaction.atomic
    def get_first_available_task(self) -> Optional[MarkingTask]:
        """Return the first marking task with a 'todo' status, sorted by `marking_priority`.

        If ``question`` and/or ``version``, restrict tasks appropriately.

        If ``tag`` is set, we restrict to papers with matching tags.

        If ``min_paper_num`` and/or ``max_paper_num`` are set, paper numbers in this
        range (including end points) are required.

        The results are sorted by priority.
        If the priority is the same, defer to paper number and then question number.

        Returns:
            A reference to the first available task, or
            `None` if no such task exists.
        """
        available = MarkingTask.objects.filter(status=MarkingTask.TO_DO)

        if self.question:
            available = available.filter(question_number=self.question)

        if self.version:
            available = available.filter(question_version=self.version)

        if self.min_paper_num:
            available = available.filter(paper__paper_number__gte=self.min_paper_num)

        if self.max_paper_num:
            available = available.filter(paper__paper_number__lte=self.max_paper_num)

        if self.tag:
            available = available.filter(markingtasktag__text__in=[self.tag])

        if not available.exists():
            return None

        first_task = available.order_by(
            "-marking_priority", "paper__paper_number", "question_number"
        ).first()
        self.task_pk = first_task.pk
        return first_task

    @transaction.atomic
    def get_task(self) -> MarkingTask:
        """Retrieve the relevant marking task using self.code or self.task_pk.

        Raises:
            ObjectDoesNotExist: paper or paper with that question does not exist,
                not raised directly but from ``get_latest_task``.
            ValueError:
        """
        if self.task_pk:
            return MarkingTask.objects.get(pk=self.task_pk)
        elif self.code:
            paper_number, question_number = mark_task.unpack_code(self.code)
            task_to_assign = mark_task.get_latest_task(paper_number, question_number)
            self.task_pk = task_to_assign.pk
            return task_to_assign
        else:
            raise ValueError("Cannot find task - no public key or code specified.")

    @transaction.atomic
    def assign_task_to_user(self) -> MarkingTask:
        """Assign a specific marking task to a user.

        Fails if the relevant task can't be found, or the task cannot be
        assigned to that user.
        """
        task_to_assign = self.get_task()

        if task_to_assign.status != MarkingTask.TO_DO:
            raise ValueError("Task is currently assigned.")

        if not self.user or task_to_assign.assigned_user is not None:
            raise RuntimeError("Unable to assign task to user.")

        task_to_assign.assigned_user = self.user
        task_to_assign.status = MarkingTask.OUT
        task_to_assign.save()
        self.task_pk = task_to_assign.pk

        return task_to_assign

    @transaction.atomic
    def get_page_data(self) -> List[dict]:
        """Return the relevant data for rendering task pages on the client."""
        if self.task_pk:
            task = MarkingTask.objects.get(pk=self.task_pk)
            paper_number = task.paper.paper_number
            question_number = task.question_number
        elif self.code:
            paper_number, question_number = mark_task.unpack_code(self.code)
        else:
            raise ValueError("Cannot find task to read from.")

        return page_data.get_question_pages_list(paper_number, question_number)

    @transaction.atomic
    def get_tags(self) -> List[str]:
        """Return all the tags for a task."""
        task = self.get_task()
<<<<<<< HEAD
        return list(
            task.markingtasktag_set.order_by("text").values_list("text", flat=True)
        )
=======
        return MarkingTaskService().get_tags_for_task(task)
>>>>>>> cc7c84d9

    @transaction.atomic
    def mark_task(self):
        """Accept a marker's annotation and grade for a task."""
        task = self.get_task()

        # save annotation image
        if self.annotation_image is None:
            raise ValueError("Cannot find annotation image to save.")
        if self.annotation_image_md5sum is None:
            raise ValueError("Cannot find annotation image hash.")
        annotation_image = annotations.save_annotation_image(
            self.annotation_image_md5sum, self.annotation_image
        )

        # save annotation
        if self.annotation_data is None:
            raise ValueError("Cannot find annotation data.")
        if self.user is None:
            raise ValueError("Cannot find user.")
        elif self.user != task.assigned_user:
            raise RuntimeError("User cannot create annotation for this task.")
        annotations.save_annotation(
            task,
            self.marking_data["score"],
            self.marking_data["marking_time"],
            annotation_image,
            self.annotation_data,
        )

        mark_task.update_task_status(task, MarkingTask.COMPLETE)<|MERGE_RESOLUTION|>--- conflicted
+++ resolved
@@ -187,13 +187,7 @@
     def get_tags(self) -> List[str]:
         """Return all the tags for a task."""
         task = self.get_task()
-<<<<<<< HEAD
-        return list(
-            task.markingtasktag_set.order_by("text").values_list("text", flat=True)
-        )
-=======
         return MarkingTaskService().get_tags_for_task(task)
->>>>>>> cc7c84d9
 
     @transaction.atomic
     def mark_task(self):
