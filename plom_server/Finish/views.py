--- conflicted
+++ resolved
@@ -92,12 +92,8 @@
                 "all_marked": all_marked,
                 "student_marks_form": self.smff,
                 "hours_estimate": hours_estimate,
-<<<<<<< HEAD
-                "days_estimate": days_estimate,
                 "grades_hist_data": grades_hist_data,
                 "corr_heatmap_data": corr_heatmap_data,
-=======
->>>>>>> df179216
             }
         )
 
