--- conflicted
+++ resolved
@@ -7,12 +7,8 @@
 from statistics import mean, median, mode, stdev, quantiles
 from typing import Any
 
-<<<<<<< HEAD
-=======
 from django.conf import settings
 
-from Papers.models import Paper
->>>>>>> fdb7c76f
 from Papers.services import SpecificationService
 from ..services import StudentMarkService
 from QuestionTags.services import QuestionTagService
@@ -117,33 +113,6 @@
 class BuildStudentReportService:
     """Class that contains helper functions for building student report pdf."""
 
-<<<<<<< HEAD
-=======
-    def build_one_report(self, paper_number: int) -> dict[str, Any]:
-        """Build student report for the given paper number.
-
-        Args:
-            paper_number: the paper_number to be built a report.
-
-        Returns:
-            A dictionary with student report PDF file in bytes.
-        """
-        paper = Paper.objects.get(paper_number=paper_number)
-
-        paper_info = StudentMarkService.get_paper_id_or_none(paper)
-        if paper_info:
-            sid = paper_info[0]
-        else:
-            sid = None
-
-        # TODO: why we making this ourselves?  Should be a model problem
-        outdir = settings.MEDIA_ROOT / "student_report"
-        outdir.mkdir(exist_ok=True)
-
-        report = pdf_builder(versions=True, sid=sid)
-        return report
-
->>>>>>> fdb7c76f
     def build_brief_report(
         self,
         paper_number: int,
