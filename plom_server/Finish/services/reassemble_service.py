--- conflicted
+++ resolved
@@ -262,18 +262,16 @@
                     "rotation": page.image.rotation,
                 }
             )
-<<<<<<< HEAD
+
         if not unmarked:
             raise ValueError(f"Paper {paper.paper_number} has no unmarked images.")
-        return unmarked
-=======
+
         # distinct("qidx"/"page_number") doesn't work outside of postgres
         # so deduplicate list this way
         unmarked_dict = {d["filename"]: d for d in unmarked}
         unmarked_deduplicated = list(unmarked_dict.values())
 
         return unmarked_deduplicated
->>>>>>> b5ba4b2c
 
     def get_unmarked_paper(self, papernum: int) -> BytesIO:
         """Reassemble a particular paper JIT without marker annotations.
