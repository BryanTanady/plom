--- conflicted
+++ resolved
@@ -20,13 +20,7 @@
                 <div>
                     <i class="bi bi-exclamation-diamond-fill text-info"></i> 8 Markers are in probation
                 </div>
-<<<<<<< HEAD
-                 
                 {% if annotations_exist %}
-                
-=======
-                {% if annotations_exist %}
->>>>>>> 17bae628
                     <table class="table text-center align-middle">
                         <tr>
                             <th>Username</th>
@@ -36,21 +30,6 @@
                         </tr>
                         {% for user, annotation_count in annotation_count_dict.items %}
                             <tr>
-<<<<<<< HEAD
-                                <td>{{ user }}
-                                    <i class="bi bi-exclamation-diamond-fill text-info" data-bs-toggle="tooltip" title="In Probation"></i>
-                                </td>
-                                    
-                                <td>{{ annotation_count }}</td>
-                                <td> 20 (DEMO)</td>
-                                <td><a class="btn btn-warning"
-                                       href="{}">set limit</a> </td>
-                            </tr>
-                        {% endfor %}
-                    </table>
-            </div>
-        </div>
-=======
                                 <td>
                                     {{ user }}
                                     <i class="bi bi-exclamation-diamond-fill text-info"
@@ -67,7 +46,6 @@
                     </table>
                 </div>
             </div>
->>>>>>> 17bae628
             <div class="mb-3">
                 <form method="get" action="">
                     <div>
