<!--
    SPDX-License-Identifier: AGPL-3.0-or-later
    Copyright (C) 2023 Divy Patel
<<<<<<< HEAD
    Copyright (C) 2023 Julian Lapenna
=======
    Copyright (C) 2023 Colin B. Macdonald
>>>>>>> 4879cd74
-->
{% extends "base/base.html" %}
{% load static %}
{% block title %}
    Reports
{% endblock title %}
{% block page_heading %}
    Reports
{% endblock page_heading %}
{% block main_content %}
    <h3>Main Report</h3>
<<<<<<< HEAD
    <p>Download the report with basic information and analysis.</p>
    <form method="post" action="{% url 'report_download' %}">
        {% csrf_token %}
        <div class="row">
            <div>
                <button type="submit" class="btn btn-success" style="display: inline-block;">Download Report</button>
                <small style="display: inline-block;">(allow up to 20 seconds for it to generate and download)</small>
            </div>
        </div>
    </form>
    <br>
    <br>
    <h3>Enhanced Report</h3>
=======
    <p>Download the report with basic information and analysis for submission to department.</p>
    <button type="button" class="btn btn-primary">Download Main Report</button>
    <h3 class="mt-5">Enhanced Report</h3>
>>>>>>> 4879cd74
    <p>Download the report with enriched analysis and insights.</p>
    <button type="button" class="btn btn-primary">Download Enhanced Report</button>
    <h3 class="mt-5">Analysis Scripts</h3>
    <p>Download the following data and scripts to reproduce the analysis and do some further analysis</p>
    <button type="button" class="btn btn-primary">Download JSON data</button>
    <button type="button" class="btn btn-primary">Download notebook scripts</button>
{% endblock main_content %}<|MERGE_RESOLUTION|>--- conflicted
+++ resolved
@@ -1,11 +1,8 @@
 <!--
     SPDX-License-Identifier: AGPL-3.0-or-later
     Copyright (C) 2023 Divy Patel
-<<<<<<< HEAD
+    Copyright (C) 2023 Colin B. Macdonald
     Copyright (C) 2023 Julian Lapenna
-=======
-    Copyright (C) 2023 Colin B. Macdonald
->>>>>>> 4879cd74
 -->
 {% extends "base/base.html" %}
 {% load static %}
@@ -17,7 +14,6 @@
 {% endblock page_heading %}
 {% block main_content %}
     <h3>Main Report</h3>
-<<<<<<< HEAD
     <p>Download the report with basic information and analysis.</p>
     <form method="post" action="{% url 'report_download' %}">
         {% csrf_token %}
@@ -28,14 +24,7 @@
             </div>
         </div>
     </form>
-    <br>
-    <br>
-    <h3>Enhanced Report</h3>
-=======
-    <p>Download the report with basic information and analysis for submission to department.</p>
-    <button type="button" class="btn btn-primary">Download Main Report</button>
     <h3 class="mt-5">Enhanced Report</h3>
->>>>>>> 4879cd74
     <p>Download the report with enriched analysis and insights.</p>
     <button type="button" class="btn btn-primary">Download Enhanced Report</button>
     <h3 class="mt-5">Analysis Scripts</h3>
