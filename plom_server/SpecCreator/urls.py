# SPDX-License-Identifier: AGPL-3.0-or-later
# Copyright (C) 2022 Edith Coates
# Copyright (C) 2023 Colin B. Macdonald

from django.urls import path

from . import views


# TODO: Document the API here? Sphinx best practices?

urlpatterns = [
    path("", views.SpecEditorView.as_view(), name="creator_launch"),
    path("text-editor", views.SpecEditorTextArea.as_view(), name="spec_text_edit"),
<<<<<<< HEAD
    path("summary", views.TestSpecSummaryView.as_view(), name="spec_summary"),
    path("template", views.SpecTemplateView.as_view(), name="spec_template_build"),
=======
    path("summary", views.SpecSummaryView.as_view(), name="spec_summary"),
    path(
        "summary/<int:question_number>",
        views.HTMXSummaryQuestion.as_view(),
        name="spec_summary_q",
    ),
>>>>>>> e9e843f1
]<|MERGE_RESOLUTION|>--- conflicted
+++ resolved
@@ -1,6 +1,7 @@
 # SPDX-License-Identifier: AGPL-3.0-or-later
 # Copyright (C) 2022 Edith Coates
 # Copyright (C) 2023 Colin B. Macdonald
+# Copyright (C) 2023 Andrew Rechnitzer
 
 from django.urls import path
 
@@ -12,15 +13,11 @@
 urlpatterns = [
     path("", views.SpecEditorView.as_view(), name="creator_launch"),
     path("text-editor", views.SpecEditorTextArea.as_view(), name="spec_text_edit"),
-<<<<<<< HEAD
-    path("summary", views.TestSpecSummaryView.as_view(), name="spec_summary"),
-    path("template", views.SpecTemplateView.as_view(), name="spec_template_build"),
-=======
     path("summary", views.SpecSummaryView.as_view(), name="spec_summary"),
     path(
         "summary/<int:question_number>",
         views.HTMXSummaryQuestion.as_view(),
         name="spec_summary_q",
     ),
->>>>>>> e9e843f1
+    path("template", views.SpecTemplateView.as_view(), name="spec_template_build"),
 ]