# SPDX-License-Identifier: AGPL-3.0-or-later
# Copyright (C) 2022-2023 Edith Coates
# Copyright (C) 2023 Colin B. Macdonald

from typing import Dict, Any

from django.http import HttpRequest, HttpResponse
from django.shortcuts import render

from Base.base_group_views import ManagerRequiredView
from Papers.services import SpecificationService

<<<<<<< HEAD
from ..services import SpecificationUploadService, SpecTemplateBuilderService
from . import SpecBaseView
=======
from ..services import SpecificationUploadService
>>>>>>> e9e843f1


class SpecEditorView(ManagerRequiredView):
    """Create and modify a test specification in the browser.

    Serves a TOML editor on GET and modifies the test spec
    with unsafe methods.
    """

    def get(self, request: HttpRequest) -> HttpResponse:
        """Serves the TOML editor template."""
        context = self.build_context()
        context.update({"is_there_a_spec": SpecificationService.is_there_a_spec()})
        return render(request, "SpecCreator/launch-page.html", context)

    def post(self, request: HttpRequest) -> HttpResponse:
        """Create or replace the test specification using a TOML sent from the browser."""
        context: Dict[str, Any] = {"success": False}
        data = request.POST
        if "spec" in data.keys():
            spec = data["spec"]

            try:
                service = SpecificationUploadService(toml_string=spec)
                service.save_spec()
                context["success"] = True
            except (ValueError, RuntimeError) as e:
                context.update({"error": str(e)})
        return render(request, "SpecCreator/validation.html", context)


class SpecTemplateView(SpecBaseView):
    """Create a template test specification toml."""

    def get(self, request: HttpRequest) -> HttpResponse:
        context = self.build_context()
        return render(request, "SpecCreator/build_a_template.html", context)

    def post(self, request: HttpRequest) -> HttpResponse:
        context = self.build_context()

        context.update(
            {"generated_toml": SpecTemplateBuilderService().build_template_toml()}
        )
        return render(request, "SpecCreator/build_a_template.html", context)<|MERGE_RESOLUTION|>--- conflicted
+++ resolved
@@ -10,12 +10,7 @@
 from Base.base_group_views import ManagerRequiredView
 from Papers.services import SpecificationService
 
-<<<<<<< HEAD
 from ..services import SpecificationUploadService, SpecTemplateBuilderService
-from . import SpecBaseView
-=======
-from ..services import SpecificationUploadService
->>>>>>> e9e843f1
 
 
 class SpecEditorView(ManagerRequiredView):
@@ -47,7 +42,7 @@
         return render(request, "SpecCreator/validation.html", context)
 
 
-class SpecTemplateView(SpecBaseView):
+class SpecTemplateView(ManagerRequiredView):
     """Create a template test specification toml."""
 
     def get(self, request: HttpRequest) -> HttpResponse:
