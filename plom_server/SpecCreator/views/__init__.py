--- conflicted
+++ resolved
@@ -1,13 +1,9 @@
 # SPDX-License-Identifier: AGPL-3.0-or-later
 # Copyright (C) 2022-2023 Edith Coates
 # Copyright (C) 2023 Colin B. Macdonald
+# Copyright (C) 2023 Andrew Rechnitzer
 
 from .base import *
-<<<<<<< HEAD
-from .util_views import *
+from .summary import SpecSummaryView, HTMXSummaryQuestion
 from .editor import SpecEditorView, SpecTemplateView
-=======
-from .summary import SpecSummaryView, HTMXSummaryQuestion
-from .editor import SpecEditorView
->>>>>>> e9e843f1
 from .toml_textarea import SpecEditorTextArea