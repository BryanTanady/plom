# SPDX-License-Identifier: AGPL-3.0-or-later
# Copyright (C) 2022-2023 Edith Coates
# Copyright (C) 2023 Colin B. Macdonald

from django.shortcuts import render

from Base.base_group_views import ManagerRequiredView
from Papers.services import SpecificationService, PaperInfoService

from ..services import PQVMappingService


class PaperCreationView(ManagerRequiredView):
    """Create test-papers in the database."""

    def build_context(self):
        paper_info = PaperInfoService()
        context = super().build_context()
        n_to_produce = PQVMappingService().get_pqv_map_length()
        context.update(
            {
                "is_populated": paper_info.is_paper_database_populated(),
<<<<<<< HEAD
                "n_papers": SpecificationService.get_n_to_produce(),
                "n_questions": SpecificationService.get_n_questions(),
                "n_versions": SpecificationService.get_n_versions(),
                "n_pages": SpecificationService.get_n_pages(),
=======
                "n_papers": n_to_produce,
                "n_questions": spec.get_n_questions(),
                "n_versions": spec.get_n_versions(),
                "n_pages": spec.get_n_pages(),
>>>>>>> 762a8245
            }
        )
        return context

    def get(self, request):
        context = self.build_context()
        return render(request, "Preparation/test_paper_manage.html", context)<|MERGE_RESOLUTION|>--- conflicted
+++ resolved
@@ -20,17 +20,10 @@
         context.update(
             {
                 "is_populated": paper_info.is_paper_database_populated(),
-<<<<<<< HEAD
-                "n_papers": SpecificationService.get_n_to_produce(),
+                "n_papers": n_to_produce,
                 "n_questions": SpecificationService.get_n_questions(),
                 "n_versions": SpecificationService.get_n_versions(),
                 "n_pages": SpecificationService.get_n_pages(),
-=======
-                "n_papers": n_to_produce,
-                "n_questions": spec.get_n_questions(),
-                "n_versions": spec.get_n_versions(),
-                "n_pages": spec.get_n_pages(),
->>>>>>> 762a8245
             }
         )
         return context
