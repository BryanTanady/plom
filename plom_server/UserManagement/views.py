# SPDX-License-Identifier: AGPL-3.0-or-later
# Copyright (C) 2022 Chris Jin
# Copyright (C) 2022 Brennen Chiu
# Copyright (C) 2022 Edith Coates
# Copyright (C) 2023-2024 Colin B. Macdonald
# Copyright (C) 2023-2024 Andrew Rechnitzer
# Copyright (C) 2024 Elisa Pan
# Copyright (C) 2024 Bryan Tanady

import json

from django.conf import settings
from django.contrib import messages
from django.contrib.auth.decorators import login_required
from django.contrib.auth.models import User
from django.contrib.sites.shortcuts import get_current_site
from django.core.cache import cache
from django.http import HttpRequest, HttpResponse, Http404
from django_htmx.http import HttpResponseClientRefresh
from django.shortcuts import get_object_or_404
from django.shortcuts import redirect, render
from django.urls import reverse

from plom.misc_utils import humanize_seconds
from Authentication.services import AuthenticationServices
from Base.base_group_views import ManagerRequiredView
from Progress.services.userinfo_service import UserInfoServices
from .services import PermissionChanger
from .services import QuotaService
from .services.UsersService import get_user_info
from .models import Quota


class UserPage(ManagerRequiredView):
    """Class that handles the views in UserInfo Page.

    This page utilizes extra tags embedded in messages to display messages
    in different parts/cards in the page.

    modify_quota: is the tag used when one interacts with set and modify
        quota buttons.
    modify_default_limit: when one interacts with "Change Default Limit" button".
    set_quota_confirmation: the tag for the confirmation dialog interaction.
    """

    def get(self, request: HttpRequest) -> HttpResponse:
        users = get_user_info()
        # fetch these so that we don't loop over this in the template
        # remove db hits in loops.
        uids = cache.get("online-now", [])

        online_keys = ["online-%s" % (u,) for u in uids]
        fresh = cache.get_many(online_keys).keys()
        online_now_ids = [int(k.replace("online-", "")) for k in fresh]

        context = {
            "online_now_ids": online_now_ids,
            "scanners": users["scanners"],
            "markers": users["markers"],
            "lead_markers": users["lead_markers"],
            "managers": users["managers"],
            "users_with_quota_by_pk": QuotaService.get_list_of_user_pks_with_quotas(),
        }
        return render(request, "UserManagement/users.html", context)

    def post(self, request: HttpRequest, username: str) -> HttpResponse:
        PermissionChanger.toggle_user_active(username)

        return HttpResponseClientRefresh()

    @login_required
    def enableScanners(self):
        PermissionChanger.set_all_scanners_active(True)
        return redirect("/users")

    @login_required
    def disableScanners(self):
        PermissionChanger.set_all_scanners_active(False)
        return redirect("/users")

    @login_required
    def enableMarkers(self):
        PermissionChanger.set_all_markers_active(True)
        return redirect("/users")

    @login_required
    def disableMarkers(self):
        PermissionChanger.set_all_markers_active(False)
        return redirect("/users")

    @login_required
    def toggleLeadMarker(self, username):
        PermissionChanger.toggle_lead_marker_group_membership(username)
        return redirect("/users")


class PasswordResetPage(ManagerRequiredView):
    def get(self, request, username):
        user_obj = User.objects.get(username=username)
<<<<<<< HEAD
        request_domain = get_current_site(request).domain
        link = AuthenticationServices().generate_link(user_obj, request_domain)
=======
>>>>>>> e4c99e42

        context = {
            "username": username,
            "link": AuthenticationServices().generate_link(request, user_obj),
            "link_expiry_period": humanize_seconds(settings.PASSWORD_RESET_TIMEOUT),
        }

        return render(request, "UserManagement/password_reset_page.html", context)


class HTMXExplodeView(ManagerRequiredView):
    """For debugging, this view causes some sorts of errors non-deterministically."""

    def get(self, request: HttpRequest) -> HttpResponse:
        """For debugging, Getting this randomly fails with 404 or a server 500 error or succeeds."""
        import random

        if random.random() < 0.333:
            1 / 0
        if random.random() < 0.5:
            raise Http404("Should happen 1/3 of the time")
        return HttpResponse("Button pushed", status=200)


class SetQuotaView(ManagerRequiredView):
    """View to handle setting a quota limit for a user.

    Note: force_set_quota is a special flag that causes a marker's quota to be set
    even though they do not fulfill the limit restriction.  The limit will be set
    to their current number of question marked.
    """

    def post(self, request, username):
        """Handle the POST request to set the quota limit for the specified user."""
        user = get_object_or_404(User, username=username)
        next_page = request.POST.get(
            "next", request.META.get("HTTP_REFERER", reverse("users"))
        )

        # Special flag received when user confirms to force setting, ignoring limit restriction.
        if "force_set_quota" in request.POST:
            complete, claimed = (
                UserInfoServices.get_total_annotated_and_claimed_count_by_user(username)
            )
            quota, created = Quota.objects.get_or_create(user=user, limit=complete)

        # No special flag received, proceed to check whether the marker fulfills the restriction.
        elif QuotaService.can_set_quota(user):
            quota, created = Quota.objects.get_or_create(
                user=user, limit=Quota.default_limit
            )
            if not created:
                quota.limit = Quota.default_limit
                quota.save()

        # Message is specially crafted for confirmation dialog.
        else:
            details = {
                "username": username,
            }
            messages.info(
                request, json.dumps(details), extra_tags="set_quota_confirmation"
            )

        return redirect(next_page)


class UnsetQuotaView(ManagerRequiredView):
    """View to handle removing a quota limit from a user."""

    def post(self, request, username):
        """Handle the POST request to unset the quota limit for the specified user."""
        user = get_object_or_404(User, username=username)
        quota = Quota.objects.filter(user=user)
        quota.delete()

        next_page = request.POST.get(
            "next", request.META.get("HTTP_REFERER", reverse("users"))
        )
        return redirect(next_page)


class EditQuotaLimitView(ManagerRequiredView):
    """View to handle editing the quota limit for a user."""

    def post(self, request):
        """Handle the POST request to update the quota limit for the specified user."""
        username = request.POST.get("username")
        new_limit = int(request.POST.get("limit"))
        user = get_object_or_404(User, username=username)

        if QuotaService.is_proposed_limit_valid(new_limit, user):
            quota = Quota.objects.filter(user=user).first()
            quota.limit = new_limit
            quota.save()
            messages.success(
                request,
                "Quota limit updated successfully.",
                extra_tags="modify_quota",
            )
        else:
            messages.error(request, "Invalid Limit!", extra_tags="modify_quota")

        previous_url = request.META.get("HTTP_REFERER", reverse("users"))
        return redirect(previous_url)


class ModifyQuotaView(ManagerRequiredView):
    """View to handle modifying the quota state and/or limit for multiple users."""

    def post(self, request):
        """Handle the POST request to update the quota limits for the specified users."""
        user_ids = request.POST.getlist("users")
        new_limit = int(request.POST.get("limit"))
        valid_markers = []
        invalid_markers = []

        if not user_ids:
            messages.error(request, "No users selected.")
            return redirect(reverse("progress_user_info_home"))

        for user_id in user_ids:
            user = get_object_or_404(User, pk=user_id)
            quota = Quota.objects.get(user=user)
            if not QuotaService.is_proposed_limit_valid(limit=new_limit, user=user):
                invalid_markers.append(user.username)
            else:
                valid_markers.append(user.username)
                quota.limit = new_limit
                quota.save()

        if len(invalid_markers) > 0:
            messages.success(
                request,
                f"Quota limit has been successfully updated for: {', '.join(valid_markers)}",
                extra_tags="modify_quota",
            )
            messages.error(
                request,
                f"Invalid limit for: {', '.join(invalid_markers)}",
                extra_tags="modify_quota",
            )
        else:
            messages.success(
                request,
                "All quota limits updated successfully.",
                extra_tags="modify_quota",
            )
        return redirect(reverse("progress_user_info_home"))


class ModifyDefaultLimitView(ManagerRequiredView):
    """View to handle modifying the default quota limit."""

    def post(self, request):
        """Handle the POST request to change the default limit."""
        new_limit = int(request.POST.get("limit"))

        if new_limit > 0:
            Quota.set_default_limit(new_limit)
            messages.success(
                request,
                "Default limit updated successfully.",
                extra_tags="modify_default_limit",
            )
        else:
            messages.error(
                request, "Limit is invalid!", extra_tags="modify_default_limit"
            )

        previous_url = request.META.get("HTTP_REFERER", reverse("users"))
        return redirect(previous_url)


class BulkSetQuotaView(ManagerRequiredView):
    """View to handle bulk setting quota for all markers."""

    def post(self, request):
        markers = User.objects.filter(groups__name="marker")
        markers_with_warnings = []
        successful_markers = []

        for marker in markers:
            if QuotaService.can_set_quota(marker):
                quota, created = Quota.objects.get_or_create(
                    user=marker,
                    defaults={"limit": Quota.default_limit},
                )
                successful_markers.append(marker.username)
            else:
                markers_with_warnings.append(marker.username)

        if markers_with_warnings:
            messages.success(
                request,
                f"A quota limit has been successfully set for: {', '.join(successful_markers)}",
                extra_tags="modify_quota",
            )

            messages.error(
                request,
                f"Quota cannot be set on: {', '.join(markers_with_warnings)}",
                extra_tags="modify_quota",
            )

            messages.warning(
                request, f"{markers_with_warnings}", extra_tags="quota_warning"
            )

        else:
            messages.success(
                request,
                "All markers have had a quota applied.",
                extra_tags="modify_quota",
            )

        return redirect(reverse("progress_user_info_home"))


class BulkUnsetQuotaView(ManagerRequiredView):
    """View to handle bulk unsetting of quota for all markers."""

    def post(self, request):
        markers = User.objects.filter(groups__name="marker")
        Quota.objects.filter(user__in=markers).delete()
        messages.success(request, "Quota removed from all markers.")
        return redirect(reverse("progress_user_info_home"))<|MERGE_RESOLUTION|>--- conflicted
+++ resolved
@@ -95,20 +95,15 @@
 
 
 class PasswordResetPage(ManagerRequiredView):
-    def get(self, request, username):
+    def get(self, request: HttpRequest, *, username: str) -> HttpResponse:
         user_obj = User.objects.get(username=username)
-<<<<<<< HEAD
         request_domain = get_current_site(request).domain
         link = AuthenticationServices().generate_link(user_obj, request_domain)
-=======
->>>>>>> e4c99e42
-
         context = {
             "username": username,
-            "link": AuthenticationServices().generate_link(request, user_obj),
+            "link": link,
             "link_expiry_period": humanize_seconds(settings.PASSWORD_RESET_TIMEOUT),
         }
-
         return render(request, "UserManagement/password_reset_page.html", context)
 
 
