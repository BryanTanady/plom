--- conflicted
+++ resolved
@@ -117,11 +117,7 @@
 
     Note: enforce_set_probation is a special flag that enforce a marker to be set to probation
     even though they do not fulfill the probation's limit restriction. The limit will be set
-<<<<<<< HEAD
     to their current number of question marked.
-=======
-    to their current number of question claimed.
->>>>>>> b65cd98d
     """
 
     def post(self, request, username):
@@ -138,11 +134,7 @@
             )
             complete, claimed = complete_and_claimed_tasks[username]
             probation_period, created = ProbationPeriod.objects.get_or_create(
-<<<<<<< HEAD
                 user=user, limit=complete
-=======
-                user=user, limit=claimed
->>>>>>> b65cd98d
             )
 
         # No special flag received, proceed to check whether the marker fulfills the restriction.
@@ -280,10 +272,7 @@
         probation_service = ProbationService()
         markers = User.objects.filter(groups__name="marker")
         probation_set_count = 0
-<<<<<<< HEAD
-=======
         markers_with_warnings = []
->>>>>>> b65cd98d
 
         for marker in markers:
             if probation_service.can_set_probation(marker):
@@ -292,10 +281,6 @@
                     defaults={"limit": ProbationPeriod.default_limit},
                 )
                 probation_set_count += 1
-<<<<<<< HEAD
-
-        messages.success(request, "All markers have been set to probation.")
-=======
             else:
                 markers_with_warnings.append(marker.username)
 
@@ -308,7 +293,6 @@
                 extra_tags="modify_probation",
             )
 
->>>>>>> b65cd98d
         return redirect(reverse("progress_user_info_home"))
 
 
