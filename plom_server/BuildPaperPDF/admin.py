--- conflicted
+++ resolved
@@ -4,15 +4,8 @@
 # Copyright (C) 2023 Colin B. Macdonald
 
 from django.contrib import admin
-<<<<<<< HEAD
+
 from .models import BuildPaperPDFChore
 
-# This has something to do with the models appearing in an admin interface
-admin.site.register(BuildPaperPDFChore)
-=======
-
-from .models import PDFHueyTask
-
 # This makes models appear in the admin interface
-admin.site.register(PDFHueyTask)
->>>>>>> 71c0d472
+admin.site.register(BuildPaperPDFChore)