--- conflicted
+++ resolved
@@ -2,11 +2,8 @@
 # Copyright (C) 2022-2023 Andrew Rechnitzer
 # Copyright (C) 2022-2023 Edith Coates
 # Copyright (C) 2023-2024 Colin B. Macdonald
-<<<<<<< HEAD
 # Copyright (C) 2024 Aidan Murphy
-=======
 # Copyright (C) 2024 Aden Chan
->>>>>>> 708072e6
 
 from django.db import models
 
