# SPDX-License-Identifier: AGPL-3.0-or-later
# Copyright (C) 2022 Andrew Rechnitzer
# Copyright (C) 2022-2023 Edith Coates
# Copyright (C) 2023 Colin B. Macdonald
# Copyright (C) 2023 Natalie Balashov

from django.urls import reverse
from django.http import HttpResponse
from django_htmx.http import HttpResponseClientRefresh

from Base.base_group_views import ManagerRequiredView
from Papers.services import (
    PaperCreatorService,
    PaperInfoService,
    SpecificationService,
)
from Papers.models import CreatePaperTask
from Preparation.services import PQVMappingService, StagingStudentService
from BuildPaperPDF.services import BuildPapersService


class CreateTestPapers(ManagerRequiredView):
    """Create test-papers in the database, using the test spec, classlist, and question-version map.

    Also create the associated pdf build tasks.
    """

    def post(self, request):
        print("v" * 40)
        pcs = PaperCreatorService()
        qvs = PQVMappingService()

        qvmap = qvs.get_pqv_map_dict()
        username = request.user.username
        # by default we do not create the papers in background
        status, err = pcs.add_all_papers_in_qv_map(qvmap, username, background=False)
        # TODO - if we want to do this in the background, then we
        # cannot build pdf tasks at the same time, since they need the
        # classlist...  else we have to pass required classlist info
        # to the pdf task builder one at a time.

        if not status:
            print(err)
        # note that adding the papers does not automatically create the associated pdf build tasks
        # for that we need the classlist, hence the following.
        classdict = StagingStudentService().get_classdict()
        BuildPapersService().stage_all_pdf_jobs(classdict=classdict)

        progress_url = reverse("papers_progress")
        return HttpResponse(
            f'<p class="card-text" hx-get="{progress_url}" hx-trigger="every 0.5s">Creating test-papers...</p>'
        )

    def delete(self, request):
        """For testing purposes: delete all papers from the database, and the associated build tasks."""
        PaperCreatorService().remove_all_papers_from_db()
        # note - when a paper is deleted, the associated pdf-build task is deleted as well via a signal.
        return HttpResponseClientRefresh()


class TestPaperProgress(ManagerRequiredView):
    """Get the database creation progress."""

    def get(self, request):
        n_to_produce = PQVMappingService().get_pqv_map_length()
        pinfo = PaperInfoService()
<<<<<<< HEAD

        n_to_produce = SpecificationService.get_n_to_produce()
=======
>>>>>>> 762a8245
        papers_in_database = pinfo.how_many_papers_in_database()

        if papers_in_database == n_to_produce:
            return HttpResponseClientRefresh()
        else:
            percent_complete = papers_in_database / n_to_produce * 100
            progress_url = reverse("papers_progress")
            return HttpResponse(
                f"""
                <p class=\"card-text\" hx-get=\"{progress_url}\" hx-trigger=\"every 0.5s\">
                    {papers_in_database} papers complete out of {n_to_produce}
                    ({int(percent_complete)}%)
                </p>"""
            )<|MERGE_RESOLUTION|>--- conflicted
+++ resolved
@@ -64,11 +64,6 @@
     def get(self, request):
         n_to_produce = PQVMappingService().get_pqv_map_length()
         pinfo = PaperInfoService()
-<<<<<<< HEAD
-
-        n_to_produce = SpecificationService.get_n_to_produce()
-=======
->>>>>>> 762a8245
         papers_in_database = pinfo.how_many_papers_in_database()
 
         if papers_in_database == n_to_produce:
