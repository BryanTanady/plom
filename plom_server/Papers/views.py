--- conflicted
+++ resolved
@@ -13,13 +13,7 @@
     PaperCreatorService,
     PaperInfoService,
 )
-<<<<<<< HEAD
-from Preparation.services import PQVMappingService, StagingStudentService
-from BuildPaperPDF.services import BuildPapersService
-=======
 from Preparation.services import PQVMappingService
-from Finish.services import ReassembleService
->>>>>>> 14bd659e
 
 
 class CreateTestPapers(ManagerRequiredView):
