--- conflicted
+++ resolved
@@ -30,11 +30,7 @@
 @db_task(queue="tasks")
 @transaction.atomic
 def _create_paper_with_qvmapping(
-<<<<<<< HEAD
-    spec: Specification, paper_number: int, qv_mapping: Dict
-=======
-    spec_obj: Specification, paper_number: int, qv_mapping: Dict, username: str
->>>>>>> fa86ea88
+    spec_obj: Specification, paper_number: int, qv_mapping: Dict
 ) -> None:
     """Creates a paper with the given paper number and the given question-version mapping.
 
@@ -67,21 +63,7 @@
         )
         dnm_page.save()
 
-<<<<<<< HEAD
-    for index, question in spec.question.items():
-=======
-    student_service = StagingStudentService()
-    prename_sid = student_service.get_prename_for_paper(paper_number)
-    if prename_sid:
-        try:
-            user = User.objects.get(username__iexact=username)
-        except ObjectDoesNotExist as e:
-            raise ValueError(f"User '{username}' does not exist") from e
-        id_reader_service = IDReaderService()
-        id_reader_service.add_prename_ID_prediction(user, prename_sid, paper_number)
-
     for index, question in spec_obj.question.items():
->>>>>>> fa86ea88
         index = int(index)
         version = qv_mapping[index]
         for q_page in question.pages:
@@ -111,17 +93,10 @@
             ) from e
 
     @transaction.atomic
-<<<<<<< HEAD
     def create_paper_with_qvmapping(self, paper_number: int, qv_mapping: Dict) -> None:
-        paper_task = _create_paper_with_qvmapping(self.spec, paper_number, qv_mapping)
-=======
-    def create_paper_with_qvmapping(
-        self, paper_number: int, qv_mapping: Dict, username: str
-    ) -> None:
         paper_task = _create_paper_with_qvmapping(
-            self.spec_obj, paper_number, qv_mapping, username
+            self.spec_obj, paper_number, qv_mapping
         )
->>>>>>> fa86ea88
         paper_task_obj = CreatePaperTask(
             huey_id=paper_task.id, paper_number=paper_number
         )
@@ -153,11 +128,7 @@
                     self.create_paper_with_qvmapping(paper_number, qv_mapping)
                 else:
                     _create_paper_with_qvmapping.call_local(
-<<<<<<< HEAD
-                        self.spec, paper_number, qv_mapping
-=======
-                        self.spec_obj, paper_number, qv_mapping, username
->>>>>>> fa86ea88
+                        self.spec_obj, paper_number, qv_mapping
                     )
             except ValueError as err:
                 errors.append((paper_number, err))
