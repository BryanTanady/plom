--- conflicted
+++ resolved
@@ -66,19 +66,16 @@
     Will call the SpecSerializer on the loaded TOML string and validate.
 
     Args:
-<<<<<<< HEAD
         spec_dict: the dictionary describing the assessment.
-=======
-        spec_dict:
-    Raises:
-        PlomDependencyConflict: if the spec cannot be modified
->>>>>>> 708072e6
 
     Keyword Args:
         public_code: optionally pass a manually specified public code (mainly for unit testing)
 
     Returns:
         Specification: saved test spec instance.
+
+    Raises:
+        PlomDependencyConflict: if the spec cannot be modified.
     """
     # this will Raise a PlomDependencyConflict if cannot modify the spec
     assert_can_modify_spec()
@@ -472,7 +469,6 @@
     """Get the selection method (shuffle/fix) of the given question.
 
     Args:
-
         question_index: question indexed from 1.
 
     Returns:
