# SPDX-License-Identifier: AGPL-3.0-or-later
# Copyright (C) 2022-2023 Edith Coates
# Copyright (C) 2022 Brennen Chiu
# Copyright (C) 2023-2024 Colin B. Macdonald
# Copyright (C) 2023 Julian Lapenna

"""Web_Plom URL Configuration.

The `urlpatterns` list routes URLs to views. For more information please see:
    https://docs.djangoproject.com/en/4.0/topics/http/urls/

Examples:
Function views
    1. Add an import:  from my_app import views
    2. Add a URL to urlpatterns:  path('', views.home, name='home')
Class-based views
    1. Add an import:  from other_app.views import Home
    2. Add a URL to urlpatterns:  path('', Home.as_view(), name='home')
Including another URLconf
    1. Import the include() function: from django.urls import include, path
    2. Add a URL to urlpatterns:  path('blog/', include('blog.urls'))
"""

from django.contrib import admin
from django.urls import path, include


urlpatterns = [
    path("admin/", admin.site.urls),
    # contains all the url path from Authentication App
    path("", include("Authentication.urls")),
    path("", include("UserManagement.urls")),
    path("", include("Profile.urls")),
    path("", include("API.urls")),
    path("", include("Base.urls")),
    path("create/", include("Preparation.urls")),
    path("create/spec/", include("SpecCreator.urls")),
    path("create/paperpdfs/", include("BuildPaperPDF.urls")),
    path("papers/", include("Papers.urls")),
    path("scan/", include("Scan.urls")),
    path("progress/", include("Progress.urls")),
    path("rubrics/", include("Rubrics.urls")),
    path("paper_tags/", include("Tags.urls")),
    path("finish/", include("Finish.urls")),
    path("visualization/", include("Visualization.urls")),
    path("reports/", include("Reports.urls")),
    path("task_order/", include("TaskOrder.urls")),
<<<<<<< HEAD
    path('questiontags/', include('QuestionTags.urls')),
=======
    path("rectangles/", include("Rectangles.urls")),
    path("identify/", include("Identify.urls")),
>>>>>>> 4e33937f
]<|MERGE_RESOLUTION|>--- conflicted
+++ resolved
@@ -45,10 +45,7 @@
     path("visualization/", include("Visualization.urls")),
     path("reports/", include("Reports.urls")),
     path("task_order/", include("TaskOrder.urls")),
-<<<<<<< HEAD
-    path('questiontags/', include('QuestionTags.urls')),
-=======
     path("rectangles/", include("Rectangles.urls")),
     path("identify/", include("Identify.urls")),
->>>>>>> 4e33937f
+    path('questiontags/', include('QuestionTags.urls')),
 ]