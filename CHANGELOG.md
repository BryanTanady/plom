--- conflicted
+++ resolved
@@ -9,17 +9,12 @@
 ## [Unreleased]
 
 ### Added
-* Rubric templates can be downloaded showing what is needed in csv/json/toml if you want to make rubrics outside of Plom.
-
 
 ### Removed
 
-
-### Changed
-
-
-### Fixed
-
+### Changed
+
+### Fixed
 
 
 
@@ -30,11 +25,8 @@
 * Improved error handling of unexpected errors during staged bundle push.
 
 ### Fixed
-<<<<<<< HEAD
-=======
 * Fixed regression and crash when clients gets info on extra pages.
 * Fixed regression and crash when extra page is set to DNM.
->>>>>>> 4c499643
 * Uploading a broken/conflicting classlist no longer adds some of the students.
 * Improvements to setting TaskOrder from a file.
 
