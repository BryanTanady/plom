--- conflicted
+++ resolved
@@ -14,11 +14,8 @@
 * Command-line utilities can load credentials from environment variables.
 
 ### Fixed
-<<<<<<< HEAD
 * There are now constraints on the returned image resolution preventing huge return images in some cases.
-=======
 * Fixed crashes related to deleting comments.
->>>>>>> 470c6f3e
 
 
 ## [0.5.1] - 2020-09-25
