--- conflicted
+++ resolved
@@ -9,16 +9,12 @@
 ## [Unreleased]
 
 ### Added
-<<<<<<< HEAD
 * Solutions
   * manager can upload solutions for each question/version.
   * solution-images can also be auto-extracted (assuming soln-pdf has same structure as test-pdf), else structure specified with simple solution-specification
   * solutions for individual students can be returned along with marked test via webpage
   * client can view solution for the current question/version.
-
-=======
 * Added a --no-scan option to plom-demo and plom-hwdemo so that fake-data created but not processed or uploaded. Useful for testing.
->>>>>>> 78c59fc2
 
 ### Changed
 
