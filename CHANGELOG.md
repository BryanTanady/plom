--- conflicted
+++ resolved
@@ -14,12 +14,9 @@
 
 ### Changed
 * Client respects Question Labels in more places.
-<<<<<<< HEAD
+* Server container should automatically hotstart if a database exist.  Previously behaviour was to delete and start again.
 * Experimental support for users to modify each others' rubrics.
 * Server: new settings to control global create/modify rubric permissions.
-=======
-* Server container should automatically hotstart if a database exist.  Previously behaviour was to delete and start again.
->>>>>>> f8636860
 
 ### Fixed
 * Legacy server: fix crash when client asks to view images from paper which exists but has no scans.
