__author__ = "Andrew Rechnitzer"
__copyright__ = "Copyright (C) 2018-2019 Andrew Rechnitzer"
__credits__ = ["Andrew Rechnitzer", "Colin Macdonald", "Elvis Cai", "Matt Coles"]
__license__ = "AGPLv3"

import json
import os
import sys

from PyQt5.QtCore import Qt, QSettings, QSize, QTimer, pyqtSlot
from PyQt5.QtGui import (
    QCursor,
    QGuiApplication,
    QIcon,
    QKeySequence,
    QPixmap,
    QCloseEvent,
)
from PyQt5.QtWidgets import (
    QAbstractItemView,
    QDialog,
    QMessageBox,
    QPushButton,
    QShortcut,
    QTableWidget,
    QTableWidgetItem,
    QGridLayout,
)

from mark_handler import MarkHandler
from pageview import PageView
from pagescene import PageScene

from useful_classes import (
    CommentWidget,
    ErrorMessage,
    SimpleMessage,
    SimpleMessageCheckBox,
)
from test_view import TestView
from uiFiles.ui_annotator_lhm import Ui_annotator_lhm
from uiFiles.ui_annotator_rhm import Ui_annotator_rhm

# Short descriptions of each tool to display to user.
tipText = {
    "box": "Box: L = highlighted box, R/Shift = highlighted ellipse.",
    "com": "Comment: L = paste comment and associated mark.",
    "com up": "Comment up: Select previous comment in list",
    "com down": "Comment down: Select next comment in list",
    "cross": "Cross: L = cross, M/Ctrl = ?-mark, R/Shift = checkmark.",
    "delta": "Delta: L = paste mark, M/Ctrl = ?-mark, R/Shift = checkmark/cross.",
    "delete": "Delete: L = Delete object, L-drag = delete area.",
    "line": "Line: L = straight line, M/Ctrl = double-arrow, R/Shift = arrow.",
    "move": "Move object.",
    "pan": "Pan view.",
    "pen": "Pen: L = freehand pen, M/Ctrl = pen with arrows, R/Shift = freehand highlighter.",
    "redo": "Redo: Redo last action",
    "text": "Text: Enter = newline, Shift-Enter/ESC = finish.",
    "tick": "Tick: L = checkmark, M/Ctrl = ?-mark, R/Shift = cross.",
    "undo": "Undo: Undo last action",
    "zoom": "Zoom: L = Zoom in, R = zoom out.",
}


class Annotator(QDialog):
    """The main annotation window for annotating group-images
    and assigning marks.
    """

    def __init__(
        self, fname, maxMark, markStyle, mouseHand, parent=None, plomDict=None
    ):
        super(Annotator, self).__init__(parent)
        # remember parent
        self.parent = parent
        # Grab filename of image, max mark, mark style (total/up/down)
        # and mouse-hand (left/right)
        self.imageFile = fname
        self.maxMark = maxMark
        # get markstyle from plomDict
        if plomDict is None:
            self.markStyle = markStyle
        else:
            self.markStyle = plomDict["markStyle"]

        # Show warnings or not
        self.markWarn = True
        self.commentWarn = True

        # a test view pop-up window - initially set to None
        # for viewing whole paper
        self.testView = None
        # Set current mark to 0.
        self.score = 0
        # make styling of currently selected button/tool.
        self.currentButtonStyleBackground = (
            "border: 2px solid #00aaaa; "
            "background: qlineargradient(x1:0,y1:0,x2:0,y2:1, "
            "stop: 0 #00dddd, stop: 1 #00aaaa);"
        )
        # when comments are used, we just outline the comment list - not
        # the whole background - so make a style for that.
        self.currentButtonStyleOutline = "border: 2px solid #00aaaa; "
        # No button yet selected.
        self.currentButton = None
        # Window depends on mouse-hand - si
        # right-hand mouse = 0, left-hand mouse = 1
        if mouseHand == 0:
            self.ui = Ui_annotator_rhm()
        else:
            self.ui = Ui_annotator_lhm()
        # Set up the gui.
        self.ui.setupUi(self)

        # Set up the graphicsview and graphicsscene of the group-image
        # loads in the image etc
        self.view = None
        self.scene = None
        self.setViewAndScene()

        # Create the comment list widget and put into gui.
        self.commentW = CommentWidget(self, self.maxMark)
        self.ui.commentGrid.addWidget(self.commentW, 1, 1)
        # pass the marking style to the mark entry widget.
        # also when we set this up we have to connect various
        # mark set, delta-set, mark change functions
        self.setMarkHandler(self.markStyle)
        # set alt-enter / alt-return as shortcut to finish annotating
        # also set ctrl-n and ctrl-b as same shortcut.
        # set ctrl-+ as zoom toggle shortcut
        # set ctrl-z / ctrl-y as undo/redo shortcuts
        self.setMiscShortCuts()

        # set the zoom combobox
        self.setZoomComboBox()
        # Set the tool icons
        self.setIcons()
        # Set up cursors
        self.loadCursors()

        # Connect all the buttons to relevant functions
        self.setButtons()
        # pass this to the comment table too - it needs to know if we are
        # marking up/down/total to correctly shade deltas.
        self.commentW.setStyle(self.markStyle)
        self.commentW.changeMark(self.score)
        # Make sure window has min/max buttons.
        self.setWindowFlags(
            self.windowFlags() | Qt.WindowSystemMenuHint | Qt.WindowMinMaxButtonsHint
        )
        # Make sure window is maximised.
        self.showMaximized()
        # Grab window settings from parent
        self.loadWindowSettings()

        # Keyboard shortcuts.
        self.keycodes = self.getKeyCodes()

        # Connect various key-presses to associated tool-button clicks
        # Allows us to translate a key-press into a button-press.
        # Key layout (mostly) matches tool-button layout
        # Very last thing = unpickle scene from plomDict
        if plomDict is not None:
            self.unpickleIt(plomDict)

    def loadCursors(self):
        # load pixmaps for cursors and set the hotspots
        self.cursorBox = QCursor(QPixmap("cursors/box.png"), 4, 4)
<<<<<<< HEAD
        # self.cursorComment = QCursor(
        # QPixmap("cursors/text-comment.png"), 20, -1
        # )  # centre
        self.cursorCross = QCursor(QPixmap("cursors/cross.png"), 4, 4)
        self.cursorDelete = QCursor(QPixmap("cursors/delete.png"), 4, 4)
        # self.cursorDelta = QCursor(QPixmap("cursors/text-delta.png"), -1, -1)  # centre
=======
        self.cursorComment = QCursor(QPixmap("cursors/text.png"), 20, -1)  # centre
        self.cursorCross = QCursor(QPixmap("cursors/cross.png"), 4, 4)
        self.cursorDelete = QCursor(QPixmap("cursors/delete.png"), 4, 4)
        self.cursorDelta = QCursor(QPixmap("cursors/text.png"), -1, -1)  # centre
>>>>>>> 0915fb91
        self.cursorLine = QCursor(QPixmap("cursors/line.png"), 4, 4)
        self.cursorPen = QCursor(QPixmap("cursors/pen.png"), 4, 4)
        # self.cursorText = QCursor(QPixmap("cursors/text.png"), -1, -1)  # centre
        self.cursorTick = QCursor(QPixmap("cursors/tick.png"), 4, 4)

    def getKeyCodes(self):
        return {
            # home-row
            Qt.Key_A: lambda: self.ui.zoomButton.animateClick(),
            Qt.Key_S: lambda: self.ui.undoButton.animateClick(),
            Qt.Key_D: lambda: self.ui.tickButton.animateClick(),
            Qt.Key_F: lambda: self.commentMode(),
            Qt.Key_G: lambda: self.ui.textButton.animateClick(),
            # lower-row
            Qt.Key_Z: lambda: self.ui.moveButton.animateClick(),
            Qt.Key_X: lambda: self.ui.deleteButton.animateClick(),
            Qt.Key_C: lambda: self.ui.boxButton.animateClick(),
            Qt.Key_V: lambda: (
                self.commentW.nextItem(),
                self.commentW.CL.handleClick(),
            ),
            Qt.Key_B: lambda: self.ui.lineButton.animateClick(),
            # upper-row
            Qt.Key_Q: lambda: self.ui.panButton.animateClick(),
            Qt.Key_W: lambda: self.ui.redoButton.animateClick(),
            Qt.Key_E: lambda: self.ui.crossButton.animateClick(),
            Qt.Key_R: lambda: (
                self.commentW.previousItem(),
                self.commentW.CL.handleClick(),
            ),
            Qt.Key_T: lambda: self.ui.penButton.animateClick(),
            # and then the same but for the left-handed
            # home-row
            Qt.Key_H: lambda: self.ui.textButton.animateClick(),
            Qt.Key_J: lambda: self.commentMode(),
            Qt.Key_K: lambda: self.ui.tickButton.animateClick(),
            Qt.Key_L: lambda: self.ui.undoButton.animateClick(),
            Qt.Key_Semicolon: lambda: self.ui.zoomButton.animateClick(),
            # lower-row
            Qt.Key_N: lambda: self.ui.lineButton.animateClick(),
            Qt.Key_M: lambda: (
                self.commentW.nextItem(),
                self.commentW.CL.handleClick(),
            ),
            Qt.Key_Comma: lambda: self.ui.boxButton.animateClick(),
            Qt.Key_Period: lambda: self.ui.deleteButton.animateClick(),
            Qt.Key_Slash: lambda: self.ui.moveButton.animateClick(),
            # top-row
            Qt.Key_Y: lambda: self.ui.penButton.animateClick(),
            Qt.Key_U: lambda: (
                self.commentW.previousItem(),
                self.commentW.CL.handleClick(),
            ),
            Qt.Key_I: lambda: self.ui.crossButton.animateClick(),
            Qt.Key_O: lambda: self.ui.redoButton.animateClick(),
            Qt.Key_P: lambda: self.ui.panButton.animateClick(),
            # Then maximize and mark buttons
            Qt.Key_Backslash: lambda: self.swapMaxNorm(),
            Qt.Key_Plus: lambda: self.view.zoomIn(),
            Qt.Key_Equal: lambda: self.view.zoomIn(),
            Qt.Key_Minus: lambda: self.view.zoomOut(),
            Qt.Key_Underscore: lambda: self.view.zoomOut(),
            # Only change-mark shortcuts 0-5.
            Qt.Key_QuoteLeft: lambda: self.keyToChangeMark(0),
            Qt.Key_0: lambda: self.keyToChangeMark(0),
            Qt.Key_1: lambda: self.keyToChangeMark(1),
            Qt.Key_2: lambda: self.keyToChangeMark(2),
            Qt.Key_3: lambda: self.keyToChangeMark(3),
            Qt.Key_4: lambda: self.keyToChangeMark(4),
            Qt.Key_5: lambda: self.keyToChangeMark(5),
            # ?-mark pop up a key-list
            Qt.Key_Question: lambda: self.keyPopUp(),
            # Toggle hide/unhide tools so as to maximise space for annotation
            Qt.Key_Home: lambda: self.toggleTools(),
            # view whole paper
            Qt.Key_F1: lambda: self.viewWholePaper(),
        }

    def toggleTools(self):
        # Show / hide all the tools and so more space for the group-image
        # All tools in gui inside 'hideablebox' - so easily shown/hidden
        if self.ui.hideableBox.isHidden():
            self.ui.hideableBox.show()
            self.ui.hideButton.setText("Hide")
        else:
            self.ui.hideableBox.hide()
            self.ui.hideButton.setText("Reveal")

    def viewWholePaper(self):
        files = self.parent.viewWholePaper()
        if self.testView is None:
            self.testView = TestView(self, files)

    def doneViewingPaper(self):
        self.testView = None
        self.parent.doneWithViewFiles()

    def keyPopUp(self):
        # Pops up a little window which containts table of
        # keys and associated tools.
        keylist = {
            "a": "Zoom",
            "s": "Undo",
            "d": "Tick/QMark/Cross",
            "f": "Current Comment",
            "g": "Text",
            "z": "Move",
            "x": "Delete",
            "c": "Box/Ellipse",
            "v": "Next Comment",
            "b": "Line/DoubleArrow/Arrow",
            "q": "Pan",
            "w": "Redo",
            "e": "Cross/QMark/Tick",
            "r": "Previous Comment",
            "t": "Pen/DoubleArrow/Highlighter",
            "\\": "Maximize Window",
            "-": "Zoom Out",
            "_": "Zoom Out",
            "+": "Zoom In",
            "=": "Zoom In",
            "ctrl-=": "Toggle Zoom",
            "`": "Set Mark 0",
            "0": "Set Mark 0",
            "1": "Set Mark 1",
            "2": "Set Mark 2",
            "3": "Set Mark 3",
            "4": "Set Mark 4",
            "5": "Set Mark 5",
            ";": "Zoom",
            "l": "Undo",
            "k": "Tick/QMark/Cross",
            "j": "Current Comment",
            "h": "Text",
            "/": "Move",
            ".": "Delete",
            ",": "Box/Ellipse",
            "m": "Next Comment",
            "n": "Line/DoubleArrow/Arrow",
            "p": "Pan",
            "o": "Redo",
            "i": "Cross/QMark/Tick",
            "u": "Previous Comment",
            "y": "Pen/DoubleArrow/Highlighter",
            "f1": "View whole paper (may be fn-f1 depending on your system)",
            "?": "Key Help",
        }
        # build KeyPress shortcuts dialog
        kp = QDialog()
        grid = QGridLayout()
        # Sortable table to display [key, description] pairs
        kt = QTableWidget()
        kt.setColumnCount(2)
        # Set headers - not editable.
        kt.setHorizontalHeaderLabels(["key", "function"])
        kt.verticalHeader().hide()
        kt.setEditTriggers(QAbstractItemView.NoEditTriggers)
        kt.setSortingEnabled(True)
        # Read through the keys and put into table.
        for a in keylist.keys():
            r = kt.rowCount()
            kt.setRowCount(r + 1)
            kt.setItem(r, 0, QTableWidgetItem(a))
            kt.setItem(r, 1, QTableWidgetItem("{}".format(keylist[a])))
        # Give it a close-button.
        cb = QPushButton("&close")
        cb.clicked.connect(kp.accept)
        grid.addWidget(kt, 1, 1, 3, 3)
        grid.addWidget(cb, 4, 3)
        kp.setLayout(grid)
        # Resize items to fit
        kt.resizeColumnsToContents()
        kt.resizeRowsToContents()
        # Pop it up.
        kp.exec_()

    def setViewAndScene(self):
        """Starts the pageview.
        The pageview (which is a qgraphicsview) which is (mostly) a layer
        between the annotation widget and the qgraphicsscene which
        actually stores all the graphics objects (the image, lines, boxes,
        text etc etc). The view allows us to zoom pan etc over image and
        its annotations.
        """
        # Start the pageview - pass it this widget (so it can communicate
        # back to us) and the filename of the image.
        self.view = PageView(self)
        self.scene = PageScene(
            self, self.imageFile, self.maxMark, self.score, self.markStyle
        )
        # connect view to scene
        self.view.connectScene(self.scene)
        # scene knows which views are connected via self.views()

        # put the view into the gui.
        self.ui.pageFrameGrid.addWidget(self.view, 1, 1)
        # set the initial view to contain the entire scene which at
        # this stage is just the image.
        self.view.fitInView(self.scene.sceneRect(), Qt.KeepAspectRatioByExpanding)
        # Centre at top-left of image.
        self.view.centerOn(0, 0)
        # click the move button
        self.ui.moveButton.animateClick()

    def swapMaxNorm(self):
        """Toggles the window size between max and normal"""
        if self.windowState() != Qt.WindowMaximized:
            self.setWindowState(Qt.WindowMaximized)
        else:
            self.setWindowState(Qt.WindowNoState)

    def keyToChangeMark(self, buttonNumber):
        """Translates a key-press (0,1,2,3,4,5) into a button-press
        of the various delta-mark buttons in the mark-entry widget.
        If mark-up style then they trigger the positive mark buttons,
        hence p0,p1 etc... if mark down then triggers the negative mark
        buttons - n1,n2, etc.
        """
        if self.markHandler.style == "Up":
            self.markHandler.markButtons["p{}".format(buttonNumber)].animateClick()
        elif self.markHandler.style == "Down" and buttonNumber > 0:
            self.markHandler.markButtons["m{}".format(buttonNumber)].animateClick()

    def keyPressEvent(self, event):
        """Translates key-presses into tool-button presses if
        appropriate. Also captures the escape-key since this would
        normally close a qdialog.
        """
        # Check to see if no mousebutton pressed
        # If a key-press detected use the keycodes dict to translate
        # the press into a function call (if exists)
        if QGuiApplication.mouseButtons() == Qt.NoButton:
            self.keycodes.get(event.key(), lambda *args: None)()
        # If escape key pressed then do not process it because
        # esc in a qdialog closes the window as a "reject".
        if event.key() != Qt.Key_Escape:
            super(Annotator, self).keyPressEvent(event)

    def setMode(self, newMode, newCursor):
        """Change the current tool mode.
        Changes the styling of the corresponding button, and
        also the cursor.
        """
        # Clear styling of the what was until now the current button
        if self.currentButton is not None:
            self.currentButton.setStyleSheet("")

        # We change currentbutton to which ever widget sent us
        # to this function. We have to be a little careful since
        # not all widgets get the styling in the same way.
        # If the mark-handler widget sent us here, it takes care
        # of its own styling - so we update the little tool-tip
        # and set current button to none.
        if isinstance(self.sender(), QPushButton):
            # has come from mark-change button in handler, so
            # set button=none, since markHandler does its own styling
            self.currentButton = None
        else:
            # Clear the style of the mark-handler (this will mostly not do
            # anything, but saves us testing if we had styled it)
            self.markHandler.clearButtonStyle()
            # the current button = whoever sent us here.
            self.currentButton = self.sender()
            # Set the style of that button - be careful of the
            # comment list - since it needs different styling
            if self.currentButton == self.commentW.CL:
                self.currentButton.setStyleSheet(self.currentButtonStyleOutline)
                self.ui.commentButton.setStyleSheet(self.currentButtonStyleBackground)
            else:
                self.currentButton.setStyleSheet(self.currentButtonStyleBackground)
                # make sure comment button style is cleared
                self.ui.commentButton.setStyleSheet("")
        # pass the new mode to the graphicsview, and set the cursor in view
        self.scene.setMode(newMode)
        self.view.setCursor(newCursor)
        # refresh everything.
        self.repaint()

    def setIcon(self, tb, txt, iconFile):
        # Helper command for setIcons - sets the tooltip, loads the icon
        # and formats things nicely.
        tb.setToolButtonStyle(Qt.ToolButtonIconOnly)
        tb.setToolTip("{}".format(tipText.get(txt, txt)))
        tb.setIcon(QIcon(QPixmap(iconFile)))
        tb.setIconSize(QSize(40, 40))

    def setIcons(self):
        """Set up the icons for the tools.
        A little care because of where a pyinstaller-built executable
        stores them.
        """
        # https://stackoverflow.com/questions/7674790/bundling-data-files-with-pyinstaller-onefile
        # pyinstaller creates a temp folder and stores path in _MEIPASS
        try:
            base_path = sys._MEIPASS
        except Exception:
            base_path = "./icons"

        self.setIcon(self.ui.boxButton, "box", "{}/rectangle.svg".format(base_path))
        self.setIcon(self.ui.commentButton, "com", "{}/comment.svg".format(base_path))
        self.setIcon(
            self.ui.commentDownButton, "com dn", "{}/comment_down.svg".format(base_path)
        )
        self.setIcon(
            self.ui.commentUpButton, "com up", "{}/comment_up.svg".format(base_path)
        )
        self.setIcon(self.ui.crossButton, "cross", "{}/cross.svg".format(base_path))
        self.setIcon(self.ui.deleteButton, "delete", "{}/delete.svg".format(base_path))
        self.setIcon(self.ui.lineButton, "line", "{}/line.svg".format(base_path))
        self.setIcon(self.ui.moveButton, "move", "{}/move.svg".format(base_path))
        self.setIcon(self.ui.panButton, "pan", "{}/pan.svg".format(base_path))
        self.setIcon(self.ui.penButton, "pen", "{}/pen.svg".format(base_path))
        self.setIcon(self.ui.redoButton, "redo", "{}/redo.svg".format(base_path))
        self.setIcon(self.ui.textButton, "text", "{}/text.svg".format(base_path))
        self.setIcon(self.ui.tickButton, "tick", "{}/tick.svg".format(base_path))
        self.setIcon(self.ui.undoButton, "undo", "{}/undo.svg".format(base_path))
        self.setIcon(self.ui.zoomButton, "zoom", "{}/zoom.svg".format(base_path))

    # The 'endAndRelaunch' slot - this saves the comment-list, closes
    # the annotator. The marker window then asks the server for the next
    # unmarked image and fires up the annotator on that.
    @pyqtSlot()
    def endAndRelaunch(self):
        self.commentW.saveComments()
        self.closeEvent(True)

    def setMiscShortCuts(self):
        # Set alt-enter or alt-return to end the annotator
        # The key-shortcuts fire a signal, which triggers the
        # endAndRelaunch slot.
        self.endShortCut = QShortcut(QKeySequence("Alt+Enter"), self)
        self.endShortCut.activated.connect(self.endAndRelaunch)
        self.endShortCutb = QShortcut(QKeySequence("Alt+Return"), self)
        self.endShortCutb.activated.connect(self.endAndRelaunch)
        # shortcuts for next paper
        self.endShortCutc = QShortcut(QKeySequence("Ctrl+n"), self)
        self.endShortCutc.activated.connect(self.endAndRelaunch)
        self.endShortCutd = QShortcut(QKeySequence("Ctrl+b"), self)
        self.endShortCutd.activated.connect(self.endAndRelaunch)
        # shortcuts for zoom-states
        self.zoomToggleShortCut = QShortcut(QKeySequence("Ctrl+="), self)
        self.zoomToggleShortCut.activated.connect(self.view.zoomToggle)
        # shortcuts for undo/redo
        self.undoShortCut = QShortcut(QKeySequence("Ctrl+z"), self)
        self.undoShortCut.activated.connect(self.scene.undo)
        self.redoShortCut = QShortcut(QKeySequence("Ctrl+y"), self)
        self.redoShortCut.activated.connect(self.scene.redo)

    # Simple mode change functions
    def boxMode(self):
        self.setMode("box", self.cursorBox)

    def commentMode(self):
        if self.currentButton == self.commentW.CL:
            self.commentW.nextItem()
        else:
            self.commentW.currentItem()
        self.commentW.CL.handleClick()

    def crossMode(self):
        self.setMode("cross", self.cursorCross)

    def deleteMode(self):
        self.setMode("delete", self.cursorDelete)

    def lineMode(self):
        self.setMode("line", self.cursorLine)

    def moveMode(self):
        self.setMode("move", Qt.OpenHandCursor)

    def panMode(self):
        self.setMode("pan", Qt.OpenHandCursor)
        # The pan button also needs to change dragmode in the view
        self.view.setDragMode(1)

    def penMode(self):
        self.setMode("pen", self.cursorPen)

    def textMode(self):
        self.setMode("text", Qt.IBeamCursor)

    def tickMode(self):
        self.setMode("tick", self.cursorTick)

    def zoomMode(self):
        self.setMode("zoom", Qt.SizeFDiagCursor)

    def loadModeFromBefore(self, mode, aux=None):
        self.loadModes = {
            "box": lambda: self.ui.boxButton.animateClick(),
            "comment": lambda: self.commentMode(),
            "cross": lambda: self.ui.crossButton.animateClick(),
            "line": lambda: self.ui.lineButton.animateClick(),
            "pen": lambda: self.ui.penButton.animateClick(),
            "text": lambda: self.ui.textButton.animateClick(),
            "tick": lambda: self.ui.tickButton.animateClick(),
        }
        if mode == "delta" and aux is not None:
            self.markHandler.loadDeltaValue(aux)
        elif mode == "comment" and aux is not None:
            self.commentW.setCurrentItemRow(aux)
            self.ui.commentButton.animateClick()
        else:
            self.loadModes.get(mode, lambda *args: None)()

    def setButtons(self):
        """Connect buttons to functions.
        """
        # List of tool buttons, the corresponding modes and cursor shapes
        self.ui.boxButton.clicked.connect(self.boxMode)
        self.ui.crossButton.clicked.connect(self.crossMode)
        self.ui.deleteButton.clicked.connect(self.deleteMode)
        self.ui.lineButton.clicked.connect(self.lineMode)
        self.ui.moveButton.clicked.connect(self.moveMode)
        self.ui.panButton.clicked.connect(self.panMode)
        self.ui.penButton.clicked.connect(self.penMode)
        self.ui.textButton.clicked.connect(self.textMode)
        self.ui.tickButton.clicked.connect(self.tickMode)
        self.ui.zoomButton.clicked.connect(self.zoomMode)

        # Pass the undo/redo button clicks on to the view
        self.ui.undoButton.clicked.connect(self.scene.undo)
        self.ui.redoButton.clicked.connect(self.scene.redo)
        # The key-help button connects to the keyPopUp command.
        self.ui.keyHelpButton.clicked.connect(self.keyPopUp)
        # Cancel button closes annotator(QDialog) with a 'reject'
        self.ui.cancelButton.clicked.connect(self.reject)
        # Hide button connects to the toggleTools command
        self.ui.hideButton.clicked.connect(self.toggleTools)

        # Connect the comment buttons to the comment list
        # They select the item and trigger its handleClick which fires
        # off a commentSignal which will be picked up by the annotator
        # First up connect the comment list's signal to the annotator's
        # handle comment function.
        self.commentW.CL.commentSignal.connect(self.handleComment)
        # Now connect up the buttons
        self.ui.commentButton.clicked.connect(self.commentW.currentItem)
        self.ui.commentButton.clicked.connect(self.commentW.CL.handleClick)
        # the previous comment button
        self.ui.commentUpButton.clicked.connect(self.commentW.previousItem)
        self.ui.commentUpButton.clicked.connect(self.commentW.CL.handleClick)
        # the next comment button
        self.ui.commentDownButton.clicked.connect(self.commentW.nextItem)
        self.ui.commentDownButton.clicked.connect(self.commentW.CL.handleClick)
        # Connect up the finishing buttons
        self.ui.finishedButton.clicked.connect(self.commentW.saveComments)
        self.ui.finishedButton.clicked.connect(self.closeEventRelaunch)
        self.ui.finishNoRelaunchButton.clicked.connect(self.commentW.saveComments)
        self.ui.finishNoRelaunchButton.clicked.connect(self.closeEventNoRelaunch)

    def handleComment(self, dlt_txt):
        """When the user selects a comment this function will be triggered.
        The function is passed dlt_txt = [delta, comment text].
        It sets the mode to text, but also passes the comment's text and
        value (ie +/- n marks) to the pageview - which in turn tells the
        pagescene. The scene's mode will be set to 'comment' so that when
        the user clicks there the delta+comment items are created and
        then pasted into place.
        """
        # Set the model to text and change cursor.
        # self.setMode("comment", self.cursorComment)
        self.setMode("comment", QCursor(Qt.IBeamCursor))
        # Grab the delta from the arguments
        self.scene.changeTheComment(dlt_txt[0], dlt_txt[1], annotatorUpdate=True)

    def setMarkHandler(self, markStyle):
        """Set up the mark handling widget inside the annotator gui.
        Can be one of 3 styles - mark up, down or total.
        Also connect the handler's signals - when the mark is set,
        or delta-mark set to appropriate functions in the annotator.
        Also - to set up the mark-delta correctly - the view has to
        signal back to the annotator when a delta is pasted onto the
        image.
        """
        # Build the mark handler and put into the gui.
        self.markHandler = MarkHandler(self, self.maxMark)
        self.markHandler.setStyle(markStyle)
        self.ui.markGrid.addWidget(self.markHandler, 1, 1)

    def totalMarkSet(self, tm):
        # Set the total mark and pass that info to the comment list
        # so it can shade over deltas that are no longer applicable.
        self.score = tm
        self.commentW.changeMark(self.score)
        # also tell the scene what the new mark is
        self.scene.setTheMark(self.score)

    def deltaMarkSet(self, dm):
        """When a delta-mark button is clicked, or a comment selected
        the view (and scene) need to know what the current delta is so
        that it can be pasted in correctly (when user clicks on image).
        """
        # Try changing the delta in the scene
        if not self.scene.changeTheDelta(dm):
            # If it is out of range then change mode to "move" so that
            # the user cannot paste in that delta.
            self.ui.moveButton.animateClick()
            return
        # Else, the delta is now set, so now change the mode here.
        self.setMode("delta", QCursor(Qt.IBeamCursor))

    def changeMark(self, score):
        """The mark has been changed. Update the mark-handler.
        """
        # Tell the mark-handler what the new mark is and force a repaint.
        assert self.markStyle != 1, "Should not be called if mark-total"

        self.score = score
        self.markHandler.setMark(self.score)
        self.markHandler.repaint()

    def closeEventRelaunch(self):
        self.closeEvent(True)

    def closeEventNoRelaunch(self):
        self.closeEvent(False)

    def loadWindowSettings(self):
        if self.parent.annotatorSettings["geometry"] is not None:
            self.restoreGeometry(self.parent.annotatorSettings["geometry"])
        if self.parent.annotatorSettings["markWarnings"] is not None:
            self.markWarn = self.parent.annotatorSettings["markWarnings"]
        if self.parent.annotatorSettings["commentWarnings"] is not None:
            self.commentWarn = self.parent.annotatorSettings["commentWarnings"]
        if self.parent.annotatorSettings["tool"] is not None:
            if self.parent.annotatorSettings["tool"] == "delta":
                dlt = self.parent.annotatorSettings["delta"]
                self.loadModeFromBefore("delta", dlt)
            elif self.parent.annotatorSettings["tool"] == "comment":
                cmt = self.parent.annotatorSettings["comment"]
                self.loadModeFromBefore("comment", cmt)
            else:
                self.loadModeFromBefore(self.parent.annotatorSettings["tool"])

        if self.parent.annotatorSettings["viewRectangle"] is not None:
            # put in slight delay so that any resize events are done.
            QTimer.singleShot(
                150,
                lambda: self.view.initialZoom(
                    self.parent.annotatorSettings["viewRectangle"]
                ),
            )
        else:
            QTimer.singleShot(150, lambda: self.view.initialZoom(None))
        # there is some redundancy between the above and the below.
        if self.parent.annotatorSettings["zoomState"] is not None:
            # put in slight delay so that any resize events are done.
            QTimer.singleShot(
                200,
                lambda: self.ui.zoomCB.setCurrentIndex(
                    self.parent.annotatorSettings["zoomState"]
                ),
            )
        else:
            QTimer.singleShot(200, lambda: self.ui.zoomCB.setCurrentIndex(1))

    def saveWindowSettings(self):
        self.parent.annotatorSettings["geometry"] = self.saveGeometry()
        self.parent.annotatorSettings["markWarnings"] = self.markWarn
        self.parent.annotatorSettings["commentWarnings"] = self.commentWarn
        self.parent.annotatorSettings["viewRectangle"] = self.view.vrect
        self.parent.annotatorSettings["zoomState"] = self.ui.zoomCB.currentIndex()
        self.parent.annotatorSettings["tool"] = self.scene.mode
        if self.scene.mode == "delta":
            self.parent.annotatorSettings["delta"] = self.scene.markDelta
        if self.scene.mode == "comment":
            self.parent.annotatorSettings["comment"] = self.commentW.getCurrentItemRow()

    def closeEvent(self, relaunch):
        """When the user closes the window - either by clicking on the
        little standard all windows have them close icon in the titlebar
        or by clicking on 'finished' - do some basic checks.
        If the titlebar close has been clicked then we assume the user
        is cancelling the annotations.
        Otherwise - we assume they want to accept them. Simple sanity check
        that user meant to close the window.
        Be careful of a score of 0 - when mark total or mark up.
        Be careful of max-score when marking down.
        In either case - get user to confirm the score before closing.
        """
        # Save the current window settings for next time annotator is launched
        self.saveWindowSettings()

        # If the titlebar close clicked then don't relauch and close the
        # annotator (QDialog) with a 'reject'
        if type(relaunch) == QCloseEvent:
            self.launchAgain = False
            self.reject()
        # do some checks before accepting things
        if not self.scene.areThereAnnotations():
            msg = ErrorMessage("Please make an annotation, even if the page is blank.")
            msg.exec_()
            return

        # check if comments have been left.
        if self.scene.countComments() == 0:
            # error message if total is not 0 or full
            if self.score > 0 and self.score < self.maxMark and self.commentWarn:
                msg = SimpleMessageCheckBox(
                    "You have given no comments.\n Please confirm."
                )
                if msg.exec_() == QMessageBox.No:
                    return
                if msg.cb.checkState() == Qt.Checked:
                    self.commentWarn = False

        # if marking total or up, be careful when giving 0-marks
        if self.score == 0 and self.markHandler.style != "Down" and self.markWarn:
            msg = SimpleMessageCheckBox("You have given 0 - please confirm")
            if msg.exec_() == QMessageBox.No:
                return
            if msg.cb.checkState() == Qt.Checked:
                self.markWarn = False
        # if marking down, be careful of giving max-marks
        if (
            self.score == self.maxMark
            and self.markHandler.style == "Down"
            and self.markWarn
        ):
            msg = SimpleMessageCheckBox(
                "You have given {} - please confirm".format(self.maxMark)
            )
            if msg.exec_() == QMessageBox.No:
                return
            if msg.cb.checkState() == Qt.Checked:
                self.markWarn = False
        if relaunch:
            self.launchAgain = True
        else:
            self.launchAgain = False

        if not self.checkAllObjectsInside():
            return

        # Save the scene to file.
        self.scene.save()
        # Save the marker's comments
        self.saveMarkerComments()
        # Pickle the scene as a PLOM-file
        self.pickleIt()
        # Save the window settings
        self.saveWindowSettings()
        # Close the annotator(QDialog) with an 'accept'.
        self.accept()

    def checkAllObjectsInside(self):
        if self.scene.checkAllObjectsInside():
            return True
        else:
            # some objects outside the image, check if user really wants to finish
            msg = SimpleMessage(
                "Some annotations outside pageimage. Do you really want to finish?"
            )
            if msg.exec_() == QMessageBox.No:
                return False
            else:
                return True

    def getComments(self):
        return self.scene.getComments()

    def saveMarkerComments(self):
        commentList = self.getComments()
        # image file is <blah>.png, save comments as <blah>.json
        with open(self.imageFile[:-3] + "json", "w") as commentFile:
            json.dump(commentList, commentFile)

    def latexAFragment(self, txt):
        return self.parent.latexAFragment(txt)

    def pickleIt(self):
        lst = self.scene.pickleSceneItems()  # newest items first
        lst.reverse()  # so newest items last
        plomDict = {
            "fileName": os.path.basename(self.imageFile),
            "markStyle": self.markStyle,
            "maxMark": self.maxMark,
            "currentMark": self.score,
            "sceneItems": lst,
        }
        # save pickled file as <blah>.plom
        plomFile = self.imageFile[:-3] + "plom"
        with open(plomFile, "w") as fh:
            json.dump(plomDict, fh)

    def unpickleIt(self, plomDict):
        self.view.setHidden(True)
        self.scene.unpickleSceneItems(plomDict["sceneItems"])
        # if markstyle is "Total", then click appropriate button
        if self.markStyle == 1:
            self.markHandler.unpickleTotal(plomDict["currentMark"])
        self.view.setHidden(False)

    def setZoomComboBox(self):
        self.ui.zoomCB.addItem("User")
        self.ui.zoomCB.addItem("Fit Page")
        self.ui.zoomCB.addItem("Fit Width")
        self.ui.zoomCB.addItem("Fit Height")
        self.ui.zoomCB.addItem("200%")
        self.ui.zoomCB.addItem("150%")
        self.ui.zoomCB.addItem("100%")
        self.ui.zoomCB.addItem("50%")
        self.ui.zoomCB.addItem("33%")
        self.ui.zoomCB.currentIndexChanged.connect(self.zoomCBChanged)

    def changeCBZoom(self, v):
        old = self.ui.zoomCB.blockSignals(True)
        self.ui.zoomCB.setCurrentIndex(v)
        self.ui.zoomCB.blockSignals(old)

    def zoomCBChanged(self):
        if self.ui.zoomCB.currentText() == "Fit Page":
            self.view.zoomAll()
        elif self.ui.zoomCB.currentText() == "Fit Width":
            self.view.zoomWidth()
        elif self.ui.zoomCB.currentText() == "Fit Height":
            self.view.zoomHeight()
        elif self.ui.zoomCB.currentText() == "100%":
            self.view.zoomReset(1)
        elif self.ui.zoomCB.currentText() == "150%":
            self.view.zoomReset(1.5)
        elif self.ui.zoomCB.currentText() == "200%":
            self.view.zoomReset(2)
        elif self.ui.zoomCB.currentText() == "50%":
            self.view.zoomReset(0.5)
        elif self.ui.zoomCB.currentText() == "33%":
            self.view.zoomReset(0.33)
        else:
            pass
        self.view.setFocus()<|MERGE_RESOLUTION|>--- conflicted
+++ resolved
@@ -166,19 +166,10 @@
     def loadCursors(self):
         # load pixmaps for cursors and set the hotspots
         self.cursorBox = QCursor(QPixmap("cursors/box.png"), 4, 4)
-<<<<<<< HEAD
-        # self.cursorComment = QCursor(
-        # QPixmap("cursors/text-comment.png"), 20, -1
-        # )  # centre
+        # self.cursorComment = QCursor(QPixmap("cursors/text.png"), 20, -1)  # centre
         self.cursorCross = QCursor(QPixmap("cursors/cross.png"), 4, 4)
         self.cursorDelete = QCursor(QPixmap("cursors/delete.png"), 4, 4)
-        # self.cursorDelta = QCursor(QPixmap("cursors/text-delta.png"), -1, -1)  # centre
-=======
-        self.cursorComment = QCursor(QPixmap("cursors/text.png"), 20, -1)  # centre
-        self.cursorCross = QCursor(QPixmap("cursors/cross.png"), 4, 4)
-        self.cursorDelete = QCursor(QPixmap("cursors/delete.png"), 4, 4)
-        self.cursorDelta = QCursor(QPixmap("cursors/text.png"), -1, -1)  # centre
->>>>>>> 0915fb91
+        # self.cursorDelta = QCursor(QPixmap("cursors/text.png"), -1, -1)  # centre
         self.cursorLine = QCursor(QPixmap("cursors/line.png"), 4, 4)
         self.cursorPen = QCursor(QPixmap("cursors/pen.png"), 4, 4)
         # self.cursorText = QCursor(QPixmap("cursors/text.png"), -1, -1)  # centre
