# -*- coding: utf-8 -*-

"""
The Plom Marker client
"""

__author__ = "Andrew Rechnitzer"
__copyright__ = "Copyright (C) 2018-2019 Andrew Rechnitzer"
__credits__ = ["Andrew Rechnitzer", "Colin Macdonald", "Elvis Cai", "Matt Coles"]
__license__ = "AGPL-3.0-or-later"
# SPDX-License-Identifier: AGPL-3.0-or-later

from collections import defaultdict
import os
import json
import shutil
import sys
import tempfile
import time
import threading
import queue
import math

from PyQt5.QtCore import (
    Qt,
    QAbstractTableModel,
    QElapsedTimer,
    QModelIndex,
    QObject,
    QSortFilterProxyModel,
    QTimer,
    QThread,
<<<<<<< HEAD
    pyqtSlot,
=======
    QVariant,
>>>>>>> d41bbed0
    pyqtSignal,
)
from PyQt5.QtGui import QStandardItem, QStandardItemModel
from PyQt5.QtWidgets import (
    QDialog,
    QMainWindow,
    QMessageBox,
    QProgressDialog,
    QPushButton,
    QWidget,
)


from examviewwindow import ExamViewWindow
import messenger
from annotator import Annotator
from useful_classes import AddTagBox, ErrorMessage, SimpleMessage
from reorientationwindow import ExamReorientWindow
from uiFiles.ui_marker import Ui_MarkerWindow

# in order to get shortcuts under OSX this needs to set this.... but only osx.
# To test platform
import platform

if platform.system() == "Darwin":
    from PyQt5.QtGui import qt_set_sequence_auto_mnemonic

    qt_set_sequence_auto_mnemonic(True)

sys.path.append("..")  # this allows us to import from ../resources
from resources.version import Plom_API_Version

# set up variables to store paths for marker and id clients
tempDirectory = tempfile.TemporaryDirectory(prefix="plom_")
directoryPath = tempDirectory.name

# Read https://mayaposch.wordpress.com/2011/11/01/how-to-really-truly-use-qthreads-the-full-explanation/
# and https://stackoverflow.com/questions/6783194/background-thread-with-qthread-in-pyqt
# and finally https://woboq.com/blog/qthread-you-were-not-doing-so-wrong.html
# I'll do it the simpler subclassing way
class BackgroundDownloader(QThread):
    downloadSuccess = pyqtSignal(str)
    downloadFail = pyqtSignal(str, str)

    def __init__(self, tname, fname):
        QThread.__init__(self)
        self.tname = tname
        self.fname = fname

    def run(self):
        print(
            "Debug: downloader thread {}: downloading {}, {}".format(
                threading.get_ident(), self.tname, self.fname
            )
        )
        try:
            messenger.getFileDav_woInsanity(self.tname, self.fname)
        except Exception as ex:
            # TODO: just OperationFailed?  Just WebDavException?  Others pass thru?
            template = "An exception of type {0} occurred. Arguments:\n{1!r}"
            errmsg = template.format(type(ex).__name__, ex.args)
            self.downloadFail.emit(self.tname, errmsg)
            self.quit()

        # Ack that test received - server then deletes it from webdav
        msg = messenger.msg_nopopup("mDWF", self.tname)
        if msg[0] == "ACK":
            print(
                "Debug: downloader thread {}: got tname, fname={},{}".format(
                    threading.get_ident(), self.tname, self.fname
                )
            )
            self.downloadSuccess.emit(self.tname)
        else:
            errmsg = msg[1]
            print(
                "Debug: downloader thread {}: FAILED to get tname, fname={},{}".format(
                    threading.get_ident(), self.tname, self.fname
                )
            )
            self.downloadFail.emit(self.tname, errmsg)
        self.quit()


class BackgroundUploader(QThread):
    uploadSuccess = pyqtSignal(str, int, int)
    uploadFail = pyqtSignal(str, str)

    def enqueueNewUpload(self, *args):
        """Place something in the upload queue

        Note: if you call this from the main thread, this code runs in the
        main thread.  That is ok b/c queue.Queue is threadsafe.  But its
        important to be aware, not all code in this object runs in the new
        thread: it depends where that code is called!
        """
        print("Debug: upQ enqueing new in thread " + str(threading.get_ident()))
        self.q.put(args)

    def empty(self):
        return self.q.empty()

    def run(self):
        def tryToUpload():
            # define this inside run so it will run in the new thread
            # https://stackoverflow.com/questions/52036021/qtimer-on-a-qthread
            from queue import Empty as EmptyQueueException

            try:
                code, gr, aname, pname, cname, mtime, pg, ver, tags = (
                    self.q.get_nowait()
                )
            except EmptyQueueException:
                return
            print(
                "Debug: upQ (thread {}): popped code {} from queue, uploading "
                "with webdav...".format(str(threading.get_ident()), code)
            )
            afile = os.path.basename(aname)
            pfile = os.path.basename(pname)
            cfile = os.path.basename(cname)
            try:
                messenger.putFileDav_woInsanity(aname, afile)
                messenger.putFileDav_woInsanity(pname, pfile)
                messenger.putFileDav_woInsanity(cname, cfile)
            except Exception as ex:
                # TODO: just OperationFailed?  Just WebDavException?  Others pass thru?
                template = "An exception of type {0} occurred. Arguments:\n{1!r}"
                errmsg = template.format(type(ex).__name__, ex.args)
                self.uploadFail.emit(code, errmsg)
                return

            print(
                "Debug: upQ: sending marks for {} via mRMD cmd server...".format(code)
            )
            # ensure user is still authorised to upload this particular pageimage -
            # this may have changed depending on what else is going on.
            # TODO: remove, either rRMD will succeed or fail: don't precheck
            msg = messenger.msg_nopopup("mUSO", code)
            if msg[0] != "ACK":
                errmsg = msg[1]
                print("Debug: upQ: emitting FAILED signal for {}".format(code))
                self.uploadFail.emit(code, errmsg)
            msg = messenger.msg_nopopup(
                "mRMD", code, gr, afile, pfile, cfile, mtime, pg, ver, tags
            )
            # self.sleep(4)  # pretend upload took longer
            if msg[0] == "ACK":
                numdone = msg[1]
                numtotal = msg[2]
                print("Debug: upQ: emitting SUCCESS signal for {}".format(code))
                self.uploadSuccess.emit(code, numdone, numtotal)
            else:
                errmsg = msg[1]
                print("Debug: upQ: emitting FAILED signal for {}".format(code))
                self.uploadFail.emit(code, errmsg)

        print("upQ.run: thread " + str(threading.get_ident()))
        self.q = queue.Queue()
        print("Debug: upQ: starting with new empty queue and starting timer")
        # TODO: Probably don't need the timer: after each enqueue, signal the
        # QThread (in the new thread's event loop) to call tryToUpload.
        timer = QTimer()
        timer.timeout.connect(tryToUpload)
        timer.start(250)
        self.exec_()


class TestPageGroup:
    """A simple container for storing a groupimage's code (tgv),
    numer, group, version, status, the mark, the original image
    filename, the annotated image filename, the mark, and the
    time spent marking the groupimage.
    """

    def __init__(self, tgv, fname="", stat="untouched", mrk="-1", mtime="0", tags=""):
        # tgv = t0000p00v0
        # ... = 0123456789
        # the test code
        self.prefix = tgv
        # the test number
        self.status = stat
        # By default set mark to be negative (since 0 is a possible mark)
        self.mark = mrk
        # The filename of the untouched image
        self.originalFile = fname
        # The filename for the (future) annotated image
        self.annotatedFile = ""
        # The filename for the (future) plom file
        self.plomFile = ""
        # The time spent marking the image.
        self.markingTime = mtime
        # Any user tags/comments
        self.tags = tags


class ExamModel(QStandardItemModel):
    """A tablemodel for handling the group image marking data."""

    def __init__(self, parent=None):
        QStandardItemModel.__init__(self, parent)
        self.setHorizontalHeaderLabels(
            [
                "TGV",
                "Status",
                "Mark",
                "Time",
                "Tag",
                "OriginalFile",
                "AnnotatedFile",
                "PlomFile",
                "PaperDir",
            ]
        )

    def addPaper(self, paper):
        # Append new groupimage to list and append new row to table.
        r = self.rowCount()
        self.appendRow(
            [
                QStandardItem(paper.prefix),
                QStandardItem(paper.status),
                QStandardItem(str(paper.mark)),
                QStandardItem(str(paper.markingTime)),
                QStandardItem(paper.tags),
                QStandardItem(paper.originalFile),
                QStandardItem(paper.annotatedFile),
                QStandardItem(paper.plomFile),
            ]
        )
        return r


##########################
class ProxyModel(QSortFilterProxyModel):
    """A proxymodel wrapper to put around the table model to handle filtering and sorting."""

    def __init__(self, parent=None):
        QSortFilterProxyModel.__init__(self, parent)
        self.setFilterKeyColumn(4)
        self.filterString = ""

    def setFilterString(self, flt):
        self.filterString = flt

    def filterTags(self):
        self.setFilterFixedString(self.filterString)

    def filterAcceptsRow(self, pos, index):
        if len(self.filterString) == 0:
            return True
        if (
            self.filterString.casefold()
            in self.sourceModel().data(self.sourceModel().index(pos, 4)).casefold()
        ):
            return True
        return False

    def addPaper(self, rho):
        # Append new groupimage to list and append new row to table.
        r = self.sourceModel().addPaper(rho)
        pr = self.mapFromSource(self.sourceModel().index(r, 0)).row()
        return pr

    def getPrefix(self, r):
        # Return the prefix of the image
        return self.data(self.index(r, 0))

    def getStatus(self, r):
        # Return the status of the image
        return self.data(self.index(r, 1))

    def setStatus(self, r, stat):
        # Return the status of the image
        return self.setData(self.index(r, 1), stat)

    def getOriginalFile(self, r):
        # Return the filename of the original un-annotated image
        return self.data(self.index(r, 5))

    def setOriginalFile(self, r, fname):
        # Set the original image filename
        self.setData(self.index(r, 5), fname)

    def setPaperDir(self, r, tdir):
        # Set the temporary directory for this grading
        self.setData(self.index(r, 8), tdir)

    def clearPaperDir(self, r):
        self.setPaperDir(r, None)

    def getPaperDir(self, r):
        return self.data(self.index(r, 8))

    def getAnnotatedFile(self, r):
        # Return the filename of the annotated image
        return self.data(self.index(r, 6))

    def setAnnotatedFile(self, r, aname, pname):
        # Set the annotated image filename
        self.setData(self.index(r, 6), aname)
        self.setData(self.index(r, 7), pname)

    def getPlomFile(self, r):
        # Return the filename of the plom file
        return self.data(self.index(r, 7))

    def markPaper(self, index, mrk, aname, pname, mtime, tdir):
        # When marked, set the annotated filename, the plomfile, the mark,
        # and the total marking time (in case it was annotated earlier)
        mt = int(self.data(index[3]))
        # total elapsed time.
        self.setData(index[3], mtime + mt)
        self.setData(index[1], "uploading...")
        self.setData(index[2], mrk)
        self.setData(index[0].siblingAtColumn(6), aname)
        self.setData(index[0].siblingAtColumn(7), pname)
        self.setData(index[0].siblingAtColumn(8), tdir)

    def revertPaper(self, index):
        # When user reverts to original image, set status to "reverted"
        # mark back to -1, and marking time to zero.
        # Do not erase any files: could still be uploading
        self.setData(index[1], "reverted")
        self.setData(index[2], -1)
        self.setData(index[3], 0)
        self.clearPaperDir(index[0].row())

    def deferPaper(self, index):
        # When user defers paper, it must be unmarked or reverted already. Set status to "deferred"
        self.setData(index[1], "deferred")


##########################


# TODO: should be a QMainWindow but at any rate not a Dialog
# TODO: should this be parented by the QApplication?
class MarkerClient(QWidget):
    my_shutdown_signal = pyqtSignal(int)

    def __init__(self, mess, pageGroup, version):
        super(MarkerClient, self).__init__()
        # TODO or `self.msgr = mess`?  trouble in threads?
        global messenger
        messenger = mess
        self.testImg = None  # safer?
        # local temp directory for image files and the class list.
        self.workingDirectory = directoryPath
        # Save the group and version.
        self.pageGroup = pageGroup
        self.version = version
        # create max-mark, but not set until we get info from server
        self.maxScore = -1
        # For viewing the whole paper we'll need these two lists.
        self.viewFiles = []
        self.localViewFiles = []
        # Fire up the user interface
        self.ui = Ui_MarkerWindow()
        self.ui.setupUi(self)
        # Paste the username, pagegroup and version into GUI.
        self.ui.userLabel.setText(messenger.whoami())
        self.ui.pgLabel.setText(str(self.pageGroup).zfill(2))
        self.ui.vLabel.setText(str(self.version))
        # Exam model for the table of groupimages - connect to table
        self.exM = ExamModel()
        # set proxy for filtering and sorting
        self.prxM = ProxyModel()
        self.prxM.setSourceModel(self.exM)
        self.ui.tableView.setModel(self.prxM)
        self.ui.tableView.hideColumn(5)  # hide original filename
        self.ui.tableView.hideColumn(6)  # hide annotated filename
        self.ui.tableView.hideColumn(7)  # hide plom filename
        self.ui.tableView.hideColumn(8)  # hide paperdir
        # Double-click or signale fires up the annotator window
        self.ui.tableView.doubleClicked.connect(self.annotateTest)
        self.ui.tableView.annotateSignal.connect(self.annotateTest)
        # A view window for the papers so user can zoom in as needed.
        # Paste into appropriate location in gui.
        self.testImg = ExamViewWindow()
        self.ui.gridLayout_6.addWidget(self.testImg, 0, 0)
        # create a settings variable for saving annotator window settings
        # initially all settings are "none"
        self.annotatorSettings = defaultdict(lambda: None)
        # self.loadAnnotatorSettings()

        # Connect gui buttons to appropriate functions
        self.ui.closeButton.clicked.connect(self.shutDown)
        self.ui.getNextButton.clicked.connect(self.requestNext)
        self.ui.annButton.clicked.connect(self.annotateTest)
        self.ui.revertButton.clicked.connect(self.revertTest)
        self.ui.deferButton.clicked.connect(self.deferTest)
        self.ui.tagButton.clicked.connect(self.tagTest)
        self.ui.filterButton.clicked.connect(self.setFilter)
        self.ui.filterLE.returnPressed.connect(self.setFilter)
        # self.ui.filterLE.focusInEvent.connect(lambda: self.ui.filterButton.setFocus())
        # Give IDs to the radio-buttons which select the marking style
        # 1 = mark total = user clicks the total-mark
        # 2 = mark-up = mark starts at 0 and user increments it
        # 3 = mark-down = mark starts at max and user decrements it
        # TODO: remove the total-radiobutton, but
        # for the timebeing we hide the totalrb from the user.
        self.ui.markStyleGroup.setId(self.ui.markTotalRB, 1)
        self.ui.markTotalRB.hide()
        self.ui.markTotalRB.setEnabled(False)
        # continue with the other buttons
        self.ui.markStyleGroup.setId(self.ui.markUpRB, 2)
        self.ui.markStyleGroup.setId(self.ui.markDownRB, 3)
        # Give IDs to the radio buttons which select which mouse-hand is used
        # 0 = Right-handed user will typically have right-hand on mouse and
        # left hand on the keyboard. The annotator layout will follow this.
        # 1 = Left-handed user - reverse layout
        self.ui.mouseHandGroup.setId(self.ui.rightMouseRB, 0)
        self.ui.mouseHandGroup.setId(self.ui.leftMouseRB, 1)
        self.backgroundUploader = None
        self.backgroundDownloader = None

    def go(self):
        # Get the max-mark for the question from the server.
        try:
            self.getMaxMark()
        except ValueError as e:
            print("DEBUG: max-mark fail: {}".format(e))
            self.shutDownError()
            return
        # Paste the max-mark into the gui.
        self.ui.scoreLabel.setText(str(self.maxScore))
        # Get list of papers already marked and add to table.
        self.getMarkedList()
        # Update counts
        self.updateCount()
        # Connect the view **after** list updated.
        # Connect the table-model's selection change to appropriate function
        self.ui.tableView.selectionModel().selectionChanged.connect(self.selChanged)
        # A simple cache table for latex'd comments
        self.commentCache = {}
        # Get a pagegroup to mark from the server
        self.requestNext()
        # reset the view so whole exam shown.
        self.testImg.resetB.animateClick()
        # resize the table too.
        self.ui.tableView.resizeRowsToContents()
        print("Debug: Marker main thread: " + str(threading.get_ident()))
        self.backgroundUploader = BackgroundUploader()
        self.backgroundUploader.uploadSuccess.connect(self.backgroundUploadFinished)
        self.backgroundUploader.uploadFail.connect(self.backgroundUploadFailed)
        self.backgroundUploader.start()
        # Now cache latex for comments:
        self.cacheLatexComments()

    def resizeEvent(self, e):
        if self.testImg:
            # On resize used to resize the image to keep it all in view
            self.testImg.resetB.animateClick()
            # resize the table too.
            self.ui.tableView.resizeRowsToContents()
        super(MarkerClient, self).resizeEvent(e)

    def getMaxMark(self):
        """Return the max mark or raise ValueError."""
        # Send max-mark request (mGMX) to server
        msg = messenger.msg("mGMX", self.pageGroup, self.version)
        # Return should be [ACK, maxmark]
        if not msg[0] == "ACK":
            raise ValueError(msg[1])
        self.maxScore = msg[1]

    def getMarkedList(self):
        # Ask server for list of previously marked papers
        msg = messenger.msg("mGML", self.pageGroup, self.version)
        if msg[0] == "ERR":
            return
        fname = os.path.join(self.workingDirectory, "markedList.txt")
        messenger.getFileDav(msg[1], fname)
        # Ack that test received - server then deletes it from webdav
        msg = messenger.msg("mDWF", msg[1])
        # Add those marked papers to our paper-list
        with open(fname) as json_file:
            markedList = json.load(json_file)
            for x in markedList:
                self.addTGVToList(
                    TestPageGroup(
                        x[0], fname="", stat="marked", mrk=x[2], mtime=x[3], tags=x[4]
                    ),
                    update=False,
                )

    def addTGVToList(self, paper, update=True):
        # Add a new entry (given inside paper) to the table and
        # select it and update the displayed page-group image
        # convert new row to proxyRow
        pr = self.prxM.addPaper(paper)
        if update is True:
            self.ui.tableView.selectRow(pr)
            self.updateImage(pr)

    def checkFiles(self, pr):
        tgv = self.prxM.getPrefix(pr)
        if self.prxM.getOriginalFile(pr) != "":
            return
        msg = messenger.msg("mGGI", tgv)
        if msg[0] == "ERR":
            return
        paperdir = tempfile.mkdtemp(prefix=tgv + "_", dir=self.workingDirectory)
        print("Debug: create paperdir {} for already-graded download".format(paperdir))
        fname = os.path.join(self.workingDirectory, "{}.png".format(msg[1]))
        aname = os.path.join(paperdir, "G{}.png".format(msg[1][1:]))
        pname = os.path.join(paperdir, "G{}.plom".format(msg[1][1:]))
        self.prxM.setPaperDir(pr, paperdir)

        tfname = msg[2]  # the temp original image file on webdav
        taname = msg[3]  # the temp annotated image file on webdav
        tpname = msg[4]  # the temp plom file on webdav
        messenger.getFileDav(tfname, fname)
        # got original file so ask server to remove it.
        msg = messenger.msg("mDWF", tfname)
        self.prxM.setOriginalFile(pr, fname)
        # If there is an annotated image then get it.
        if taname is None:
            return
        messenger.getFileDav(taname, aname)
        messenger.getFileDav(tpname, pname)
        # got annotated image / plom file so ask server to remove it.
        msg = messenger.msg("mDWF", taname)
        self.prxM.setAnnotatedFile(pr, aname, pname)

    def updateImage(self, pr=0):
        # Here the system should check if imagefiles exist and grab if needed.
        self.checkFiles(pr)

        # Grab the group-image from file and display in the examviewwindow
        # If group has been marked then display the annotated file
        # Else display the original group image
        if self.prxM.getStatus(pr) in ("marked", "uploading...", "???"):
            self.testImg.updateImage(self.prxM.getAnnotatedFile(pr))
        else:
            self.testImg.updateImage(self.prxM.getOriginalFile(pr))
        # wait a moment and click the reset-view button
        QTimer.singleShot(100, self.testImg.view.resetView)
        # Give focus to the table (so enter-key fires up annotator)
        self.ui.tableView.setFocus()

    def updateCount(self):
        # ask server for marking-count update
        progress_msg = messenger.msg("mPRC", self.pageGroup, self.version)
        # returns [ACK, #marked, #total]
        if progress_msg[0] == "ACK":
            self.ui.mProgressBar.setValue(progress_msg[1])
            self.ui.mProgressBar.setMaximum(progress_msg[2])

    def requestNext(self, launchAgain=False):
        """Ask the server for an unmarked paper (mNUM). Server should return
        message [ACK, test-code, temp-filename]. Get file from webdav, add to
        the list of papers and update the image.
        """
        attempts = 0
        while True:
            attempts += 1
            # little sanity check - shouldn't be needed.
            # TODO remove.
            if attempts > 5:
                return
            # ask server for tgv of next task
            msg = messenger.msg("mANT", self.pageGroup, self.version)
            if msg[0] == "ERR":
                return
            # grab the test-code
            code = msg[1]
            msg = messenger.msg("mCST", code)
            # return message is [ACK, True, code, filename] or [ACK, False] or [ERR, reason]
            if msg[0] == "ERR":
                return
            if msg[1] == True:
                break

        # Return message should be [ACK, True, code, temp-filename, tags]
        # Code is tXXXXgYYvZ - so save as tXXXXgYYvZ.png
        fname = os.path.join(self.workingDirectory, msg[2] + ".png")
        # Get file from the tempfilename in the webdav
        tname = msg[3]
        messenger.getFileDav(tname, fname)
        # Add the page-group to the list of things to mark
        self.addTGVToList(TestPageGroup(msg[2], fname, tags=msg[4]))
        # Ack that test received - server then deletes it from webdav
        msg = messenger.msg("mDWF", tname)
        # Clean up the table
        self.ui.tableView.resizeColumnsToContents()
        self.ui.tableView.resizeRowsToContents()
        # launch annotator on the new test
        # Note-launch-again is set to true when user just wants to get
        # the next test and get annotating directly.
        # When false the user stays at the marker window
        if msg[0] != "ERR" and launchAgain:
            # do not recurse, instead animate click
            # self.annotateTest()
            self.ui.annButton.animateClick()

    def requestNextInBackgroundStart(self):
        attempts = 0
        while True:
            attempts += 1
            # little sanity check - shouldn't be needed.
            # TODO remove.
            if attempts > 5:
                return
            # ask server for tgv of next task
            msg = messenger.msg("mANT", self.pageGroup, self.version)
            if msg[0] == "ERR":
                return
            # grab the test-code
            code = msg[1]
            msg = messenger.msg("mCST", code)
            # return message is [ACK, True, code, filename] or [ACK, False] or [ERR, reason]
            if msg[0] == "ERR":
                return
            if msg[1] == True:
                break

        # Return message should be [ACK, True, code, temp-filename, tags]
        # Code is tXXXXgYYvZ - so save as tXXXXgYYvZ.png
        fname = os.path.join(self.workingDirectory, msg[2] + ".png")
        # Get file from the tempfilename in the webdav
        tname = msg[3]
        # Do this `messenger.getFileDav(tname, fname)` in another thread
        if self.backgroundDownloader:
            print("Previous Downloader: " + str(self.backgroundDownloader))
            # if prev downloader still going than wait.  might block the gui
            self.backgroundDownloader.wait()
        self.backgroundDownloader = BackgroundDownloader(tname, fname)
        self.backgroundDownloader.downloadSuccess.connect(
            self.requestNextInBackgroundFinished
        )
        self.backgroundDownloader.downloadFail.connect(
            self.requestNextInBackgroundFailed
        )
        self.backgroundDownloader.start()
        # Add the page-group to the list of things to mark
        # do not update the displayed image with this new paper
        self.addTGVToList(TestPageGroup(msg[2], fname, tags=msg[4]), update=False)

    def requestNextInBackgroundFinished(self, tname):
        # Clean up the table
        self.ui.tableView.resizeColumnsToContents()
        self.ui.tableView.resizeRowsToContents()

    def requestNextInBackgroundFailed(self, code, errmsg):
        # TODO what should we do?  Is there a realistic way forward
        # or should we just die with an exception?
        ErrorMessage(
            "Unfortunately, there was an unexpected error downloading "
            "paper {}.\n\n{}\n\n"
            "Please consider filing an issue?  I don't know if its "
            "safe to continue from here...".format(code, errmsg)
        ).exec_()

    def moveToNextUnmarkedTest(self):
        # Move to the next unmarked test in the table.
        # Be careful not to get stuck in a loop if all marked
        prt = self.prxM.rowCount()
        if prt == 0:
            return

        # back up one row because before this is called we have
        # added a row in the background, so the current row is actually
        # one too far forward.
        prstart = self.ui.tableView.selectedIndexes()[0].row()
        pr = prstart
        while self.prxM.getStatus(pr) in ["marked", "uploading...", "deferred", "???"]:
            pr = (pr + 1) % prt
            if pr == prstart:
                break
        self.ui.tableView.selectRow(pr)
        if pr == prstart:
            # gone right round, so select prstart+1
            self.ui.tableView.selectRow((pr + 1) % prt)
            return False
        return True

    def revertTest(self):
        """Get rid of any annotations or marks and go back to unmarked original"""
        # TODO: shouldn't the server be informed?
        # https://gitlab.math.ubc.ca/andrewr/MLP/issues/406
        # TODO: In particular, reverting the paper must not jump queue!
        prIndex = self.ui.tableView.selectedIndexes()
        # if no test then return
        if len(prIndex) == 0:
            return
        # If test is untouched or already reverted, nothing to do
        if self.prxM.data(prIndex[1]) in ["untouched", "reverted"]:
            return
        # Check user really wants to revert
        msg = SimpleMessage("Do you want to revert to original scan?")
        if msg.exec_() == QMessageBox.No:
            return
        # Revert the test in the table (set status, mark etc)
        self.prxM.revertPaper(prIndex)
        # Update the image (is now back to original untouched image)
        self.updateImage(prIndex[0].row())

    def deferTest(self):
        # Mark test as "defer" - to be skipped until later.
        index = self.ui.tableView.selectedIndexes()
        # if no test then return
        if len(index) == 0:
            return
        if self.prxM.data(index[1]) == "deferred":
            return
        if self.prxM.data(index[1]) in ("marked", "uploading...", "???"):
            msg = ErrorMessage("Paper is already marked - revert it before deferring.")
            msg.exec_()
            return
        self.prxM.deferPaper(index)

    def countUnmarkedReverted(self):
        count = 0
        for pr in range(self.prxM.rowCount()):
            if self.prxM.getStatus(pr) in ["untouched", "reverted"]:
                count += 1
        return count

    def startTheAnnotator(self, fname, pname=None):
        """This fires up the annotation window for user annotation + maring.
        Set a timer to record the time spend marking (for manager to see what
        questions are taking a long time or are quick).
        """
        # Set marking style total/up/down - will pass to annotator
        self.markStyle = self.ui.markStyleGroup.checkedId()
        # Set mousehand left/right - will pass to annotator
        self.mouseHand = self.ui.mouseHandGroup.checkedId()
        # Set plom-dictionary to none
        pdict = None
        # check if given a plom-file and set markstyle + pdict accordingly
        if pname is not None:
            with open(pname, "r") as fh:
                pdict = json.load(fh)
            self.markStyle = pdict["markStyle"]
            # TODO: there should be a filename sanity check here to
            # make sure plom file matches current image-file

        # Start a timer to record time spend annotating
        timer = QElapsedTimer()
        timer.start()
<<<<<<< HEAD
        self._wtfCantAnnotatorSaveItsOwnTimer = timer
=======
        # while annotator is firing up request next paper in background
        # after giving system a moment to do `annotator.exec_()`
        # but check if unmarked papers already in list.
        if self.countUnmarkedReverted() == 0:
            self.requestNextInBackgroundStart()
>>>>>>> d41bbed0
        # build the annotator - pass it the image filename, the max-mark
        # the markingstyle (up/down/total) and mouse-hand (left/right)
        annotator = Annotator(
            fname,
            self.maxScore,
            self.markStyle,
            self.mouseHand,
            parent=self,
            plomDict=pdict,
        )
<<<<<<< HEAD
        # while annotator is firing up request next paper in background
        # after giving system a moment to do `annotator.exec_()`
        if self.countUnmarkedReverted() == 0:
            self.requestNextInBackgroundStart()
=======
>>>>>>> d41bbed0
        # run the annotator
        annotator.ann_shutdown_signal.connect(self.callbackAnnIsDone)
        self.setEnabled(False)
        annotator.show()


    # when the annotator is done, we end up here...
    @pyqtSlot(bool, int, bool)
    def callbackAnnIsDone(self, accept, grade, launchAgain):
        self.setEnabled(True)
        if accept:
            print("accepting callback")
            # If annotator returns "accept"
            # then pass back the mark, time spent marking
            # (timer measures millisec, so divide by 1000)
            # and a flag as to whether or not we should relaunch the annotator
            # with the next page-image. In relaunch, then we will need to
            # ask server for next image.
            timer = self._wtfCantAnnotatorSaveItsOwnTimer
            tim = timer.elapsed() // 1000
        else:
            print("rejecting callback")
            # If annotator returns "reject", then pop up error
            msg = ErrorMessage("mark not recorded")
            msg.exec_()
            tim = 0
            grade = None
        self.afterAnnotator(grade, tim, launchAgain)


    def annotateTest(self):
        """Command grabs current test from table and (after checks) passes it
        to 'startTheAnnotator' which fires up the actual annotator.
        Checks if current test has been marked already
        Saves the annotated file, mark, marking time etc in the table.
        Sends file and data back to server.
        """
        # If nothing in the table, return.
        if self.prxM.rowCount() == 0:
            return
        # Grab the currently selected row.
        index = self.ui.tableView.selectedIndexes()
        # mark sure something is selected
        if len(index) == 0:
            return
        # Create annotated filename. If original tXXXXgYYvZ.png, then
        # annotated version is GXXXXgYYvZ (G=graded).
        tgv = self.prxM.data(index[0])[1:]
        paperdir = tempfile.mkdtemp(prefix=tgv + "_", dir=self.workingDirectory)
        print("Debug: create paperdir {} for annotating".format(paperdir))
        aname = os.path.join(paperdir, "G" + tgv + ".png")
        cname = os.path.join(paperdir, "G" + tgv + ".json")
        pname = os.path.join(paperdir, "G" + tgv + ".plom")

        # If image has been marked confirm with user if they want
        # to annotate further.
        remarkFlag = False
        if self.prxM.data(index[1]) in ("marked", "uploading...", "???"):
            msg = SimpleMessage("Continue marking paper?")
            if not msg.exec_() == QMessageBox.Yes:
                return
            remarkFlag = True
            oldpaperdir = self.prxM.getPaperDir(index[0].row())
            print("Debug: oldpaperdir is " + oldpaperdir)
            assert oldpaperdir is not None
            oldaname = os.path.join(oldpaperdir, "G" + tgv + ".png")
            oldpname = os.path.join(oldpaperdir, "G" + tgv + ".plom")
            # oldcname = os.path.join(oldpaperdir, 'G' + tgv + ".json")
            # TODO: json file not downloaded
            # https://gitlab.math.ubc.ca/andrewr/MLP/issues/415
            shutil.copyfile(oldaname, aname)
            shutil.copyfile(oldpname, pname)
            # shutil.copyfile(oldcname, cname)

        # Yes do this even for a regrade!  We will recreate the annotations
        # (using the plom file) on top of the original file.
        fname = "{}".format(self.prxM.getOriginalFile(index[0].row()))
        if self.backgroundDownloader:
            count = 0
            # Notes: we could check using `while not os.path.exists(fname):`
            # Or we can wait on the downloader, which works when there is only
            # one download thread.  Better yet might be a dict/database that
            # we update on downloadFinished signal.
            while self.backgroundDownloader.isRunning():
                time.sleep(0.1)
                count += 1
                if math.remainder(count, 10) == 0:
                    print("Debug: waiting for downloader: {}".format(fname))
                if count >= 40:
                    msg = SimpleMessage(
                        "Still waiting for download.  Do you want to wait a bit longer?"
                    )
                    if msg.exec_() == QMessageBox.No:
                        return
                    count = 0

        # maybe the downloader failed for some (rare) reason
        if not os.path.exists(fname):
            return
        print("Debug: original image {} copy to paperdir {}".format(fname, paperdir))
        shutil.copyfile(fname, aname)


        prevState = self.prxM.data(index[1])
        self.prxM.setData(index[1], "annotating")

        self._holyhack = [aname, pname, cname, remarkFlag, index, prevState]

        if remarkFlag:
            self.startTheAnnotator(aname, pname)
        else:
            self.startTheAnnotator(aname, None)
        # we started the annotator...


    # ... and eventually return here
    def afterAnnotator(self, gr, mtime, launchAgain):
        aname, pname, cname, remarkFlag, index, prevState = self._holyhack
        print((gr, mtime, launchAgain))
        # Exited annotator with 'cancel', so don't save anything.
        if gr is None:
            # TODO: could also erase the paperdir
            # reselect the row we were working on
            self.prxM.setData(index[1], prevState)
            self.ui.tableView.selectRow(index[1].row())
            return
        # Copy the mark, annotated filename and the markingtime into the table
        self.prxM.markPaper(index, gr, aname, pname, mtime, paperdir)
        # Update the currently displayed image by selecting that row
        self.ui.tableView.selectRow(index[1].row())

        # the actual upload will happen in another thread
        self.backgroundUploader.enqueueNewUpload(
            "t" + tgv,  # current tgv
            gr,  # grade
            aname,  # annotated file
            pname,  # plom file
            cname,  # comment file
            mtime,  # marking time
            self.pageGroup,
            self.version,
            self.prxM.data(index[4]),  # tags
        )

        # Check if no unmarked test, then request one.
        if launchAgain is False:
            return
        if self.moveToNextUnmarkedTest():
            # self.annotateTest()
            self.ui.annButton.animateClick()

    def backgroundUploadFinished(self, code, numdone, numtotal):
        """An upload has finished, do appropriate UI updates"""
        for r in range(self.prxM.rowCount()):
            if self.prxM.getPrefix(r) == code:
                # maybe it changed while we waited for the upload
                if self.prxM.getStatus(r) == "uploading...":
                    self.prxM.setStatus(r, "marked")
        # TODO: negative used as invalid instead of None because the signal is typed
        if numdone > 0 and numtotal > 0:
            self.ui.mProgressBar.setValue(numdone)
            self.ui.mProgressBar.setMaximum(numtotal)

    def backgroundUploadFailed(self, code, errmsg):
        """An upload has failed, not sure what to do but do to it LOADLY"""
        for r in range(self.prxM.rowCount()):
            if self.prxM.getPrefix(r) == code:
                self.prxM.setStatus(r, "???")
        ErrorMessage(
            "Unfortunately, there was an unexpected error; server did "
            "not accept our marked paper {}.\n\n{}\n\n"
            "Please consider filing an issue?  Perhaps you could try "
            "annotating that paper again?".format(code, errmsg)
        ).exec_()

    def selChanged(self, selnew, selold):
        # When selection changed, update the displayed image
        idx = selnew.indexes()
        if len(idx) > 0:
            self.updateImage(idx[0].row())

    def shutDownError(self):
        self.my_shutdown_signal.emit(2)
        self.close()

    def shutDown(self):
        print("Debug: Marker shutdown from thread " + str(threading.get_ident()))
        if self.backgroundUploader:
            count = 42
            while self.backgroundUploader.isRunning():
                if self.backgroundUploader.empty():
                    # don't try to quit until the queue is empty
                    self.backgroundUploader.quit()
                time.sleep(0.1)
                count += 1
                if count >= 50:
                    count = 0
                    msg = SimpleMessage(
                        "Still waiting for uploader to finish.  Do you want to wait a bit longer?"
                    )
                    if msg.exec_() == QMessageBox.No:
                        # politely ask one more time
                        self.backgroundUploader.quit()
                        time.sleep(0.1)
                        # then nuke it from orbit
                        if self.backgroundUploader.isRunning():
                            self.backgroundUploader.terminate()
                        break
            self.backgroundUploader.wait()

        # When shutting down, first alert server of any images that were
        # not marked - using 'DNF' (did not finish). Sever will put
        # those files back on the todo pile.
        self.DNF()
        # Then send a 'user closing' message - server will revoke
        # authentication token.
        msg, = messenger.msg("UCL")
        assert msg == "ACK"
        # Now save annotatorSettings to file
        # self.saveAnnotatorSettings()
        # finally send shutdown signal to client window and close.
        self.my_shutdown_signal.emit(2)
        self.close()

    def DNF(self):
        # Go through table and send a 'did not finish' message for anything
        # that is not marked.
        # Note - do this for everything, not just the proxy-model
        for r in range(self.exM.rowCount()):
            if self.exM.data(self.exM.index(r, 1)) != "marked":
                # Tell server the code fo any paper that is not marked.
                # server will put that back on the todo-pile.
                msg = messenger.msg("mDNF", self.exM.data(self.exM.index(r, 0)))

    def viewWholePaper(self):
        index = self.ui.tableView.selectedIndexes()
        tgv = self.prxM.getPrefix(index[0].row())
        testnumber = tgv[1:5]  # since tgv = tXXXXgYYvZ
        msg = messenger.msg("mGWP", testnumber)
        if msg[0] == "ERR":
            return []

        self.viewFiles = msg[1:]
        self.localViewFiles = []
        ## GIVE FILES NAMES
        for f in self.viewFiles:
            tfn = tempfile.NamedTemporaryFile(delete=False).name
            self.localViewFiles.append(tfn)
            messenger.getFileDav(f, tfn)
        return self.localViewFiles

    def doneWithViewFiles(self):
        for f in self.viewFiles:
            msg = messenger.msg("mDWF", f)
        for f in self.localViewFiles:
            if os.path.isfile(f):
                os.unlink(f)
        self.localViewFiles = []
        self.viewFiles = []

    def cacheLatexComments(self):
        # grab the list of comments from disk
        if not os.path.exists("signedCommentList.json"):
            return
        clist = json.load(open("signedCommentList.json"))
        # sort list in order of longest comment to shortest comment
        clist.sort(key=lambda C: -len(C[1]))

        # Build a progress dialog to warn user
        pd = QProgressDialog("Caching latex comments", None, 0, 2 * len(clist), self)
        pd.setWindowModality(Qt.WindowModal)
        pd.setMinimumDuration(0)
        pd.setAutoClose(True)
        # Start caching.
        c = 0
        for X in clist:
            if X[1][:4].upper() == "TEX:":
                txt = X[1][4:].strip()
                pd.setLabelText("Caching:\n{}".format(txt[:64]))
                # latex the red version
                self.latexAFragment(txt)
                c += 1
                pd.setValue(c)
                # and latex the preview
                txtp = "\\color{blue}\n" + txt  # make color blue for ghost rendering
                self.latexAFragment(txtp)
                c += 1
                pd.setValue(c)
            else:
                c += 2
                pd.setValue(c)

    def latexAFragment(self, txt):
        if txt in self.commentCache:
            # have already latex'd this comment
            shutil.copyfile(self.commentCache[txt], "frag.png")
            return True

        # not yet present, so have to build it
        # create a tempfile
        fname = os.path.join(self.workingDirectory, "fragment")
        # call fragment file just the username to avoid collisions
        dname = messenger.whoami()
        # write the latex text to that file
        with open(fname, "w") as fh:
            fh.write(txt)
        messenger.putFileDav(fname, dname)

        msg = messenger.msg("mLTT", dname)
        if msg[1] == False:
            return False

        messenger.getFileDav(msg[2], "frag.png")
        messenger.msg("mDWF", msg[2])
        # now keep copy of frag.png for later use and update commentCache
        fragFile = tempfile.NamedTemporaryFile(
            delete=False, dir=self.workingDirectory
        ).name
        shutil.copyfile("frag.png", fragFile)
        self.commentCache[txt] = fragFile
        return True

    def tagTest(self):
        index = self.ui.tableView.selectedIndexes()
        tagSet = set()
        currentTag = self.prxM.data(index[4])

        for r in range(self.exM.rowCount()):
            v = self.exM.data(self.exM.index(r, 4))
            if len(v) > 0:
                tagSet.add(v)

        atb = AddTagBox(self, currentTag, list(tagSet))
        if atb.exec_() == QDialog.Accepted:
            txt = atb.TE.toPlainText().strip()
            # truncate at 256 characters.
            if len(txt) > 256:
                txt = txt[:256]

            self.prxM.setData(index[4], txt)
            # resize view too
            self.ui.tableView.resizeRowsToContents()

            # send updated tag back to server.
            msg = messenger.msg(
                "mTAG",
                self.prxM.data(index[0]),
                self.prxM.data(index[4]),  # send the tags back too
            )
        return

    def setFilter(self):
        self.prxM.setFilterString(self.ui.filterLE.text().strip())
        self.prxM.filterTags()<|MERGE_RESOLUTION|>--- conflicted
+++ resolved
@@ -30,11 +30,8 @@
     QSortFilterProxyModel,
     QTimer,
     QThread,
-<<<<<<< HEAD
     pyqtSlot,
-=======
     QVariant,
->>>>>>> d41bbed0
     pyqtSignal,
 )
 from PyQt5.QtGui import QStandardItem, QStandardItemModel
@@ -777,15 +774,11 @@
         # Start a timer to record time spend annotating
         timer = QElapsedTimer()
         timer.start()
-<<<<<<< HEAD
         self._wtfCantAnnotatorSaveItsOwnTimer = timer
-=======
         # while annotator is firing up request next paper in background
         # after giving system a moment to do `annotator.exec_()`
-        # but check if unmarked papers already in list.
         if self.countUnmarkedReverted() == 0:
             self.requestNextInBackgroundStart()
->>>>>>> d41bbed0
         # build the annotator - pass it the image filename, the max-mark
         # the markingstyle (up/down/total) and mouse-hand (left/right)
         annotator = Annotator(
@@ -796,13 +789,6 @@
             parent=self,
             plomDict=pdict,
         )
-<<<<<<< HEAD
-        # while annotator is firing up request next paper in background
-        # after giving system a moment to do `annotator.exec_()`
-        if self.countUnmarkedReverted() == 0:
-            self.requestNextInBackgroundStart()
-=======
->>>>>>> d41bbed0
         # run the annotator
         annotator.ann_shutdown_signal.connect(self.callbackAnnIsDone)
         self.setEnabled(False)
