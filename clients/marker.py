--- conflicted
+++ resolved
@@ -858,7 +858,6 @@
         # build the annotator - pass it the image filename, the max-mark
         # the markingstyle (up/down/total) and mouse-hand (left/right)
         annotator = Annotator(
-<<<<<<< HEAD
             tgv,
             paperdir,
             fname,
@@ -867,9 +866,6 @@
             mouseHand,
             parent=self,
             plomDict=pdict,
-=======
-            fname, self.maxScore, markStyle, mouseHand, parent=self, plomDict=pdict,
->>>>>>> bcac6742
         )
         # run the annotator
         annotator.ann_finished_accept.connect(self.callbackAnnIsDoneAccept)
@@ -1078,18 +1074,10 @@
         self.DNF()
         # Then send a 'user closing' message - server will revoke
         # authentication token.
-<<<<<<< HEAD
         try:
             messenger.closeUser()
         except PlomSeriousException as err:
             self.throwSeriousError(err)
-=======
-        (msg,) = messenger.SRMsg(["UCL", self.userName, self.token])
-        assert msg == "ACK"
-        # set marking style, mousehand for return to client/parent
-        markStyle = self.ui.markStyleGroup.checkedId()  # TODO
-        mouseHand = self.ui.mouseHandGroup.checkedId()
->>>>>>> bcac6742
 
         markStyle = self.ui.markStyleGroup.checkedId()
         mouseHand = self.ui.mouseHandGroup.checkedId()
