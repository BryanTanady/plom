--- conflicted
+++ resolved
@@ -56,25 +56,20 @@
     return response.json()["rmsg"]
 
 
-def SRMsgHTTPS(msg):
+def SRMsg(msg):
     """Send message using https and get back return message.
     If error then pop-up an error message.
     """
-<<<<<<< HEAD
-    rmsg = http_messaging(msg)
-=======
-    #N = 0.5
-    #print("Messenger [{}]: want to do '{}', acquiring mutex first...".format(str(threading.get_ident()), msg[0]))
+    # N = 0.5
+    # print("Messenger [{}]: want to do '{}', acquiring mutex first...".format(str(threading.get_ident()), msg[0]))
     SRmutex.acquire()
     try:
-        #print("Messenger: got mutex, pretending to work for {}s, then talking to server".format(N))
-
-        #time.sleep(N)
-        rmsg = loop.run_until_complete(handle_messaging(msg))
+        # print("Messenger: got mutex, pretending to work for {}s, then talking to server".format(N))
+        # time.sleep(N)
+        rmsg = http_messaging(msg)
     finally:
         SRmutex.release()
-    #print("Messenger [{}]: got rmsg = {}".format(str(threading.get_ident()), str(rmsg)))
->>>>>>> 613ab14d
+
     if rmsg[0] == "ACK":
         return rmsg
     elif rmsg[0] == "ERR":
@@ -87,32 +82,27 @@
         msg.exec_()
 
 
-<<<<<<< HEAD
-def SRMsg(msg):
-    """Send message using the asyncio message handler and get back
-    return message. If error then pop-up an error message.
-    """
-    return SRMsgHTTPS(msg)
-=======
 def SRMsg_nopopup(msg):
     """Send message using the asyncio message handler and get back
     return message.
     """
-    #N = 15
-    #print("Messenger [nopop, {}]: want to do '{}', acquiring mutex first...".format(str(threading.get_ident()), msg[0]))
+    # N = 15
+    # print("Messenger [nopop, {}]: want to do '{}', acquiring mutex first...".format(str(threading.get_ident()), msg[0]))
     SRmutex.acquire()
     try:
-        #print("Messenger [nopop]: got mutex, pretending to work for {}s, then talking to server".format(N))
-        #time.sleep(N)
-        rmsg = loop.run_until_complete(handle_messaging(msg))
+        # print("Messenger [nopop]: got mutex, pretending to work for {}s, then talking to server".format(N))
+        # time.sleep(N)
+        rmsg = http_messaging(msg)
     finally:
         SRmutex.release()
-    #print("Messenger [nopop, {}]: got rmsg = {}".format(str(threading.get_ident()), str(rmsg)))
+
     if rmsg[0] in ("ACK", "ERR"):
         return rmsg
     else:
-        raise RuntimeError("Unexpected response from server.  Consider filing a bug?  The return from the server was:\n\n" + str(rmsg))
->>>>>>> 613ab14d
+        raise RuntimeError(
+            "Unexpected response from server.  Consider filing a bug?  The return from the server was:\n\n"
+            + str(rmsg)
+        )
 
 
 def getFileDav(dfn, lfn):
@@ -163,15 +153,14 @@
     except asyncio.TimeoutError as e:
         # TODO: str(e) does nothing useful to keep separate from below
         msg = ErrorMessage(
-            "Server timed out.  " \
-            "Please double check details and try again."
+            "Server timed out.  " "Please double check details and try again."
         )
         msg.exec_()
         return False
     except (ConnectionRefusedError, OSError) as e:
         msg = ErrorMessage(
-            "Server does not return ping.  " \
-            "Please double check details and try again.\n\n" \
+            "Server does not return ping.  "
+            "Please double check details and try again.\n\n"
             "Details:\n" + str(e)
         )
         msg.exec_()
