__author__ = "Andrew Rechnitzer"
__copyright__ = "Copyright (C) 2018-2019 Andrew Rechnitzer"
__credits__ = ["Andrew Rechnitzer", "Colin Macdonald", "Elvis Cai", "Matt Coles"]
__license__ = "AGPLv3"

import json
from math import sqrt
from PyQt5.QtCore import Qt, QLineF, QPointF, pyqtProperty, QPropertyAnimation, QTimer
from PyQt5.QtGui import QBrush, QColor, QFont, QImage, QPainterPath, QPen, QPixmap
from PyQt5.QtWidgets import (
    QGraphicsItem,
    QGraphicsEllipseItem,
    QGraphicsLineItem,
    QGraphicsPathItem,
    QGraphicsRectItem,
    QGraphicsItemGroup,
    QGraphicsObject,
    QGraphicsTextItem,
    QUndoCommand,
)


# Commands for the undo stack
# Each command needs init, redo and undo
# To highlight objects when created / destroyed they
# run a simple animation.
# The arrow is very typical
class CommandArrow(QUndoCommand):
    # Command to create/remove an arrow object
    def __init__(self, scene, pti, ptf):
        super(CommandArrow, self).__init__()
        self.scene = scene
        # line starts at pti(nitial) and ends at ptf(inal).
        self.pti = pti
        self.ptf = ptf
        # create an arrow item
        self.arrowItem = ArrowItemObject(self.pti, self.ptf)
        self.setText("Arrow")

    def redo(self):
        # arrow item knows how to highlight on undo and redo.
        self.arrowItem.flash_redo()
        self.scene.addItem(self.arrowItem.ai)

    def undo(self):
        # the undo animation takes 0.5s
        # so trigger its removal after 0.5s.
        self.arrowItem.flash_undo()
        QTimer.singleShot(500, lambda: self.scene.removeItem(self.arrowItem.ai))


class CommandArrowDouble(QUndoCommand):
    # Command to create/remove an arrow object
    def __init__(self, scene, pti, ptf):
        super(CommandArrowDouble, self).__init__()
        self.scene = scene
        # line starts at pti(nitial) and ends at ptf(inal).
        self.pti = pti
        self.ptf = ptf
        # create an arrow item
        self.arrowItem = ArrowDoubleItemObject(self.pti, self.ptf)
        self.setText("ArrowDouble")

    def redo(self):
        # arrow item knows how to highlight on undo and redo.
        self.arrowItem.flash_redo()
        self.scene.addItem(self.arrowItem.ai)

    def undo(self):
        # the undo animation takes 0.5s
        # so trigger its removal after 0.5s.
        self.arrowItem.flash_undo()
        QTimer.singleShot(500, lambda: self.scene.removeItem(self.arrowItem.ai))


class CommandBox(QUndoCommand):
    # Very similar to CommandArrow.
    def __init__(self, scene, rect):
        super(CommandBox, self).__init__()
        self.scene = scene
        self.rect = rect
        self.boxItem = BoxItemObject(self.rect)
        self.setText("Box")

    def redo(self):
        self.boxItem.flash_redo()
        self.scene.addItem(self.boxItem.bi)

    def undo(self):
        self.boxItem.flash_undo()
        QTimer.singleShot(500, lambda: self.scene.removeItem(self.boxItem.bi))


class CommandCross(QUndoCommand):
    # Very similar to CommandArrow.
    def __init__(self, scene, pt):
        super(CommandCross, self).__init__()
        self.scene = scene
        self.pt = pt
        self.crossItem = CrossItemObject(self.pt)
        self.setText("Cross")

    def redo(self):
        self.crossItem.flash_redo()
        self.scene.addItem(self.crossItem.ci)

    def undo(self):
        self.crossItem.flash_undo()
        QTimer.singleShot(500, lambda: self.scene.removeItem(self.crossItem.ci))


class CommandDelta(QUndoCommand):
    # Very similar to CommandArrow
    # But must send a "the total mark has changed" signal
    def __init__(self, scene, pt, delta, fontsize):
        super(CommandDelta, self).__init__()
        self.scene = scene
        self.delta = delta
        self.pt = pt
        self.delItem = DeltaItem(pt, self.delta, fontsize)
        self.setText("Delta")

    def redo(self):
        self.delItem.flash_redo()
        self.scene.addItem(self.delItem)
        # Emit a markChangedSignal for the marker to pick up and change total.
        # Mark increased by delta
        self.scene.markChangedSignal.emit(self.delta)

    def undo(self):
        self.delItem.flash_undo()
        QTimer.singleShot(500, lambda: self.scene.removeItem(self.delItem))
        # Emit a markChangedSignal for the marker to pick up and change total.
        # Mark decreased by delta
        self.scene.markChangedSignal.emit(-self.delta)


class CommandDelete(QUndoCommand):
    # Deletes the graphicsitem. Have to be careful when it is
    # a delta-item which changes the current mark
    def __init__(self, scene, deleteItem, pt):
        super(CommandDelete, self).__init__()
        self.scene = scene
        self.deleteItem = deleteItem
        self.pt = pt
        self.setText("Delete")

    def redo(self):
        # If the object is a DeltaItem then emit a mark-changed signal.
        if isinstance(self.deleteItem, DeltaItem):
            # Mark decreases by delta
            self.scene.markChangedSignal.emit(-self.deleteItem.delta)
        # nicely animate the deletion
        if self.deleteItem.animator is not None:
            self.deleteItem.animator.flash_undo()
            QTimer.singleShot(500, lambda: self.scene.removeItem(self.deleteItem))
        else:
            self.scene.removeItem(self.deleteItem)

    def undo(self):
        # If the object is a DeltaItem then emit a mark-changed signal.
        if isinstance(self.deleteItem, DeltaItem):
            # Mark increases by delta
            self.scene.markChangedSignal.emit(self.deleteItem.delta)
        # nicely animate the undo of deletion
        self.scene.addItem(self.deleteItem)
        if self.deleteItem.animator is not None:
            self.deleteItem.animator.flash_redo()


class CommandHighlight(QUndoCommand):
    # Very similar to CommandArrow
    def __init__(self, scene, path):
        super(CommandHighlight, self).__init__()
        self.scene = scene
        self.path = path
        self.highLightItem = HighLightItemObject(self.path)
        self.setText("Highlight")

    def redo(self):
        self.highLightItem.flash_redo()
        self.scene.addItem(self.highLightItem.hli)

    def undo(self):
        self.highLightItem.flash_undo()
        QTimer.singleShot(500, lambda: self.scene.removeItem(self.highLightItem.hli))


class CommandLine(QUndoCommand):
    # Very similar to CommandArrow
    def __init__(self, scene, pti, ptf):
        super(CommandLine, self).__init__()
        self.scene = scene
        self.pti = pti
        self.ptf = ptf
        # A line from pti(nitial) to ptf(inal)
        self.lineItem = LineItemObject(self.pti, self.ptf)
        self.setText("Line")

    def redo(self):
        self.lineItem.flash_redo()
        self.scene.addItem(self.lineItem.li)

    def undo(self):
        self.lineItem.flash_undo()
        QTimer.singleShot(500, lambda: self.scene.removeItem(self.lineItem.li))


class CommandMoveItem(QUndoCommand):
    # Moves the graphicsitem. we give it an ID so it can be merged with other
    # commandmoves on the undo-stack.
    # Don't use this for moving text - that gets its own command.
    # Graphicsitems are separate from graphicsTEXTitems
    def __init__(self, xitem, delta):
        super(CommandMoveItem, self).__init__()
        # The item to move
        self.xitem = xitem
        # The delta-position of that item.
        self.delta = delta
        self.setText("Move")

    def id(self):
        # Give it an id number for merging of undo/redo commands
        return 101

    def redo(self):
        # Temporarily disable the item emiting "I've changed" signals
        self.xitem.setFlag(QGraphicsItem.ItemSendsGeometryChanges, False)
        # Move the object
        self.xitem.setPos(self.xitem.pos() + self.delta)
        # Reenable the item emiting "I've changed" signals
        self.xitem.setFlag(QGraphicsItem.ItemSendsGeometryChanges, True)

    def undo(self):
        # Temporarily disable the item emiting "I've changed" signals
        self.xitem.setFlag(QGraphicsItem.ItemSendsGeometryChanges, False)
        # Move the object back
        self.xitem.setPos(self.xitem.pos() - self.delta)
        # Reenable the item emiting "I've changed" signals
        self.xitem.setFlag(QGraphicsItem.ItemSendsGeometryChanges, True)

    def mergeWith(self, other):
        # Most commands cannot be merged - make sure the moved items are the
        # same - if so then merge things.
        if self.xitem != other.xitem:
            return False
        self.delta = other.delta
        return True


class CommandMoveText(QUndoCommand):
    # Moves the textitem. we give it an ID so it can be merged with other
    # commandmoves on the undo-stack.
    # Don't use this for moving other graphics items
    # Graphicsitems are separate from graphicsTEXTitems
    def __init__(self, xitem, new_pos):
        super(CommandMoveText, self).__init__()
        self.xitem = xitem
        self.old_pos = xitem.pos()
        self.new_pos = new_pos
        self.setText("MoveText")

    def id(self):
        # Give it an id number for merging of undo/redo commands
        return 102

    def redo(self):
        # Temporarily disable the item emiting "I've changed" signals
        self.xitem.setFlag(QGraphicsItem.ItemSendsGeometryChanges, False)
        # Move the object
        self.xitem.setPos(self.new_pos)
        # Reenable the item emiting "I've changed" signals
        self.xitem.setFlag(QGraphicsItem.ItemSendsGeometryChanges, True)

    def undo(self):
        # Temporarily disable the item emiting "I've changed" signals
        self.xitem.setFlag(QGraphicsItem.ItemSendsGeometryChanges, False)
        # Move the object back
        self.xitem.setPos(self.old_pos)
        # Reenable the item emiting "I've changed" signals
        self.xitem.setFlag(QGraphicsItem.ItemSendsGeometryChanges, True)

    def mergeWith(self, other):
        # Most commands cannot be merged - make sure the moved items are the
        # same - if so then merge things.
        if self.xitem != other.xitem:
            return False
        self.new_pos = other.new_pos
        return True


class CommandPen(QUndoCommand):
    # Very similar to CommandArrow
    def __init__(self, scene, path):
        super(CommandPen, self).__init__()
        self.scene = scene
        self.path = path
        self.penItem = PenItemObject(self.path)
        self.setText("Pen")

    def redo(self):
        self.penItem.flash_redo()
        self.scene.addItem(self.penItem.pi)

    def undo(self):
        self.penItem.flash_undo()
        QTimer.singleShot(500, lambda: self.scene.removeItem(self.penItem.pi))


class CommandPenArrow(QUndoCommand):
    # Very similar to CommandArrow
    def __init__(self, scene, path):
        super(CommandPenArrow, self).__init__()
        self.scene = scene
        self.path = path
        self.penItem = PenArrowItemObject(self.path)
        self.setText("PenArrow")

    def redo(self):
        self.penItem.flash_redo()
        self.scene.addItem(self.penItem.pi)

    def undo(self):
        self.penItem.flash_undo()
        QTimer.singleShot(500, lambda: self.scene.removeItem(self.penItem.pi))


class CommandQMark(QUndoCommand):
    # Very similar to CommandArrow
    def __init__(self, scene, pt):
        super(CommandQMark, self).__init__()
        self.scene = scene
        self.pt = pt
        self.qm = QMarkItemObject(self.pt)
        self.setText("QMark")

    def redo(self):
        self.qm.flash_redo()
        self.scene.addItem(self.qm.qmi)

    def undo(self):
        self.qm.flash_undo()
        QTimer.singleShot(500, lambda: self.scene.removeItem(self.qm.qmi))


class CommandText(QUndoCommand):
    # Very similar to CommandArrow, except that creates a textitem
    # rather than a graphicsitem
    def __init__(self, scene, blurb, ink):
        super(CommandText, self).__init__()
        self.scene = scene
        self.blurb = blurb
        self.setText("Text")

    def redo(self):
        self.blurb.flash_redo()
        self.scene.addItem(self.blurb)

    def undo(self):
        self.blurb.flash_undo()
        QTimer.singleShot(500, lambda: self.scene.removeItem(self.blurb))


class CommandTick(QUndoCommand):
    # Very similar to CommandArrow
    def __init__(self, scene, pt):
        super(CommandTick, self).__init__()
        self.scene = scene
        self.pt = pt
        self.tickItem = TickItemObject(self.pt)
        self.setText("Tick")

    def redo(self):
        self.tickItem.flash_redo()
        self.scene.addItem(self.tickItem.ti)

    def undo(self):
        self.tickItem.flash_undo()
        QTimer.singleShot(500, lambda: self.scene.removeItem(self.tickItem.ti))


class CommandEllipse(QUndoCommand):
    # Very similar to CommandArrow
    def __init__(self, scene, rect):
        super(CommandEllipse, self).__init__()
        self.scene = scene
        self.rect = rect
        self.ellipseItem = EllipseItemObject(self.rect)
        self.setText("Ellipse")

    def redo(self):
        self.ellipseItem.flash_redo()
        self.scene.addItem(self.ellipseItem.ei)

    def undo(self):
        self.ellipseItem.flash_undo()
        QTimer.singleShot(500, lambda: self.scene.removeItem(self.ellipseItem.ei))


# ################################
# Graphics Items
# These are the underlying graphicsitems that get put in the
# graphicsscene. We don't use them directly because we want
# to animate their undo/redo - and that only works for
# grahicsobjects which handle the actual animation of
# properties like width and colour. Hence the extra layer
# of classes.
class ArrowItem(QGraphicsPathItem):
    def __init__(self, pti, ptf, parent=None):
        """Creates an arrow from pti to ptf.
        Some manipulations required to draw the arrow head.
        """
<<<<<<< HEAD
        super(ArrowItem, self).__init__()
=======
        super(ArrowItem, self).__init__(parent)
        self.animator = parent
        self.pti = pti
>>>>>>> 419cbcb4
        self.ptf = ptf
        self.pti = pti
        # vector direction of line
        delta = ptf - pti
        # length of the line
        el = sqrt(delta.x() ** 2 + delta.y() ** 2)
        # unit vector in direction of line.
        ndelta = delta / el
        # orthogonal unit vector to line.
        northog = QPointF(-ndelta.y(), ndelta.x())
        # base of arrowhead
        self.arBase = ptf - 16 * ndelta
        # point of arrowhead
        self.arTip = ptf + 8 * ndelta
        # left-barb of the arrowhead
        self.arLeft = self.arBase - 10 * northog - 4 * ndelta
        # right-barb of the arrowhead
        self.arRight = self.arBase + 10 * northog - 4 * ndelta
        self.path = QPainterPath()
        # put a small ball at start of arrow.
        self.path.addEllipse(self.pti.x() - 6, self.pti.y() - 6, 12, 12)
        # draw line from pti to ptf
        self.path.moveTo(self.pti)
        self.path.lineTo(self.ptf)
        # line to left-barb then to base of arrowhead, then to right barb
        self.path.lineTo(self.arLeft)
        self.path.lineTo(self.arBase)
        self.path.lineTo(self.arRight)
        # then back to the end of the line.
        self.path.lineTo(self.ptf)
        self.setPath(self.path)
        # style the line.
        self.setPen(QPen(Qt.red, 2, cap=Qt.RoundCap, join=Qt.RoundJoin))
        # fill in the arrow with a red brush
        self.setBrush(QBrush(Qt.red))
        # The line is moveable and should signal any changes
        self.setFlag(QGraphicsItem.ItemIsMovable)
        self.setFlag(QGraphicsItem.ItemSendsGeometryChanges)

    def itemChange(self, change, value):
        if change == QGraphicsItem.ItemPositionChange and self.scene():
            # If the position changes then do so with an redo/undo command
            command = CommandMoveItem(self, value)
            # Push the command onto the stack.
            self.scene().undoStack.push(command)
        # Exec the parent class change command.
        return QGraphicsPathItem.itemChange(self, change, value)

    def pickle(self):
        return [
            "Arrow",
            self.pti.x() + self.x(),
            self.pti.y() + self.y(),
            self.ptf.x() + self.x(),
            self.ptf.y() + self.y(),
        ]


class ArrowDoubleItem(QGraphicsPathItem):
    def __init__(self, pti, ptf):
        """Creates an double-headed arrow from pti to ptf.
        Some manipulations required to draw the arrow head.
        """
        super(ArrowDoubleItem, self).__init__()
        self.ptf = ptf
        self.pti = pti
        self.path = QPainterPath()
        # Some vectors:
        delta = ptf - pti
        el = sqrt(delta.x() ** 2 + delta.y() ** 2)
        ndelta = delta / el
        northog = QPointF(-ndelta.y(), ndelta.x())
        # build arrow
        arBase = pti + 16 * ndelta
        arTip = pti - 8 * ndelta
        arLeft = arBase + 10 * northog + 4 * ndelta
        arRight = arBase - 10 * northog + 4 * ndelta
        # draw first arrow.
        self.path.moveTo(self.pti)
        self.path.lineTo(arLeft)
        self.path.lineTo(arBase)
        self.path.lineTo(arRight)
        self.path.lineTo(self.pti)
        # draw line from pti to ptf
        self.path.lineTo(self.ptf)
        # other arrowhead
        arBase = ptf - 16 * ndelta
        arTip = ptf + 8 * ndelta
        arLeft = arBase - 10 * northog - 4 * ndelta
        arRight = arBase + 10 * northog - 4 * ndelta
        # line to left-barb then to base of arrowhead, then to right barb
        self.path.lineTo(arLeft)
        self.path.lineTo(arBase)
        self.path.lineTo(arRight)
        # then back to the end of the line.
        self.path.lineTo(self.ptf)
        self.setPath(self.path)
        # style the line.
        self.setPen(QPen(Qt.red, 2, cap=Qt.RoundCap, join=Qt.RoundJoin))
        # fill in the arrow with a red brush
        self.setBrush(QBrush(Qt.red))
        # The line is moveable and should signal any changes
        self.setFlag(QGraphicsItem.ItemIsMovable)
        self.setFlag(QGraphicsItem.ItemSendsGeometryChanges)

    def itemChange(self, change, value):
        if change == QGraphicsItem.ItemPositionChange and self.scene():
            # If the position changes then do so with an redo/undo command
            command = CommandMoveItem(self, value)
            # Push the command onto the stack.
            self.scene().undoStack.push(command)
        # Exec the parent class change command.
        return QGraphicsPathItem.itemChange(self, change, value)

    def pickle(self):
        return [
            "ArrowDouble",
            self.pti.x() + self.x(),
            self.pti.y() + self.y(),
            self.ptf.x() + self.x(),
            self.ptf.y() + self.y(),
        ]


class BoxItem(QGraphicsRectItem):
    # Very similar to the arrowitem but simpler to draw the box.
    def __init__(self, rect, parent=None):
        super(BoxItem, self).__init__(parent)
        self.animator = parent
        self.rect = rect
        self.setRect(self.rect)
        self.setPen(QPen(Qt.red, 2))
        self.setBrush(QBrush(QColor(255, 255, 0, 16)))
        self.setFlag(QGraphicsItem.ItemIsMovable)
        self.setFlag(QGraphicsItem.ItemSendsGeometryChanges)

    def itemChange(self, change, value):
        if change == QGraphicsItem.ItemPositionChange and self.scene():
            command = CommandMoveItem(self, value)
            self.scene().undoStack.push(command)
        return QGraphicsRectItem.itemChange(self, change, value)

    def pickle(self):
        return [
            "Box",
            self.rect.left() + self.x(),
            self.rect.top() + self.y(),
            self.rect.width(),
            self.rect.height(),
        ]


class CrossItem(QGraphicsPathItem):
    # Very similar to the arrowitem.
    def __init__(self, pt, parent=None):
        super(CrossItem, self).__init__(parent)
        self.animator = parent
        self.pt = pt
        self.path = QPainterPath()
        # Draw a cross whose vertex is at pt (under mouse click)
        self.path.moveTo(pt.x() - 12, pt.y() - 12)
        self.path.lineTo(pt.x() + 12, pt.y() + 12)
        self.path.moveTo(pt.x() - 12, pt.y() + 12)
        self.path.lineTo(pt.x() + 12, pt.y() - 12)
        self.setPath(self.path)
        self.setPen(QPen(Qt.red, 3))
        self.setFlag(QGraphicsItem.ItemIsMovable)
        self.setFlag(QGraphicsItem.ItemSendsGeometryChanges)
        # self.dump()

    def itemChange(self, change, value):
        if change == QGraphicsItem.ItemPositionChange and self.scene():
            command = CommandMoveItem(self, value)
            self.scene().undoStack.push(command)
        return QGraphicsPathItem.itemChange(self, change, value)

    def pickle(self):
        return ["Cross", self.pt.x() + self.x(), self.pt.y() + self.y()]


class HighLightItem(QGraphicsPathItem):
    # Very similar to the arrowitem, but much simpler
    def __init__(self, path, parent=None):
        super(HighLightItem, self).__init__(parent)
        self.animator = parent
        self.path = path
        self.setPath(self.path)
        self.setPen(QPen(QColor(255, 255, 0, 64), 50))
        self.setFlag(QGraphicsItem.ItemIsMovable)
        self.setFlag(QGraphicsItem.ItemSendsGeometryChanges)
        # self.dump()

    def itemChange(self, change, value):
        if change == QGraphicsItem.ItemPositionChange and self.scene():
            command = CommandMoveItem(self, value)
            self.scene().undoStack.push(command)
        return QGraphicsPathItem.itemChange(self, change, value)

    def pickle(self):
        pth = []
        for k in range(self.path.elementCount()):
            # e should be either a moveTo or a lineTo
            e = self.path.elementAt(k)
            if e.isMoveTo():
                pth.append(["m", e.x + self.x(), e.y + self.y()])
            else:
                if e.isLineTo():
                    pth.append(["l", e.x + self.x(), e.y + self.y()])
                else:
                    print("Problem pickling highlightitem path {}".format(self.path))
        return ["Highlight", pth]


class LineItem(QGraphicsLineItem):
    # Very similar to the arrowitem, but no arrowhead
    def __init__(self, pti, ptf, parent=None):
        super(LineItem, self).__init__(parent)
        self.animator = parent
        self.pti = pti
        self.ptf = ptf
        self.setLine(QLineF(self.pti, self.ptf))
        self.setPen(QPen(Qt.red, 2))
        self.setFlag(QGraphicsItem.ItemIsMovable)
        self.setFlag(QGraphicsItem.ItemSendsGeometryChanges)

    def itemChange(self, change, value):
        if change == QGraphicsItem.ItemPositionChange and self.scene():
            command = CommandMoveItem(self, value)
            self.scene().undoStack.push(command)
        return QGraphicsLineItem.itemChange(self, change, value)

    def pickle(self):
        return [
            "Line",
            self.pti.x() + self.x(),
            self.pti.y() + self.y(),
            self.ptf.x() + self.x(),
            self.ptf.y() + self.y(),
        ]


class PenItem(QGraphicsPathItem):
    # Very similar to the arrowitem, but much simpler
<<<<<<< HEAD
    def __init__(self, path):
        super(PenItem, self).__init__()
=======
    def __init__(self, path, parent=None):
        super(PenItem, self).__init__(parent)
        self.animator = parent
        self.pi = QGraphicsPathItem()
>>>>>>> 419cbcb4
        self.path = path
        self.setPath(self.path)
        self.setPen(QPen(Qt.red, 2))
        self.setFlag(QGraphicsItem.ItemIsMovable)
        self.setFlag(QGraphicsItem.ItemSendsGeometryChanges)

    def itemChange(self, change, value):
        if change == QGraphicsItem.ItemPositionChange and self.scene():
            command = CommandMoveItem(self, value)
            self.scene().undoStack.push(command)
        return QGraphicsPathItem.itemChange(self, change, value)

    def pickle(self):
        pth = []
        for k in range(self.path.elementCount()):
            # e should be either a moveTo or a lineTo
            e = self.path.elementAt(k)
            if e.isMoveTo():
                pth.append(["m", e.x + self.x(), e.y + self.y()])
            else:
                if e.isLineTo():
                    pth.append(["l", e.x + self.x(), e.y + self.y()])
                else:
                    print("Problem pickling penitem path {}".format(self.path))
        return ["Pen", pth]


class PenArrowItem(QGraphicsItemGroup):
    def __init__(self, path):
        super(PenArrowItem, self).__init__()
        self.pi = QGraphicsPathItem()
        self.path = path

        # set arrowhead initial
        e0 = self.path.elementAt(0)
        e1 = self.path.elementAt(1)
        pti = QPointF(e1.x, e1.y)
        ptf = QPointF(e0.x, e0.y)
        delta = ptf - pti
        el = sqrt(delta.x() ** 2 + delta.y() ** 2)
        ndelta = delta / el
        northog = QPointF(-ndelta.y(), ndelta.x())
        arBase = ptf - 16 * ndelta
        arTip = ptf + 8 * ndelta
        arLeft = arBase - 10 * northog - 4 * ndelta
        arRight = arBase + 10 * northog - 4 * ndelta
        self.ari = QPainterPath()
        self.ari.moveTo(ptf)
        self.ari.lineTo(arLeft)
        self.ari.lineTo(arBase)
        self.ari.lineTo(arRight)
        self.ari.lineTo(ptf)
        self.endi = QGraphicsPathItem()
        self.endi.setPath(self.ari)
        # set arrowhead final
        e2 = self.path.elementAt(self.path.elementCount() - 2)
        e3 = self.path.elementAt(self.path.elementCount() - 1)
        pti = QPointF(e2.x, e2.y)
        ptf = QPointF(e3.x, e3.y)
        delta = ptf - pti
        el = sqrt(delta.x() ** 2 + delta.y() ** 2)
        ndelta = delta / el
        northog = QPointF(-ndelta.y(), ndelta.x())
        arBase = ptf - 16 * ndelta
        arTip = ptf + 8 * ndelta
        arLeft = arBase - 10 * northog - 4 * ndelta
        arRight = arBase + 10 * northog - 4 * ndelta
        self.arf = QPainterPath()
        self.arf.moveTo(ptf)
        self.arf.lineTo(arLeft)
        self.arf.lineTo(arBase)
        self.arf.lineTo(arRight)
        self.arf.lineTo(ptf)
        self.endf = QGraphicsPathItem()
        self.endf.setPath(self.arf)
        # put everything together
        self.pi.setPath(self.path)
        self.pi.setPen(QPen(Qt.red, 2))
        self.endi.setPen(QPen(Qt.red, 2))
        self.endi.setBrush(QBrush(Qt.red))
        self.endf.setPen(QPen(Qt.red, 2))
        self.endf.setBrush(QBrush(Qt.red))
        self.setFlag(QGraphicsItem.ItemIsMovable)
        self.setFlag(QGraphicsItem.ItemSendsGeometryChanges)
        self.addToGroup(self.pi)
        self.addToGroup(self.endi)
        self.addToGroup(self.endf)

    def itemChange(self, change, value):
        if change == QGraphicsItem.ItemPositionChange and self.scene():
            command = CommandMoveItem(self, value)
            self.scene().undoStack.push(command)
        return QGraphicsPathItem.itemChange(self, change, value)

    def pickle(self):
        pth = []
        for k in range(self.path.elementCount()):
            # e should be either a moveTo or a lineTo
            e = self.path.elementAt(k)
            if e.isMoveTo():
                pth.append(["m", e.x + self.x(), e.y + self.y()])
            else:
                if e.isLineTo():
                    pth.append(["l", e.x + self.x(), e.y + self.y()])
                else:
                    print("Problem pickling penarrowitem path {}".format(self.path))
        return ["PenArrow", pth]


class QMarkItem(QGraphicsPathItem):
    # Very similar to the arrowitem, but careful drawing the "?"
    def __init__(self, pt, parent=None):
        super(QMarkItem, self).__init__(parent)
        self.animator = parent
        self.pt = pt
        self.path = QPainterPath()
        # Draw a ?-mark with barycentre under mouseclick
        self.path.moveTo(pt.x() - 6, pt.y() - 10)
        self.path.quadTo(pt.x() - 6, pt.y() - 15, pt.x(), pt.y() - 15)
        self.path.quadTo(pt.x() + 6, pt.y() - 15, pt.x() + 6, pt.y() - 10)
        self.path.cubicTo(
            pt.x() + 6, pt.y() - 1, pt.x(), pt.y() - 7, pt.x(), pt.y() + 2
        )
        self.path.moveTo(pt.x(), pt.y() + 12)
        self.path.lineTo(pt.x(), pt.y() + 10)
        self.setPath(self.path)
        self.setPen(QPen(Qt.red, 3))
        self.setFlag(QGraphicsItem.ItemIsMovable)
        self.setFlag(QGraphicsItem.ItemSendsGeometryChanges)

    def itemChange(self, change, value):
        if change == QGraphicsItem.ItemPositionChange and self.scene():
            command = CommandMoveItem(self, value)
            self.scene().undoStack.push(command)
        return QGraphicsPathItem.itemChange(self, change, value)

    def pickle(self):
        return ["QMark", self.pt.x() + self.x(), self.pt.y() + self.y()]


class TickItem(QGraphicsPathItem):
    # Very similar to the arrowitem
    def __init__(self, pt, parent=None):
        super(TickItem, self).__init__(parent)
        self.animator = parent
        self.pt = pt
        self.path = QPainterPath()
        # Draw the checkmark with barycentre under mouseclick.
        self.path.moveTo(pt.x() - 10, pt.y())
        self.path.lineTo(pt.x(), pt.y() + 10)
        self.path.lineTo(pt.x() + 20, pt.y() - 10)
        self.setPath(self.path)
        self.setPen(QPen(Qt.red, 3))
        self.setFlag(QGraphicsItem.ItemIsMovable)
        self.setFlag(QGraphicsItem.ItemSendsGeometryChanges)

    def itemChange(self, change, value):
        if change == QGraphicsItem.ItemPositionChange and self.scene():
            command = CommandMoveItem(self, value)
            self.scene().undoStack.push(command)
        return QGraphicsPathItem.itemChange(self, change, value)

<<<<<<< HEAD
    def pickle(self):
        return ["Tick", self.pt.x() + self.x(), self.pt.y() + self.y()]

=======
>>>>>>> 419cbcb4

class EllipseItem(QGraphicsEllipseItem):
    # Very similar to the arrowitem
    def __init__(self, rect, parent=None):
        super(EllipseItem, self).__init__(parent)
        self.animator = parent
        self.rect = rect
        self.setRect(self.rect)
        self.setPen(QPen(Qt.red, 2))
        self.setBrush(QBrush(QColor(255, 255, 0, 16)))
        self.setFlag(QGraphicsItem.ItemIsMovable)
        self.setFlag(QGraphicsItem.ItemSendsGeometryChanges)

    def itemChange(self, change, value):
        if change == QGraphicsItem.ItemPositionChange and self.scene():
            command = CommandMoveItem(self, value)
            self.scene().undoStack.push(command)
        return QGraphicsEllipseItem.itemChange(self, change, value)

    def pickle(self):
        return [
            "Ellipse",
            self.rect.left() + self.x(),
            self.rect.top() + self.y(),
            self.rect.width(),
            self.rect.height(),
        ]


class TextItem(QGraphicsTextItem):
    # Textitem is a qgraphicstextitem, has to handle
    # textinput and double-click to start editing etc.
    # Shift-return ends the editor
    def __init__(self, parent, fontsize=10):
        super(TextItem, self).__init__()
        self.animator = self
        self.parent = parent
        # Thick is thickness of bounding box hightlight used
        # to highlight the object when undo / redo happens.
        self.thick = 0
        self.setDefaultTextColor(Qt.red)
        self.setPlainText("")
        self.contents = ""
        self.font = QFont("Helvetica")
        self.font.setPointSizeF(min(24, fontsize * 2.5))
        self.setFont(self.font)
        self.setFlag(QGraphicsItem.ItemIsMovable)
        self.setFlag(QGraphicsItem.ItemSendsGeometryChanges)
        # Set it as editably with the text-editor
        self.setTextInteractionFlags(Qt.TextEditorInteraction)
        # Undo/redo animates via the thickness property
        self.anim = QPropertyAnimation(self, b"thickness")
        # for latex png
        self.state = "TXT"

    def getContents(self):
        if len(self.contents) == 0:
            return self.toPlainText()
        else:
            return self.contents

    def mouseDoubleClickEvent(self, event):
        # On double-click start the text-editor
        self.pngToText()
        self.setTextInteractionFlags(Qt.TextEditorInteraction)
        self.setFocus()
        super(TextItem, self).mouseDoubleClickEvent(event)

    def focusInEvent(self, event):
        if self.state == "PNG":
            self.pngToText()
        else:
            self.contents = self.toPlainText()
        super(TextItem, self).focusInEvent(event)

    def focusOutEvent(self, event):
        # When object loses the focus, need to make sure that
        # the editor stops, any highlighted text is released
        # and stops taking any text-interactions.
        tc = self.textCursor()
        tc.clearSelection()
        self.setTextCursor(tc)
        self.setTextInteractionFlags(Qt.NoTextInteraction)
        super(TextItem, self).focusOutEvent(event)

    def textToPng(self):
        self.contents = self.toPlainText()
        if self.contents[:4].upper() == "TEX:":
            texIt = self.contents[4:]
        else:
            texIt = self.contents

        if self.parent.latexAFragment(texIt):
            self.setPlainText("")
            tc = self.textCursor()
            qi = QImage("frag.png")
            tc.insertImage(qi)
            self.state = "PNG"

    def pngToText(self):
        if self.contents != "":
            self.setPlainText(self.contents)
        self.state = "TXT"

    def keyPressEvent(self, event):
        # Shift-return ends the editor and releases the object
        if event.modifiers() == Qt.ShiftModifier and event.key() == Qt.Key_Return:
            # Clear any highlighted text and release.
            tc = self.textCursor()
            tc.clearSelection()
            self.setTextCursor(tc)
            self.setTextInteractionFlags(Qt.NoTextInteraction)
            self.contents = self.toPlainText()
            if self.contents[:4].upper() == "TEX:":
                self.textToPng()

        # control-return latexs the comment and replaces the text with the resulting image.
        # ends the editor.
        if event.modifiers() == Qt.ControlModifier and event.key() == Qt.Key_Return:
            self.textToPng()
            tc = self.textCursor()
            tc.clearSelection()
            self.setTextCursor(tc)
            self.setTextInteractionFlags(Qt.NoTextInteraction)

        super(TextItem, self).keyPressEvent(event)

    def paint(self, painter, option, widget):
        # paint a bounding rectangle for undo/redo highlighting
        if self.thick > 0:
            painter.setPen(QPen(Qt.red, self.thick))
            painter.drawRoundedRect(option.rect, 10, 10)
        # paint the normal TextItem with the default 'paint' method
        super(TextItem, self).paint(painter, option, widget)

    def itemChange(self, change, value):
        if change == QGraphicsTextItem.ItemPositionChange and self.scene():
            command = CommandMoveText(self, value)
            # Notice that the value here is the new position, not the delta.
            self.scene().undoStack.push(command)
        return QGraphicsTextItem.itemChange(self, change, value)

    def flash_undo(self):
        # When undo-ing, draw a none->thick->none border around text.
        self.anim.setDuration(500)
        self.anim.setStartValue(0)
        self.anim.setKeyValueAt(0.5, 8)
        self.anim.setEndValue(0)
        self.anim.start()

    def flash_redo(self):
        # When redo-ing, draw a none->med->none border around text.
        self.anim.setDuration(250)
        self.anim.setStartValue(0)
        self.anim.setKeyValueAt(0.5, 4)
        self.anim.setEndValue(0)
        self.anim.start()

    def pickle(self):
        if len(self.contents) == 0:
            self.contents = self.toPlainText()
        return ["Text", self.contents, self.scenePos().x(), self.scenePos().y()]

    # For the animation of border
    @pyqtProperty(int)
    def thickness(self):
        return self.thick

    # For the animation of border
    @thickness.setter
    def thickness(self, value):
        self.thick = value
        self.update()


class DeltaItem(QGraphicsTextItem):
    # Similar to textitem above
    def __init__(self, pt, delta, fontsize=10):
        super(DeltaItem, self).__init__()
        self.animator = self
        self.thick = 2
        self.delta = delta
        self.setDefaultTextColor(Qt.red)
        # If positive mark then starts with a "+"-sign
        if self.delta > 0:
            self.setPlainText(" +{} ".format(self.delta))
        else:
            # else starts with a "-"-sign (unless zero).
            self.setPlainText(" {} ".format(self.delta))
        self.font = QFont("Helvetica")
        # Slightly larger font than regular textitem.
        self.font.setPointSize(min(30, fontsize * 3))
        self.setFont(self.font)
        # Is not editable.
        self.setTextInteractionFlags(Qt.NoTextInteraction)
        self.setFlag(QGraphicsItem.ItemIsMovable)
        self.setFlag(QGraphicsItem.ItemSendsGeometryChanges)
        # Has an animated border for undo/redo.
        self.anim = QPropertyAnimation(self, b"thickness")
        # centre under the mouse-click.
        cr = self.boundingRect()
        self.offset = QPointF(
            -(cr.right() + cr.left()) / 2, -(cr.top() + cr.bottom()) / 2
        )
        self.setPos(pt + self.offset)

    def paint(self, painter, option, widget):
        # paint the background
        painter.setPen(QPen(Qt.red, self.thick))
        painter.drawRoundedRect(option.rect, 10, 10)
        # paint the normal TextItem with the default 'paint' method
        super(DeltaItem, self).paint(painter, option, widget)

    def itemChange(self, change, value):
        if change == QGraphicsItem.ItemPositionChange and self.scene():
            command = CommandMoveText(self, value)
            self.scene().undoStack.push(command)
        return QGraphicsTextItem.itemChange(self, change, value)

    def flash_undo(self):
        # Animate border when undo thin->thick->none
        self.anim.setDuration(500)
        self.anim.setStartValue(2)
        self.anim.setKeyValueAt(0.5, 8)
        self.anim.setEndValue(0)
        self.anim.start()

    def flash_redo(self):
        # Animate border when undo thin->med->thin
        self.anim.setDuration(250)
        self.anim.setStartValue(2)
        self.anim.setKeyValueAt(0.5, 4)
        self.anim.setEndValue(2)
        self.anim.start()

    def pickle(self):
        return [
            "Delta",
            self.delta,
            self.scenePos().x() - self.offset.x(),
            self.scenePos().y() - self.offset.y(),
        ]

    # For the animation of border
    @pyqtProperty(int)
    def thickness(self):
        return self.thick

    # For the animation of border
    @thickness.setter
    def thickness(self, value):
        self.thick = value
        self.update()


# ################################
# GraphicsItemObjects
# These are intermediate graphics objects that we need to
# to animate the undo/redo. These handle the animation of
# object properties like thickness or colour.
# Textitems (thankfully) handle animation themselves so we
# don't have to define objects for them.


class ArrowItemObject(QGraphicsObject):
    # An object wrapper around the arrowitem to handle the
    # animation of its thickness
    def __init__(self, pti, ptf):
        super(ArrowItemObject, self).__init__()
        self.ai = ArrowItem(pti, ptf, self)
        self.anim = QPropertyAnimation(self, b"thickness")

    def flash_undo(self):
        # thin -> thick -> none.
        self.anim.setDuration(500)
        self.anim.setStartValue(2)
        self.anim.setKeyValueAt(0.5, 6)
        self.anim.setEndValue(0)
        self.anim.start()

    def flash_redo(self):
        # thin -> med -> thin.
        self.anim.setDuration(250)
        self.anim.setStartValue(2)
        self.anim.setKeyValueAt(0.5, 4)
        self.anim.setEndValue(2)
        self.anim.start()

    # Set and get thickness of the pen to draw the arrow.
    @pyqtProperty(int)
    def thickness(self):
        return self.ai.pen().width()

    @thickness.setter
    def thickness(self, value):
        self.ai.setPen(QPen(Qt.red, value))


class ArrowDoubleItemObject(QGraphicsObject):
    # An object wrapper around the arrowitem to handle the
    # animation of its thickness
    def __init__(self, pti, ptf):
        super(ArrowDoubleItemObject, self).__init__()
        self.ai = ArrowDoubleItem(pti, ptf)
        self.anim = QPropertyAnimation(self, b"thickness")

    def flash_undo(self):
        # thin -> thick -> none.
        self.anim.setDuration(500)
        self.anim.setStartValue(2)
        self.anim.setKeyValueAt(0.5, 6)
        self.anim.setEndValue(0)
        self.anim.start()

    def flash_redo(self):
        # thin -> med -> thin.
        self.anim.setDuration(250)
        self.anim.setStartValue(2)
        self.anim.setKeyValueAt(0.5, 4)
        self.anim.setEndValue(2)
        self.anim.start()

    # Set and get thickness of the pen to draw the arrow.
    @pyqtProperty(int)
    def thickness(self):
        return self.ai.pen().width()

    @thickness.setter
    def thickness(self, value):
        self.ai.setPen(QPen(Qt.red, value))


class BoxItemObject(QGraphicsObject):
    # As per the ArrowItemObject, except animate the opacity of the box.
    def __init__(self, rect):
        super(BoxItemObject, self).__init__()
        self.bi = BoxItem(rect, self)
        self.anim = QPropertyAnimation(self, b"opacity")

    def flash_undo(self):
        # translucent -> opaque -> clear.
        self.anim.setDuration(500)
        self.anim.setStartValue(16)
        self.anim.setKeyValueAt(0.5, 192)
        self.anim.setEndValue(0)
        self.anim.start()

    def flash_redo(self):
        # translucent -> opaque -> translucent.
        self.anim.setDuration(250)
        self.anim.setStartValue(16)
        self.anim.setKeyValueAt(0.5, 64)
        self.anim.setEndValue(16)
        self.anim.start()

    @pyqtProperty(int)
    def opacity(self):
        return self.bi.brush().color().alpha()

    @opacity.setter
    def opacity(self, value):
        self.bi.setBrush(QBrush(QColor(255, 255, 0, value)))


class CrossItemObject(QGraphicsObject):
    # As per the ArrowItemObject
    def __init__(self, pt):
        super(CrossItemObject, self).__init__()
        self.ci = CrossItem(pt, self)
        self.anim = QPropertyAnimation(self, b"thickness")

    def flash_undo(self):
        self.anim.setDuration(500)
        self.anim.setStartValue(3)
        self.anim.setKeyValueAt(0.5, 8)
        self.anim.setEndValue(0)
        self.anim.start()

    def flash_redo(self):
        self.anim.setDuration(250)
        self.anim.setStartValue(3)
        self.anim.setKeyValueAt(0.5, 6)
        self.anim.setEndValue(3)
        self.anim.start()

    @pyqtProperty(int)
    def thickness(self):
        return self.ci.pen().width()

    @thickness.setter
    def thickness(self, value):
        self.ci.setPen(QPen(Qt.red, value))


class HighLightItemObject(QGraphicsObject):
    # As per the ArrowItemObject except animate the opacity of
    # the highlighter path
    def __init__(self, path):
        super(HighLightItemObject, self).__init__()
        self.hli = HighLightItem(path, self)
        self.anim = QPropertyAnimation(self, b"opacity")

    def flash_undo(self):
        self.anim.setDuration(500)
        self.anim.setStartValue(64)
        self.anim.setKeyValueAt(0.5, 192)
        self.anim.setEndValue(0)
        self.anim.start()

    def flash_redo(self):
        self.anim.setDuration(250)
        self.anim.setStartValue(64)
        self.anim.setKeyValueAt(0.5, 96)
        self.anim.setEndValue(64)
        self.anim.start()

    @pyqtProperty(int)
    def opacity(self):
        return self.hli.pen().color().alpha()

    @opacity.setter
    def opacity(self, value):
        self.hli.setPen(QPen(QColor(255, 255, 0, value), 50))


class LineItemObject(QGraphicsObject):
    # As per the ArrowItemObject
    def __init__(self, pti, ptf):
        super(LineItemObject, self).__init__()
        self.li = LineItem(pti, ptf, self)
        self.anim = QPropertyAnimation(self, b"thickness")

    def flash_undo(self):
        self.anim.setDuration(500)
        self.anim.setStartValue(2)
        self.anim.setKeyValueAt(0.5, 6)
        self.anim.setEndValue(0)
        self.anim.start()

    def flash_redo(self):
        self.anim.setDuration(250)
        self.anim.setStartValue(2)
        self.anim.setKeyValueAt(0.5, 4)
        self.anim.setEndValue(2)
        self.anim.start()

    @pyqtProperty(int)
    def thickness(self):
        return self.li.pen().width()

    @thickness.setter
    def thickness(self, value):
        self.li.setPen(QPen(Qt.red, value))


class PenItemObject(QGraphicsObject):
    # As per the ArrowItemObject
    def __init__(self, path):
        super(PenItemObject, self).__init__()
        self.pi = PenItem(path, self)
        self.anim = QPropertyAnimation(self, b"thickness")

    def flash_undo(self):
        self.anim.setDuration(500)
        self.anim.setStartValue(2)
        self.anim.setKeyValueAt(0.5, 6)
        self.anim.setEndValue(0)
        self.anim.start()

    def flash_redo(self):
        self.anim.setDuration(250)
        self.anim.setStartValue(2)
        self.anim.setKeyValueAt(0.5, 4)
        self.anim.setEndValue(2)
        self.anim.start()

    @pyqtProperty(int)
    def thickness(self):
        return self.pi.pen().width()

    @thickness.setter
    def thickness(self, value):
        self.pi.setPen(QPen(Qt.red, value))


class PenArrowItemObject(QGraphicsObject):
    # As per the ArrowItemObject
    def __init__(self, path):
        super(PenArrowItemObject, self).__init__()
        self.pi = PenArrowItem(path)
        self.anim = QPropertyAnimation(self, b"thickness")

    def flash_undo(self):
        self.anim.setDuration(500)
        self.anim.setStartValue(2)
        self.anim.setKeyValueAt(0.5, 6)
        self.anim.setEndValue(0)
        self.anim.start()

    def flash_redo(self):
        self.anim.setDuration(250)
        self.anim.setStartValue(2)
        self.anim.setKeyValueAt(0.5, 4)
        self.anim.setEndValue(2)
        self.anim.start()

    @pyqtProperty(int)
    def thickness(self):
        return self.pi.pi.pen().width()

    @thickness.setter
    def thickness(self, value):
        self.pi.pi.setPen(QPen(Qt.red, value))
        self.pi.endi.setPen(QPen(Qt.red, value))
        self.pi.endf.setPen(QPen(Qt.red, value))


class QMarkItemObject(QGraphicsObject):
    # As per the ArrowItemObject
    def __init__(self, pt):
        super(QMarkItemObject, self).__init__()
        self.qmi = QMarkItem(pt, self)
        self.anim = QPropertyAnimation(self, b"thickness")

    def flash_undo(self):
        self.anim.setDuration(500)
        self.anim.setStartValue(3)
        self.anim.setKeyValueAt(0.5, 8)
        self.anim.setEndValue(0)
        self.anim.start()

    def flash_redo(self):
        self.anim.setDuration(250)
        self.anim.setStartValue(3)
        self.anim.setKeyValueAt(0.5, 6)
        self.anim.setEndValue(3)
        self.anim.start()

    @pyqtProperty(int)
    def thickness(self):
        return self.qmi.pen().width()

    @thickness.setter
    def thickness(self, value):
        self.qmi.setPen(QPen(Qt.red, value))


class TickItemObject(QGraphicsObject):
    # As per the ArrowItemObject
    def __init__(self, pt):
        super(TickItemObject, self).__init__()
        self.ti = TickItem(pt, self)
        self.anim = QPropertyAnimation(self, b"thickness")

    def flash_undo(self):
        self.anim.setDuration(500)
        self.anim.setStartValue(3)
        self.anim.setKeyValueAt(0.5, 8)
        self.anim.setEndValue(0)
        self.anim.start()

    def flash_redo(self):
        self.anim.setDuration(250)
        self.anim.setStartValue(3)
        self.anim.setKeyValueAt(0.5, 6)
        self.anim.setEndValue(3)
        self.anim.start()

    @pyqtProperty(int)
    def thickness(self):
        return self.ti.pen().width()

    @thickness.setter
    def thickness(self, value):
        self.ti.setPen(QPen(Qt.red, value))


class EllipseItemObject(QGraphicsObject):
    # As per the ArrowItemObject - animate thickness of boundary
    def __init__(self, rect):
        super(EllipseItemObject, self).__init__()
        self.ei = EllipseItem(rect, self)
        self.anim = QPropertyAnimation(self, b"thickness")

    def flash_undo(self):
        self.anim.setDuration(500)
        self.anim.setStartValue(2)
        self.anim.setKeyValueAt(0.5, 8)
        self.anim.setEndValue(0)
        self.anim.start()

    def flash_redo(self):
        self.anim.setDuration(250)
        self.anim.setStartValue(2)
        self.anim.setKeyValueAt(0.5, 6)
        self.anim.setEndValue(2)
        self.anim.start()

    @pyqtProperty(int)
    def thickness(self):
        return self.ei.pen().width()

    @thickness.setter
    def thickness(self, value):
        self.ei.setPen(QPen(Qt.red, value))


class CommandGDT(QUndoCommand):
    # GDT = group of delta and text
    # Command to do a delta and a textitem (ie a standard comment)
    # Must send a "the total mark has changed" signal
    def __init__(self, scene, pt, delta, blurb, fontsize):
        super(CommandGDT, self).__init__()
        self.scene = scene
        self.delta = delta
        self.blurb = blurb
        self.gdt = GroupDTItem(pt, self.delta, self.blurb, fontsize)
        self.setText("GroupDeltaText")

    def redo(self):
        self.gdt.di.flash_redo()
        self.gdt.blurb.flash_redo()
        self.scene.addItem(self.gdt)
        # Emit a markChangedSignal for the marker to pick up and change total.
        # Mark increased by delta
        self.scene.markChangedSignal.emit(self.delta)

    def undo(self):
        self.gdt.di.flash_undo()
        self.gdt.blurb.flash_undo()
        QTimer.singleShot(500, lambda: self.scene.removeItem(self.gdt))
        # Emit a markChangedSignal for the marker to pick up and change total.
        # Mark decreased by delta
        self.scene.markChangedSignal.emit(-self.delta)


class GroupDTItem(QGraphicsItemGroup):
    def __init__(self, pt, delta, blurb, fontsize):
        super(GroupDTItem, self).__init__()
        self.pt = pt
        self.di = DeltaItem(pt, delta, fontsize)  # positioned so centre under click
        self.blurb = blurb  # is a textitem already
        # move blurb so that its top-left corner is next to top-right corner of delta.
        cr = self.di.boundingRect()
        self.blurb.moveBy(
            (cr.right() + cr.left()) / 2 + 5, -(cr.top() + cr.bottom()) / 2
        )
        self.addToGroup(self.di)
        self.addToGroup(self.blurb)

        self.setFlag(QGraphicsItem.ItemIsMovable)
        self.setFlag(QGraphicsItem.ItemSendsGeometryChanges)

    def itemChange(self, change, value):
        if change == QGraphicsItem.ItemPositionChange and self.scene():
            command = CommandMoveItem(self, value)
            self.scene().undoStack.push(command)
        return QGraphicsItemGroup.itemChange(self, change, value)

    def paint(self, painter, option, widget):
        # paint a bounding rectangle for undo/redo highlighting
        painter.setPen(QPen(Qt.red, 0.5))
        painter.setPen(Qt.DotLine)
        painter.drawRoundedRect(option.rect, 10, 10)
        # paint the normal item with the default 'paint' method
        super(GroupDTItem, self).paint(painter, option, widget)

    def pickle(self):
        return [
            "GroupDeltaText",
            self.pt.x() + self.x(),
            self.pt.y() + self.y(),
            self.di.delta,
            self.blurb.contents,
        ]<|MERGE_RESOLUTION|>--- conflicted
+++ resolved
@@ -410,13 +410,7 @@
         """Creates an arrow from pti to ptf.
         Some manipulations required to draw the arrow head.
         """
-<<<<<<< HEAD
         super(ArrowItem, self).__init__()
-=======
-        super(ArrowItem, self).__init__(parent)
-        self.animator = parent
-        self.pti = pti
->>>>>>> 419cbcb4
         self.ptf = ptf
         self.pti = pti
         # vector direction of line
@@ -660,15 +654,9 @@
 
 class PenItem(QGraphicsPathItem):
     # Very similar to the arrowitem, but much simpler
-<<<<<<< HEAD
-    def __init__(self, path):
-        super(PenItem, self).__init__()
-=======
     def __init__(self, path, parent=None):
         super(PenItem, self).__init__(parent)
         self.animator = parent
-        self.pi = QGraphicsPathItem()
->>>>>>> 419cbcb4
         self.path = path
         self.setPath(self.path)
         self.setPen(QPen(Qt.red, 2))
@@ -831,12 +819,9 @@
             self.scene().undoStack.push(command)
         return QGraphicsPathItem.itemChange(self, change, value)
 
-<<<<<<< HEAD
     def pickle(self):
         return ["Tick", self.pt.x() + self.x(), self.pt.y() + self.y()]
 
-=======
->>>>>>> 419cbcb4
 
 class EllipseItem(QGraphicsEllipseItem):
     # Very similar to the arrowitem
