__author__ = "Andrew Rechnitzer"
__copyright__ = "Copyright (C) 2018-2019 Andrew Rechnitzer"
__credits__ = ["Andrew Rechnitzer", "Colin Macdonald", "Elvis Cai", "Matt Coles"]
__license__ = "AGPLv3"

import json

from PyQt5.QtCore import Qt, QElapsedTimer, QEvent, QLineF, QPointF, QRectF
from PyQt5.QtGui import (
    QBrush,
    QColor,
    QCursor,
    QGuiApplication,
    QPainter,
    QPainterPath,
    QPen,
    QPixmap,
    QTransform,
    QFont,
)
from PyQt5.QtWidgets import (
    QGraphicsEllipseItem,
    QGraphicsItemGroup,
    QGraphicsLineItem,
    QGraphicsPathItem,
    QGraphicsPixmapItem,
    QGraphicsRectItem,
    QGraphicsScene,
    QUndoStack,
    QGraphicsTextItem,
)

# Import all the tool commands for undo/redo stack.
from tools import (
    CommandArrow,
    CommandArrowDouble,
    CommandBox,
    CommandCross,
    CommandDelete,
    CommandDelta,
    CommandEllipse,
    CommandHighlight,
    CommandLine,
    CommandPen,
    CommandPenArrow,
    CommandQMark,
    CommandText,
    CommandTick,
    CommandGDT,
    DeltaItem,
    TextItem,
    GroupDTItem,
    GhostComment,
    GhostDelta,
    GhostText,
)


class ScoreBox(QGraphicsTextItem):
    """A simple graphics item which is place on the top-left
    corner of the group-image to indicate the current total mark.
    Drawn with a rounded-rectangle border.
    """

    def __init__(self, fontsize=10, maxScore=1, score=0):
        super(ScoreBox, self).__init__()
        self.score = score
        self.maxScore = maxScore
        self.setDefaultTextColor(Qt.red)
        self.font = QFont("Helvetica")
        self.fontSize = min(fontsize * 3.5, 36)
        self.font.setPointSizeF(self.fontSize)
        self.setFont(self.font)
        # Not editable.
        self.setTextInteractionFlags(Qt.NoTextInteraction)
        self.setPos(4, 4)
        self.changeScore(0)

    def changeScore(self, x):
        # set the current mark.
        self.score = x
        self.setPlainText(
            "{} out of {}".format(str(x).zfill(2), str(self.maxScore).zfill(2))
        )

    def changeMax(self, x):
        # set the max-mark.
        self.maxScore = x
        self.setPlainText(
            "{} out of {}".format(str(x).zfill(2), str(self.maxScore).zfill(2))
        )

    def paint(self, painter, option, widget):
        # paint the text with a simple rounded rectangle border.
        painter.setPen(QPen(Qt.red, 2))
        painter.setBrush(QBrush(Qt.white))
        painter.drawRoundedRect(option.rect, 10, 10)
        super(ScoreBox, self).paint(painter, option, widget)


class UnderlyingImage(QGraphicsItemGroup):
    def __init__(self, imageNames):
        super(QGraphicsItemGroup, self).__init__()
        self.imageNames = imageNames
        self.images = {}
        x = 0
        n = 0
        for img in self.imageNames:
            self.images[n] = QGraphicsPixmapItem(QPixmap(img))
            self.images[n].setTransformationMode(Qt.SmoothTransformation)
            self.images[n].setPos(x, 0)
            x += self.images[n].boundingRect().width()
            self.addToGroup(self.images[n])
            n += 1


# Dictionaries to translate tool-modes into functions
# for mouse press, move and release
mousePress = {
    "box": "mousePressBox",
    "comment": "mousePressComment",
    "cross": "mousePressCross",
    "delete": "mousePressDelete",
    "delta": "mousePressDelta",
    "line": "mousePressLine",
    "move": "mousePressMove",
    "pen": "mousePressPen",
    "text": "mousePressText",
    "tick": "mousePressTick",
    "zoom": "mousePressZoom",
}
mouseMove = {
    "box": "mouseMoveBox",
    "delete": "mouseMoveDelete",
    "line": "mouseMoveLine",
    "pen": "mouseMovePen",
    "comment": "mouseMoveComment",
    "delta": "mouseMoveDelta",
    "zoom": "mouseMoveZoom",
}
mouseRelease = {
    "box": "mouseReleaseBox",
    "delete": "mouseReleaseDelete",
    "line": "mouseReleaseLine",
    "move": "mouseReleaseMove",
    "pen": "mouseReleasePen",
    "pan": "mouseReleasePan",
    "zoom": "mouseReleaseZoom",
}


class PageScene(QGraphicsScene):
    """Extend the graphicsscene so that it knows how to translate
    mouse-press/move/release into operations on graphicsitems and
    textitems.
    """

    def __init__(self, parent, imgNames, saveName, maxMark, score, markStyle):
        super(PageScene, self).__init__(parent)
        self.parent = parent
        # Grab filename of groupimage
        self.imageNames = imgNames
        self.saveName = saveName
        self.maxMark = maxMark
        self.score = score
        self.markStyle = markStyle
        # Tool mode - initially set it to "move"
        self.mode = "move"
        # build pixmap and graphicsitemgroup.
        self.underImage = UnderlyingImage(self.imageNames)
        self.addItem(self.underImage)

        # Build scene rectangle to fit the image, and place image into it.
        self.setSceneRect(self.underImage.boundingRect())
        # self.addItem(self.underImage)
        # initialise the undo-stack
        self.undoStack = QUndoStack()

        # Get current font size to use as base for size of comments etc.
        self.fontSize = self.font().pointSizeF()
        # Define standard pen, highlight, fill, light-fill
        self.ink = QPen(Qt.red, 2)
        self.highlight = QPen(QColor(255, 255, 0, 64), 50)
        self.brush = QBrush(self.ink.color())
        self.lightBrush = QBrush(QColor(255, 255, 0, 16))
        self.deleteBrush = QBrush(QColor(255, 0, 0, 16))
        self.zoomBrush = QBrush(QColor(0, 0, 255, 16))
        # Flags to indicate if drawing an arrow (vs line),
        # highlight (vs regular pen),
        # box (vs ellipse), area-delete vs point.
        self.arrowFlag = 0
        self.penFlag = 0
        self.boxFlag = 0
        self.deleteFlag = 0
        self.zoomFlag = 0
        # Will need origin, current position, last position points.
        self.originPos = QPointF(0, 0)
        self.currentPos = QPointF(0, 0)
        self.lastPos = QPointF(0, 0)
        # Need a path, pathitem, boxitem, lineitem, textitem, deleteitem
        self.path = QPainterPath()
        self.pathItem = QGraphicsPathItem()
        self.boxItem = QGraphicsRectItem()
        self.delBoxItem = QGraphicsRectItem()
        self.zoomBoxItem = QGraphicsRectItem()
        self.ellipseItem = QGraphicsEllipseItem()
        self.lineItem = QGraphicsLineItem()
        self.blurb = TextItem(self, self.fontSize)
        self.deleteItem = None
        # Add a ghost comment to scene, but make it invisible
        self.ghostItem = GhostComment("1", "blah", self.fontSize)
        self.ghostItem.setVisible(False)
        self.addItem(self.ghostItem)
        # Set a mark-delta, comment-text and comment-delta.
        self.markDelta = "0"
        self.commentText = ""
        self.commentDelta = "0"
        self.legalDelta = True
        # Build a scorebox and set it above all our other graphicsitems
        # so that it cannot be overwritten.
        # set up "k out of n" where k=current score, n = max score.
        self.scoreBox = ScoreBox(self.fontSize, self.maxMark, self.score)
        self.scoreBox.setZValue(10)
        self.addItem(self.scoreBox)
        # make a box around the scorebox where mouse-press-event won't work.
        self.avoidBox = self.scoreBox.boundingRect().adjusted(0, 0, 24, 24)

    # def patchImagesTogether(self, imageList):
    #     x = 0
    #     n = 0
    #     for img in imageList:
    #         self.images[n] = QGraphicsPixmapItem(QPixmap(img))
    #         self.images[n].setTransformationMode(Qt.SmoothTransformation)
    #         self.images[n].setPos(x, 0)
    #         self.addItem(self.images[n])
    #         x += self.images[n].boundingRect().width()
    #         self.underImage.addToGroup(self.images[n])
    #         n += 1
    #
    #     self.addItem(self.underImage)

    def setMode(self, mode):
        self.mode = mode
        # if current mode is not comment or delta, make sure the ghostcomment is hidden
        if self.mode == "delta":
            # make sure the ghost is updated - fixes #307
            self.updateGhost(self.markDelta, "")
        elif self.mode == "comment":
            pass
        else:
            self.hideGhost()
        # if mode is "pan", set the view to be able to drag about, else turn that off
        if self.mode == "pan":
            self.views()[0].setDragMode(1)
        else:
            self.views()[0].setDragMode(0)

    def getComments(self):
        comments = []
        for X in self.items():
            if isinstance(X, TextItem):
                comments.append(X.contents)
        return comments

    def countComments(self):
        count = 0
        for X in self.items():
            if type(X) is TextItem:
                count += 1
        return count

    def areThereAnnotations(self):
        # look through items in scene for anything pickle-able - this will catch any annotations.
        for X in self.items():
            if hasattr(X, "saveable"):
                return True
        # no pickle-able items means no annotations.
        return False

    def save(self):
        """ Save the annotated group-image.
        That is, overwrite the imagefile with a dump of the current
        scene and all its graphics items.
        """
        # Make sure the ghostComment is hidden
        self.ghostItem.hide()
        # Get the width and height of the image
        br = self.underImage.boundingRect()
        w = br.width()
        h = br.height()
        # Create an output pixmap and painter (to export it)
        oimg = QPixmap(w, h)
        exporter = QPainter(oimg)
        # Render the scene via the painter
        self.render(exporter)
        exporter.end()
        # Save the result to file.
        oimg.save(self.saveName)

    def keyPressEvent(self, event):
        # The escape key removes focus from the graphicsscene.
        # Other key press events are passed on.
        if event.key() == Qt.Key_Escape:
            self.clearFocus()
        else:
            super(PageScene, self).keyPressEvent(event)

    # Mouse events call various tool functions
    # These events use the dictionaries defined above to
    # translate the current tool-mode into function calls
    def mousePressEvent(self, event):
        # check if mouseclick inside the avoidBox
        if self.avoidBox.contains(event.scenePos()):
            return

        # Get the function name from the dictionary based on current mode.
        functionName = mousePress.get(self.mode, None)
        if functionName:
            # If you found a function, then call it.
            return getattr(self, functionName, None)(event)
        else:
            # otherwise call the usual qgraphicsscene function.
            return super(PageScene, self).mousePressEvent(event)

    def mouseMoveEvent(self, event):
        # Similar to mouse-press but for mouse-move.
        functionName = mouseMove.get(self.mode, None)
        if functionName:
            return getattr(self, functionName, None)(event)
        else:
            return super(PageScene, self).mouseMoveEvent(event)

    def mouseReleaseEvent(self, event):
        # Similar to mouse-press but for mouse-release.
        functionName = mouseRelease.get(self.mode, None)
        if functionName:
            return getattr(self, functionName, None)(event)
        else:
            return super(PageScene, self).mouseReleaseEvent(event)

    ###########
    # Tool functions for press, move and release.
    # Depending on the tool different functions are called
    # Many (eg tick) just create a graphics item, others (eg line)
    # create a temp object (on press) which is changes (as mouse-moves)
    # and then destroyed (on release) and replaced with the
    # more permanent graphics item.
    ###########

    def mousePressComment(self, event):
        """Create a marked-comment-item from whatever is the currently
        selected comment. This creates a Delta-object and then also
        a text-object. They should be side-by-side with the delta
        appearing roughly at the mouse-click.
        """
        # Find the object under the mouseclick.
        under = self.itemAt(event.scenePos(), QTransform())
        # If it is a Delta or Text or GDT then do nothing.
        if (
            isinstance(under, DeltaItem)
            or isinstance(under, TextItem)
            or isinstance(under, GroupDTItem)
        ):
            return
        # grab the location of the mouse-click
        pt = event.scenePos()

        # build the textitem
        self.blurb = TextItem(self, self.fontSize)
        self.blurb.setPlainText(self.commentText)
        self.blurb.contents = self.commentText  # for pickling
        # move to correct point - update if only text no delta
        self.blurb.setPos(pt)
        # If the mark-delta of the comment is non-zero then
        # create a delta-object with a different offset.
        # else just place the comment.

        if self.commentDelta == "." or not self.legalDelta:
            # make sure blurb has text interaction turned off
            prevState = self.blurb.textInteractionFlags()
            self.blurb.setTextInteractionFlags(Qt.NoTextInteraction)
            # Update position of text - the ghostitem has it right
            self.blurb.moveBy(0, self.ghostItem.blurb.pos().y())
            command = CommandText(self, self.blurb, self.ink)
            self.undoStack.push(command)
            # return blurb to previous state
            self.blurb.setTextInteractionFlags(prevState)
        else:
            command = CommandGDT(self, pt, self.commentDelta, self.blurb, self.fontSize)
            # push the delta onto the undo stack.
            self.undoStack.push(command)

    def mousePressCross(self, event):
        """Create a cross/?-mark/tick object under the mouse click
        if left/middle/right mouse button.
        """
        # Grab the mouseclick location and create command.
        pt = event.scenePos()
        if (event.button() == Qt.RightButton) or (
            QGuiApplication.queryKeyboardModifiers() == Qt.ShiftModifier
        ):
            command = CommandTick(self, pt)
        elif (event.button() == Qt.MiddleButton) or (
            QGuiApplication.queryKeyboardModifiers() == Qt.ControlModifier
        ):
            command = CommandQMark(self, pt)
        else:
            command = CommandCross(self, pt)
        # push onto the stack.
        self.undoStack.push(command)

    def mousePressDelta(self, event):
        """Create the mark-delta object or ?-mark or cross/tick object
        under the mouse click if left/middle/right mouse button.
        If mark-delta is positive then right-mouse makes a cross.
        If mark-delta is negative then right-mouse makes a tick.
        """
        # Grab mouse click location and create command.
        pt = event.scenePos()
        if (event.button() == Qt.RightButton) or (
            QGuiApplication.queryKeyboardModifiers() == Qt.ShiftModifier
        ):
            if int(self.markDelta) > 0:
                command = CommandCross(self, pt)
            else:
                command = CommandTick(self, pt)
        elif (event.button() == Qt.MiddleButton) or (
            QGuiApplication.queryKeyboardModifiers() == Qt.ControlModifier
        ):
            command = CommandQMark(self, pt)
        else:
            if self.legalDelta:
                command = CommandDelta(self, pt, self.markDelta, self.fontSize)
            else:
                # don't do anything
                return
        # push command onto undoStack.
        self.undoStack.push(command)

    def mousePressMove(self, event):
        """The mouse press while move-tool selected changes the cursor to
        a closed hand, but otherwise does not do much.
        The actual moving of objects is handled by themselves since they
        know how to handle the ItemPositionChange signal as a move-command.
        """
        self.views()[0].setCursor(Qt.ClosedHandCursor)
        super(PageScene, self).mousePressEvent(event)

    def mousePressText(self, event):
        """Create a textobject under the mouse click, unless there
        is already a textobject under the click.

        """
        # Find the object under the mouseclick.
        under = self.itemAt(event.scenePos(), QTransform())
        # If something is there... (fixes bug reported by MattC)
        if under is not None:
            # If it is part of groupDTitem then do nothing
            if isinstance(under.group(), GroupDTItem):
                return
            # If it is a textitem then fire up the editor.
            if isinstance(under, TextItem):
                under.setTextInteractionFlags(Qt.TextEditorInteraction)
                self.setFocusItem(under, Qt.MouseFocusReason)
                super(PageScene, self).mousePressEvent(event)
                return
            # check if a textitem currently has focus and clear it.
            under = self.focusItem()
            if isinstance(under, TextItem):
                under.clearFocus()

        # Now we construct a text object, give it focus
        # (which fires up the editor on that object), and
        # then push it onto the undo-stack.

        self.originPos = event.scenePos()
        self.blurb = TextItem(self, self.fontSize)
        # move so centred under cursor
        self.originPos -= QPointF(0, self.blurb.boundingRect().height() / 2)
        self.blurb.setPos(self.originPos)
        self.blurb.setFocus()
        command = CommandText(self, self.blurb, self.ink)
        self.undoStack.push(command)

    def mousePressTick(self, event):
        """Create a tick/?-mark/cross object under the mouse click
        if left/middle/right mouse button.
        """
        # See mouse press cross function.
        pt = event.scenePos()
        if (event.button() == Qt.RightButton) or (
            QGuiApplication.queryKeyboardModifiers() == Qt.ShiftModifier
        ):
            command = CommandCross(self, pt)
        elif (event.button() == Qt.MiddleButton) or (
            QGuiApplication.queryKeyboardModifiers() == Qt.ControlModifier
        ):
            command = CommandQMark(self, pt)
        else:
            command = CommandTick(self, pt)
        self.undoStack.push(command)

    # Mouse release tool functions.
    # Most of these delete the temp-object (eg box / line)
    # and replaces it with the (more) permanent graphics object.

    def mouseReleaseMove(self, event):
        """Sets the cursor back to an open hand."""
        self.views()[0].setCursor(Qt.OpenHandCursor)
        super(PageScene, self).mouseReleaseEvent(event)
        # refresh view after moving objects
        self.update()

    def mouseReleasePan(self, event):
        """Update the current stored view rectangle."""
        super(PageScene, self).mouseReleaseEvent(event)
        self.views()[0].zoomNull()

    # Handle drag / drop events
    def dragEnterEvent(self, e):
        if e.mimeData().hasFormat("text/plain"):
            # User has dragged in plain text from somewhere
            e.acceptProposedAction()
        elif e.mimeData().hasFormat(
            "application/x-qabstractitemmodeldatalist"
        ) or e.mimeData().hasFormat("application/x-qstandarditemmodeldatalist"):
            # User has dragged in a comment from the comment-list.
            e.setDropAction(Qt.CopyAction)
        else:
            e.ignore()

    def dragMoveEvent(self, e):
        e.acceptProposedAction()

    def dropEvent(self, e):
        if e.mimeData().hasFormat("text/plain"):
            # Simulate a comment click.
            self.commentText = e.mimeData().text()
            self.commentDelta = "0"
            self.mousePressComment(e)

        elif e.mimeData().hasFormat(
            "application/x-qabstractitemmodeldatalist"
        ) or e.mimeData().hasFormat("application/x-qstandarditemmodeldatalist"):
            # Simulate a comment click.
            self.mousePressComment(e)
            # User has dragged in a comment from the comment-list.
            pass
        else:
            pass
        # After the drop event make sure pageview has the focus.
        self.views()[0].setFocus(Qt.TabFocusReason)

    def latexAFragment(self, txt):
        return self.parent.latexAFragment(txt.strip())

    # A fix (hopefully) for misread touchpad events on mac
    def event(self, event):
        if event.type() in [
            QEvent.TouchBegin,
            QEvent.TouchEnd,
            QEvent.TouchUpdate,
            QEvent.TouchCancel,
        ]:
            # ignore the event
            event.accept()
            return True
        else:
            return super(PageScene, self).event(event)

    def printUndoStack(self):
        c = self.undoStack.count()
        for k in range(c):
            print(k, self.undoStack.text(k))

    def pickleSceneItems(self):
        lst = []
        for X in self.items():
<<<<<<< HEAD
            # check if object has "saveable" attribute and it is set to true.
=======
            # check if object as "saveable" attribute and it is set to true.
>>>>>>> 286cc51a
            if getattr(X, "saveable", False):
                lst.append(X.pickle())
        return lst

    def unpickleSceneItems(self, lst):
        # clear all items from scene.
        for X in self.items():
            if any(
                isinstance(X, Y)
                for Y in [
                    ScoreBox,
                    QGraphicsPixmapItem,
                    UnderlyingImage,
                    GhostComment,
                    GhostDelta,
                    GhostText,
                ]
            ):
                continue
            else:
                command = CommandDelete(self, X)
                self.undoStack.push(command)
        # now load up the new items
        for X in lst:
            functionName = "unpickle{}".format(X[0])
            getattr(self, functionName, self.unpickleError)(X[1:])
        # now make sure focus is cleared from every item
        for X in self.items():
            X.setFocus(False)

    def unpickleError(self, X):
        print("Unpickle error - What is {}".format(X))

    def unpickleCross(self, X):
        if len(X) == 2:
            self.undoStack.push(CommandCross(self, QPointF(X[0], X[1])))

    def unpickleQMark(self, X):
        if len(X) == 2:
            self.undoStack.push(CommandQMark(self, QPointF(X[0], X[1])))

    def unpickleTick(self, X):
        if len(X) == 2:
            self.undoStack.push(CommandTick(self, QPointF(X[0], X[1])))

    def unpickleArrow(self, X):
        if len(X) == 4:
            self.undoStack.push(
                CommandArrow(self, QPointF(X[0], X[1]), QPointF(X[2], X[3]))
            )

    def unpickleArrowDouble(self, X):
        if len(X) == 4:
            self.undoStack.push(
                CommandArrowDouble(self, QPointF(X[0], X[1]), QPointF(X[2], X[3]))
            )

    def unpickleLine(self, X):
        if len(X) == 4:
            self.undoStack.push(
                CommandLine(self, QPointF(X[0], X[1]), QPointF(X[2], X[3]))
            )

    def unpickleBox(self, X):
        if len(X) == 4:
            self.undoStack.push(CommandBox(self, QRectF(X[0], X[1], X[2], X[3])))

    def unpickleEllipse(self, X):
        if len(X) == 4:
            self.undoStack.push(CommandEllipse(self, QRectF(X[0], X[1], X[2], X[3])))

    def unpickleText(self, X):
        if len(X) == 3:
            self.blurb = TextItem(self, self.fontSize)
            self.blurb.setPlainText(X[0])
            self.blurb.contents = X[0]
            self.blurb.setPos(QPointF(X[1], X[2]))
            self.blurb.setTextInteractionFlags(Qt.NoTextInteraction)
            # knows to latex it if needed.
            self.undoStack.push(CommandText(self, self.blurb, self.ink))

    def unpickleDelta(self, X):
        if len(X) == 3:
            self.undoStack.push(
                CommandDelta(self, QPointF(X[1], X[2]), X[0], self.fontSize)
            )

    def unpickleGroupDeltaText(self, X):
        if len(X) == 4:
            self.blurb = TextItem(self, self.fontSize)
            self.blurb.setPlainText(X[3])
            self.blurb.contents = X[3]
            self.blurb.setPos(QPointF(X[0], X[1]))
            # knows to latex it if needed.
            self.undoStack.push(
                CommandGDT(self, QPointF(X[0], X[1]), X[2], self.blurb, self.fontSize)
            )

    def unpicklePen(self, X):
        if len(X) == 1:
            # Format is X = [ [['m',x,y], ['l',x,y], ['l',x,y],....] ]
            # Just assume (for moment) the above format - ie no format checks.
            pth = QPainterPath()
            # ['m',x,y]
            pth.moveTo(QPointF(X[0][0][1], X[0][0][2]))
            for Y in X[0][1:]:
                # ['l',x,y]
                pth.lineTo(QPointF(Y[1], Y[2]))
            self.undoStack.push(CommandPen(self, pth))

    def unpicklePenArrow(self, X):
        if len(X) == 1:
            # Format is X = [ [['m',x,y], ['l',x,y], ['l',x,y],....] ]
            # Just assume (for moment) the above format - ie no format checks.
            pth = QPainterPath()
            # ['m',x,y]
            pth.moveTo(QPointF(X[0][0][1], X[0][0][2]))
            for Y in X[0][1:]:
                # ['l',x,y]
                pth.lineTo(QPointF(Y[1], Y[2]))
            self.undoStack.push(CommandPenArrow(self, pth))

    def unpickleHighlight(self, X):
        if len(X) == 1:
            # Format is X = [ [['m',x,y], ['l',x,y], ['l',x,y],....] ]
            # Just assume (for moment) the above format.
            pth = QPainterPath()
            # ['m',x,y]
            pth.moveTo(QPointF(X[0][0][1], X[0][0][2]))
            for Y in X[0][1:]:
                # ['l',x,y]
                pth.lineTo(QPointF(Y[1], Y[2]))
            self.undoStack.push(CommandHighlight(self, pth))

    # Mouse press tool functions
    def mousePressBox(self, event):
        """Creates a temp box which is updated as the mouse moves
        and replaced with a boxitem when the drawing is finished.
        If left-click then a highlight box will be drawn at finish,
        else an ellipse is drawn
        """
        if self.boxFlag != 0:
            # in middle of drawing a box, so ignore the new press
            return

        self.originPos = event.scenePos()
        self.currentPos = self.originPos
        # If left-click then a highlight box, else an ellipse.
        # Set a flag to tell the mouseReleaseBox function which.
        if (event.button() == Qt.RightButton) or (
            QGuiApplication.queryKeyboardModifiers() == Qt.ShiftModifier
        ):
            self.boxFlag = 2
            self.ellipseItem = QGraphicsEllipseItem(
                QRectF(self.originPos.x(), self.originPos.y(), 0, 0)
            )
            self.ellipseItem.setPen(self.ink)
            self.ellipseItem.setBrush(self.lightBrush)
            self.addItem(self.ellipseItem)
        else:
            self.boxFlag = 1
            # Create a temp box item for animating the drawing as the
            # user moves the mouse.
            # Do not push command onto undoStack until drawing finished.
            self.boxItem = QGraphicsRectItem(QRectF(self.originPos, self.currentPos))
            self.boxItem.setPen(self.ink)
            self.boxItem.setBrush(self.lightBrush)
            self.addItem(self.boxItem)

    def mouseMoveBox(self, event):
        """Update the box as the mouse is moved. This
        animates the drawing of the box for the user.
        """
        self.currentPos = event.scenePos()
        if self.boxFlag == 2:
            if self.ellipseItem is None:

                self.ellipseItem = QGraphicsEllipseItem(
                    QRectF(self.originPos.x(), self.originPos.y(), 0, 0)
                )
            else:
                rx = abs(self.originPos.x() - self.currentPos.x())
                ry = abs(self.originPos.y() - self.currentPos.y())
                self.ellipseItem.setRect(
                    QRectF(
                        self.originPos.x() - rx, self.originPos.y() - ry, 2 * rx, 2 * ry
                    )
                )
        elif self.boxFlag == 1:
            if self.boxItem is None:
                self.boxItem = QGraphicsRectItem(
                    QRectF(self.originPos, self.currentPos)
                )
            else:
                self.boxItem.setRect(QRectF(self.originPos, self.currentPos))
        else:
            return

    def mouseReleaseBox(self, event):
        """Remove the temp boxitem (which was needed for animation)
        and create a command for either a highlighted box or opaque box
        depending on whether or not the boxflag was set.
        Push the resulting command onto the undo stack
        """
        if self.boxFlag == 0:
            return
        elif self.boxFlag == 1:
            self.removeItem(self.boxItem)
            # check if rect has some perimeter (allow long/thin)
            if self.boxItem.rect().width() + self.boxItem.rect().height() > 24:
                command = CommandBox(self, self.boxItem.rect())
                self.undoStack.push(command)
        else:
            self.removeItem(self.ellipseItem)
            # check if ellipse has some area (don't allow long/thin)
            if (
                self.ellipseItem.rect().width() > 16
                and self.ellipseItem.rect().height() > 16
            ):
                command = CommandEllipse(self, self.ellipseItem.rect())
                self.undoStack.push(command)

        self.boxFlag = 0

    def mousePressLine(self, event):
        """Creates a temp line which is updated as the mouse moves
        and replaced with a line or arrow when the drawing is finished.
        If left-click then a line will be drawn at finish,
        else an arrow is drawn at finish.
        """
        # Set arrow flag to tell mouseReleaseLine to draw line or arrow
        if self.arrowFlag != 0:
            # mid line draw so ignore press
            return
        if (event.button() == Qt.RightButton) or (
            QGuiApplication.queryKeyboardModifiers() == Qt.ShiftModifier
        ):
            self.arrowFlag = 2
        elif (event.button() == Qt.MiddleButton) or (
            QGuiApplication.queryKeyboardModifiers() == Qt.ControlModifier
        ):
            self.arrowFlag = 4
        else:
            self.arrowFlag = 1
        # Create a temp line which is updated as mouse moves.
        # Do not push command onto undoStack until drawing finished.
        self.originPos = event.scenePos()
        self.currentPos = self.originPos
        self.lineItem = QGraphicsLineItem(QLineF(self.originPos, self.currentPos))
        self.lineItem.setPen(self.ink)
        self.addItem(self.lineItem)

    def mouseMoveLine(self, event):
        """Update the line as the mouse is moved. This
        animates the drawing of the line for the user.
        """
        if self.arrowFlag is not 0:
            self.currentPos = event.scenePos()
            self.lineItem.setLine(QLineF(self.originPos, self.currentPos))

    def mouseReleaseLine(self, event):
        """Remove the temp lineitem (which was needed for animation)
        and create a command for either a line or an arrow
        depending on whether or not the arrow flag was set.
        Push the resulting command onto the undo stack
        """
        if self.arrowFlag == 0:
            return
        elif self.arrowFlag == 1:
            command = CommandLine(self, self.originPos, self.currentPos)
        elif self.arrowFlag == 2:
            command = CommandArrow(self, self.originPos, self.currentPos)
        elif self.arrowFlag == 4:
            command = CommandArrowDouble(self, self.originPos, self.currentPos)
        self.arrowFlag = 0
        self.removeItem(self.lineItem)
        # don't add if too short
        if (self.originPos - self.currentPos).manhattanLength() > 24:
            self.undoStack.push(command)

    def mousePressPen(self, event):
        """Start drawing either a pen-path (left-click) or
        highlight path (right-click).
        Set the path-pen accordingly.
        """
        if self.penFlag != 0:
            # in middle of drawing a path, so ignore
            return

        self.originPos = event.scenePos()
        self.currentPos = self.originPos
        # create the path.
        self.path = QPainterPath()
        self.path.moveTo(self.originPos)
        self.path.lineTo(self.currentPos)
        self.pathItem = QGraphicsPathItem(self.path)
        # If left-click then setPen to the standard thin-red
        # Else set to the highlighter or pen with arrows.
        # set penFlag so correct object created on mouse-release
        # non-zero value so we don't add to path after mouse-release
        if (event.button() == Qt.RightButton) or (
            QGuiApplication.queryKeyboardModifiers() == Qt.ShiftModifier
        ):
            self.pathItem.setPen(self.highlight)
            self.penFlag = 2
        elif (event.button() == Qt.MiddleButton) or (
            QGuiApplication.queryKeyboardModifiers() == Qt.ControlModifier
        ):
            # middle button is pen-path with arrows at both ends
            self.pathItem.setPen(self.ink)
            self.penFlag = 4
        else:
            self.pathItem.setPen(self.ink)
            self.penFlag = 1
        # Note - command not pushed onto stack until path is finished on
        # mouse-release.
        self.addItem(self.pathItem)

    def mouseMovePen(self, event):
        """Update the pen-path as the mouse is moved. This
        animates the drawing for the user.
        """
        if self.penFlag is not 0:
            self.currentPos = event.scenePos()
            self.path.lineTo(self.currentPos)
            self.pathItem.setPath(self.path)
        # do not add to path when flag is zero.

    def mouseReleasePen(self, event):
        """Remove the temp pen-path (which was needed for animation)
        and create a command for either the pen-path or highlight
        path depending on whether or not the highlight flag was set.
        Push the resulting command onto the undo stack
        """
        if self.penFlag == 0:
            return
        elif self.penFlag == 1:
            if self.path.length() <= 1:  # path is very short, so add a little blob.
                self.path.lineTo(event.scenePos() + QPointF(2, 0))
                self.path.lineTo(event.scenePos() + QPointF(2, 2))
                self.path.lineTo(event.scenePos() + QPointF(0, 2))
                self.path.lineTo(event.scenePos())
            command = CommandPen(self, self.path)
        elif self.penFlag == 2:
            if self.path.length() <= 1:  # path is very short, so add a blob.
                self.path.lineTo(event.scenePos() + QPointF(4, 0))
                self.path.lineTo(event.scenePos() + QPointF(4, 4))
                self.path.lineTo(event.scenePos() + QPointF(0, 4))
                self.path.lineTo(event.scenePos())
            command = CommandHighlight(self, self.path)
        elif self.penFlag == 4:
            command = CommandPenArrow(self, self.path)
        self.penFlag = 0
        self.removeItem(self.pathItem)
        self.undoStack.push(command)
        # don't add if too short - check by boundingRect
        # TODO: decide threshold for pen annotation size
        # if (
        #     self.pathItem.boundingRect().height() + self.pathItem.boundingRect().width()
        #     > 8
        # ):
        #     self.undoStack.push(command)

    def mousePressZoom(self, event):
        """Start drawing a zoom-box. Nothing happens until button is released.
        """
        if self.zoomFlag is not 0:
            return

        if (event.button() == Qt.RightButton) or (
            QGuiApplication.queryKeyboardModifiers() == Qt.ShiftModifier
        ):
            # sets the view rectangle and updates zoom-dropdown.
            self.views()[0].scale(0.8, 0.8)
            self.views()[0].centerOn(event.scenePos())
            self.views()[0].zoomNull(True)
            self.zoomFlag = 0
            return
        else:
            self.zoomFlag = 1

        self.originPos = event.scenePos()
        self.currentPos = self.originPos
        self.zoomBoxItem = QGraphicsRectItem(QRectF(self.originPos, self.currentPos))
        self.zoomBoxItem.setPen(Qt.blue)
        self.zoomBoxItem.setBrush(self.zoomBrush)
        self.addItem(self.zoomBoxItem)

    def mouseMoveZoom(self, event):
        """Update the box as the mouse is moved. This
        animates the drawing of the box for the user.
        """
        if self.zoomFlag is not 0:
            self.zoomFlag = 2  # drag started.
            self.currentPos = event.scenePos()
            if self.zoomBoxItem is None:
                print("EEK - should not be here")
                # somehow missed the mouse-press
                self.zoomBoxItem = QGraphicsRectItem(
                    QRectF(self.originPos, self.currentPos)
                )
                self.zoomBoxItem.setPen(self.ink)
                self.zoomBoxItem.setBrush(self.zoomBrush)
                self.addItem(self.zoomBoxItem)
            else:
                self.zoomBoxItem.setRect(QRectF(self.originPos, self.currentPos))

    def mouseReleaseZoom(self, event):
        """Either zoom-in a little (if zoombox small), else fit the zoombox in view.
        Delete the zoombox afterwards and set the zoomflag back to 0.
        """
        if self.zoomFlag == 0:
            return
        # check to see if box is quite small (since very hard
        # to click button without moving a little)
        # if small then set flag to 1 and treat like a click
        if self.zoomBoxItem.rect().height() < 8 and self.zoomBoxItem.rect().width() < 8:
            self.zoomFlag = 1

        if self.zoomFlag == 1:
            self.views()[0].scale(1.25, 1.25)
            self.views()[0].centerOn(event.scenePos())

        elif self.zoomFlag == 2:
            self.views()[0].fitInView(self.zoomBoxItem, Qt.KeepAspectRatio)

        # sets the view rectangle and updates zoom-dropdown.
        self.views()[0].zoomNull(True)
        # remove the box and put flag back.
        self.removeItem(self.zoomBoxItem)
        self.zoomFlag = 0

    def mousePressDelete(self, event):
        """Start drawing a delete-box. Nothing happens until button is released.
        """
        if self.deleteFlag is not 0:
            return

        self.deleteFlag = 1
        self.originPos = event.scenePos()
        self.currentPos = self.originPos
        self.delBoxItem = QGraphicsRectItem(QRectF(self.originPos, self.currentPos))
        self.delBoxItem.setPen(self.ink)
        self.delBoxItem.setBrush(self.deleteBrush)
        self.addItem(self.delBoxItem)

    def mouseMoveDelete(self, event):
        """Update the box as the mouse is moved. This
        animates the drawing of the box for the user.
        """
        if self.deleteFlag is not 0:
            self.deleteFlag = 2  # drag started.
            self.currentPos = event.scenePos()
            if self.delBoxItem is None:
                print("EEK - should not be here")
                # somehow missed the mouse-press
                self.delBoxItem = QGraphicsRectItem(
                    QRectF(self.originPos, self.currentPos)
                )
                self.delBoxItem.setPen(self.ink)
                self.delBoxItem.setBrush(self.deleteBrush)
                self.addItem(self.delBoxItem)
            else:
                self.delBoxItem.setRect(QRectF(self.originPos, self.currentPos))

    def deleteIfLegal(self, item):
        # can't delete the pageimage, scorebox, delete-box, ghostitem and its constituents
        if item in [
            self.underImage,
            self.scoreBox,
            self.delBoxItem,
            self.ghostItem,
            self.ghostItem.di,
            self.ghostItem.blurb,
        ]:
            return
        else:
            command = CommandDelete(self, item)
            self.undoStack.push(command)

    def mouseReleaseDelete(self, event):
        """Remove the temp boxitem (which was needed for animation)
        and then delete all objects that lie within the box.
        Push the resulting commands onto the undo stack
        """
        if self.deleteFlag == 0:
            return
        # check to see if box is quite small (since very hard
        # to click button without moving a little)
        # if small then set flag to 1 and treat like a click
        if self.delBoxItem.rect().height() < 8 and self.delBoxItem.rect().width() < 8:
            self.deleteFlag = 1

        if self.deleteFlag == 1:
            self.originPos = event.scenePos()
            # grab list of items in rectangle around click
            nearby = self.items(
                QRectF(self.originPos.x() - 5, self.originPos.y() - 5, 8, 8),
                mode=Qt.IntersectsItemShape,
                deviceTransform=QTransform(),
            )
            if len(nearby) == 0:
                return
            else:
                # delete the zeroth element of the list
                if nearby[0].group() is not None:  # object part of GroupDeltaText
                    self.deleteIfLegal(nearby[0].group())  # delete the group
                else:
                    self.deleteIfLegal(nearby[0])
        elif self.deleteFlag == 2:
            # check all items against the delete-box - this is a little clumsy, but works and there are not so many items typically.
            for X in self.items():
                # make sure is not background image or the scorebox, or the delbox itself.
                if X.collidesWithItem(self.delBoxItem, mode=Qt.ContainsItemShape):
                    if X.group() is None:
                        self.deleteIfLegal(X)
                    else:
                        pass  # is part of a group

        self.removeItem(self.delBoxItem)
        self.deleteFlag = 0  # put flag back.

    def checkAllObjectsInside(self):
        for X in self.items():
            # check all items that are not the image or scorebox
            if (X is self.underImage) or (X is self.scoreBox):
                continue
            # make sure that it is not one of the images inside the underlying image.
            if X.parentItem() is self.underImage:
                continue
            # And be careful - there might be a GhostComment floating about
            if (
                isinstance(X, GhostComment)
                or isinstance(X, GhostDelta)
                or isinstance(X, GhostText)
            ):
                continue
            # make sure is inside image
            if not X.collidesWithItem(self.underImage, mode=Qt.ContainsItemShape):
                return False
        return True

    def updateGhost(self, dlt, txt):
        self.ghostItem.changeComment(dlt, txt)

    def exposeGhost(self):
        self.ghostItem.setVisible(True)

    def hideGhost(self):
        self.ghostItem.setVisible(False)

    def mouseMoveComment(self, event):
        if not self.ghostItem.isVisible():
            self.ghostItem.setVisible(True)
        self.ghostItem.setPos(event.scenePos())

    def mouseMoveDelta(self, event):
        if not self.ghostItem.isVisible():
            self.ghostItem.setVisible(True)
        self.ghostItem.setPos(event.scenePos())

    def setTheMark(self, newMark):
        self.score = newMark
        self.scoreBox.changeScore(self.score)

    def changeTheMark(self, deltaMarkString, undo=False):
        # if is an undo then we need a minus-sign here
        # because we are undoing the delta.
        # note that this command is passed a string
        deltaMark = int(deltaMarkString)
        if undo:
            self.score -= deltaMark
        else:
            self.score += deltaMark
        self.scoreBox.changeScore(self.score)
        # now look ahead to see what happens if we redo this delta
        lookingAhead = self.score + deltaMark
        if lookingAhead < 0 or lookingAhead > self.maxMark:
            self.legalDelta = False
        else:
            self.legalDelta = True
        self.parent.changeMark(self.score)
        # if we are in comment mode then the comment might need updating
        if self.mode == "comment":
            self.changeTheComment(
                self.markDelta, self.commentText, annotatorUpdate=False
            )

    def changeTheDelta(self, newDelta, annotatorUpdate=False):
        self.markDelta = newDelta
        lookingAhead = self.score + int(self.markDelta)
        if lookingAhead < 0 or lookingAhead > self.maxMark:
            self.legalDelta = False
        else:
            self.legalDelta = True

        if annotatorUpdate:
            gpt = QCursor.pos()  # global mouse pos
            vpt = self.views()[0].mapFromGlobal(gpt)  # mouse pos in view
            spt = self.views()[0].mapToScene(vpt)  # mouse pos in scene
            self.ghostItem.setPos(spt)

        self.commentDelta = self.markDelta
        self.commentText = ""
        self.updateGhost(self.commentDelta, self.commentText)
        self.exposeGhost()

        return self.legalDelta

    def undo(self):
        self.undoStack.undo()

    def redo(self):
        self.undoStack.redo()

    def changeTheComment(self, delta, text, annotatorUpdate=True):
        # if this update comes from the annotator, then
        # we need to store a copy of the mark-delta for future
        # and also set the mode.
        if annotatorUpdate:
            gpt = QCursor.pos()  # global mouse pos
            vpt = self.views()[0].mapFromGlobal(gpt)  # mouse pos in view
            spt = self.views()[0].mapToScene(vpt)  # mouse pos in scene
            self.ghostItem.setPos(spt)
            self.markDelta = delta
            self.setMode("comment")
            self.exposeGhost()  # unhide the ghostitem
        # if we have passed ".", then we don't need to do any
        # delta calcs, the ghost item knows how to handle it.
        if delta != ".":
            id = int(delta)
            if self.markStyle == 2:  # mark up
                # if delta is too positive, set to "."
                if id < 0 or self.score + id > self.maxMark:
                    delta = "."
            elif self.markStyle == 3:  # mark down
                # if delta is too negative, set to "."
                if id > 0 or self.score + id < 0:
                    delta = "."
            else:  # mark total
                # no delta is used, so set it to ".".
                delta = "."
        self.commentDelta = delta
        self.commentText = text
        self.updateGhost(delta, text)

    def noAnswer(self, delta):
        br = self.underImage.boundingRect()
        # put lines through the page
        w = br.right()
        h = br.bottom()
        command = CommandLine(
            self, QPointF(w * 0.1, h * 0.1), QPointF(w * 0.9, h * 0.9)
        )
        self.undoStack.push(command)
        command = CommandLine(
            self, QPointF(w * 0.9, h * 0.1), QPointF(w * 0.1, h * 0.9)
        )
        self.undoStack.push(command)

        # build a delta-comment
        self.blurb = TextItem(self, self.fontSize)
        self.blurb.setPlainText("NO ANSWER GIVEN")
        command = CommandGDT(
            self, br.center() + br.topRight() / 8, delta, self.blurb, self.fontSize
        )
        self.undoStack.push(command)<|MERGE_RESOLUTION|>--- conflicted
+++ resolved
@@ -576,11 +576,7 @@
     def pickleSceneItems(self):
         lst = []
         for X in self.items():
-<<<<<<< HEAD
             # check if object has "saveable" attribute and it is set to true.
-=======
-            # check if object as "saveable" attribute and it is set to true.
->>>>>>> 286cc51a
             if getattr(X, "saveable", False):
                 lst.append(X.pickle())
         return lst
