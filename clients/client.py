__author__ = "Andrew Rechnitzer"
__copyright__ = "Copyright (C) 2018-2019 Andrew Rechnitzer"
__credits__ = ["Andrew Rechnitzer", "Colin Macdonald", "Elvis Cai", "Matt Coles"]
__license__ = "AGPLv3"

import json
import os
import marker
import identifier
import totaler
import sys
import traceback as tblib
from PyQt5.QtCore import pyqtSlot
from PyQt5.QtGui import QFont
from PyQt5.QtWidgets import QApplication, QDialog, QStyleFactory, QMessageBox
from uiFiles.ui_chooser import Ui_Chooser

sys.path.append("..")  # this allows us to import from ../resources
from resources import version

# set up variables to store paths for marker and id clients
global tempDirectory, directoryPath
# to store login + options for next run of client.
lastTime = {}


def readLastTime():
    """Read the login + server options that were used on
    the last run of the client.
    """
    global lastTime
    # set some reasonable defaults.
    lastTime["user"] = ""
    lastTime["server"] = "localhost"
    lastTime["mport"] = "41984"
    lastTime["wport"] = "41985"
    lastTime["pg"] = 1
    lastTime["v"] = 1
    lastTime["fontSize"] = 10
    # If exists, read from json file.
    if os.path.isfile("lastTime.json"):
        with open("lastTime.json") as data_file:
            # update values from the json
            lastTime.update(json.load(data_file))


def writeLastTime():
    # Write the options to json file.
    fh = open("lastTime.json", "w")
    fh.write(json.dumps(lastTime, indent=4, sort_keys=True))
    fh.close()


class Chooser(QDialog):
    def __init__(self, parent):
        self.APIVersion = version.PLOM_API_Version
        super(Chooser, self).__init__()
        self.parent = parent
        print("PLOM api = {}".format(self.APIVersion))
        # runit = either marker or identifier clients.
        self.runIt = None

        self.ui = Ui_Chooser()
        self.ui.setupUi(self)
        # Append version to window title
        self.setWindowTitle("{} {}".format(self.windowTitle(), version.Release_Version))
        # load in the login etc from last time (if exists)
        self.setLastTime()
        # connect buttons to functions.
        self.ui.markButton.clicked.connect(self.runMarker)
        self.ui.identifyButton.clicked.connect(self.runIDer)
        self.ui.totalButton.clicked.connect(self.runTotaler)
        self.ui.closeButton.clicked.connect(self.closeWindow)
        self.ui.fontButton.clicked.connect(self.setFont)

    def setLastTime(self):
        # set login etc from last time client ran.
        readLastTime()
        self.ui.userLE.setText(lastTime["user"])
        self.ui.serverLE.setText(lastTime["server"])
        self.ui.mportSB.setValue(int(lastTime["mport"]))
        self.ui.wportSB.setValue(int(lastTime["wport"]))
        self.ui.pgSB.setValue(int(lastTime["pg"]))
        self.ui.vSB.setValue(int(lastTime["v"]))
        self.ui.fontSB.setValue(int(lastTime["fontSize"]))
        self.setFont()

    def validate(self):
        # Check username is a reasonable string
        user = self.ui.userLE.text()
        if (not user.isalnum()) or (not user):
            return
        # check password at least 4 char long
        pwd = self.ui.passwordLE.text()
        if len(pwd) < 4:
            return
        # set server, message port, webdave port.
        server = self.ui.serverLE.text()
        mport = self.ui.mportSB.value()
        wport = self.ui.wportSB.value()
        # Now disable the server / user data entry
        self.ui.serverGBox.setEnabled(False)
        self.ui.userGBox.setEnabled(False)
        if self.runIt == "Marker":
            # Run the marker client.
            pg = str(self.ui.pgSB.value()).zfill(2)
            v = str(self.ui.vSB.value())
<<<<<<< HEAD
            self.marker = marker.MarkerClient(user, pwd, server, mport, wport, pg, v)
            self.marker.exec_()
=======
            self.setEnabled(False)
            self.hide()
            markerwin = marker.MarkerClient(
                user, pwd, server, mport, wport, pg, v)
            markerwin.my_shutdown_signal.connect(self.on_other_window_close)
            markerwin.show()
            self.parent.marker = markerwin
>>>>>>> 328f63a3
        elif self.runIt == "IDer":
            # Run the ID client.
            self.setEnabled(False)
            self.hide()
            idwin = identifier.IDClient(user, pwd, server, mport, wport)
            idwin.my_shutdown_signal.connect(self.on_other_window_close)
            idwin.show()
            self.parent.identifier = idwin
        else:
            # Run the Total client.
            self.setEnabled(False)
            self.hide()
            totalerwin = totaler.TotalClient(user, pwd, server, mport, wport)
            totalerwin.my_shutdown_signal.connect(self.on_other_window_close)
            totalerwin.show()
            self.parent.totaler = totalerwin


    def runMarker(self):
        self.runIt = "Marker"
        self.validate()

    def runIDer(self):
        self.runIt = "IDer"
        self.validate()

    def runTotaler(self):
        self.runIt = "Totaler"
        self.validate()

    def closeWindow(self):
        lastTime["user"] = self.ui.userLE.text()
        lastTime["server"] = self.ui.serverLE.text()
        lastTime["mport"] = self.ui.mportSB.value()
        lastTime["wport"] = self.ui.wportSB.value()
        lastTime["pg"] = self.ui.pgSB.value()
        lastTime["v"] = self.ui.vSB.value()
        lastTime["fontSize"] = self.ui.fontSB.value()

        writeLastTime()

        self.close()

    def setFont(self):
        v = self.ui.fontSB.value()
        fnt = self.parent.font()
        fnt.setPointSize(v)
        self.parent.setFont(fnt)

    @pyqtSlot(int)
    def on_other_window_close(self, value):
        assert isinstance(value, int)
        self.show()
        self.setEnabled(True)


# Pop up a dialog for unhandled exceptions and then exit
sys._excepthook = sys.excepthook


def _exception_hook(exctype, value, traceback):
    s = "".join(tblib.format_exception(exctype, value, traceback))
    mb = QMessageBox()
    mb.setText(
        "Something unexpected has happened!\n\n"
        "Please file a bug and copy-paste the following:\n\n"
        "{0}".format(s)
    )
    mb.setStandardButtons(QMessageBox.Ok)
    mb.exec_()
    sys._excepthook(exctype, value, traceback)
    sys.exit(1)


sys.excepthook = _exception_hook


class PLOM(QApplication):
    def __init__(self, argv):
        super(PLOM, self).__init__(argv)


app = QApplication(sys.argv)
app.setStyle(QStyleFactory.create("Fusion"))

window = Chooser(app)
window.show()
rv = app.exec_()
sys.exit(rv)<|MERGE_RESOLUTION|>--- conflicted
+++ resolved
@@ -105,10 +105,6 @@
             # Run the marker client.
             pg = str(self.ui.pgSB.value()).zfill(2)
             v = str(self.ui.vSB.value())
-<<<<<<< HEAD
-            self.marker = marker.MarkerClient(user, pwd, server, mport, wport, pg, v)
-            self.marker.exec_()
-=======
             self.setEnabled(False)
             self.hide()
             markerwin = marker.MarkerClient(
@@ -116,7 +112,6 @@
             markerwin.my_shutdown_signal.connect(self.on_other_window_close)
             markerwin.show()
             self.parent.marker = markerwin
->>>>>>> 328f63a3
         elif self.runIt == "IDer":
             # Run the ID client.
             self.setEnabled(False)
