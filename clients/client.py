__author__ = "Andrew Rechnitzer"
__copyright__ = "Copyright (C) 2018-2019 Andrew Rechnitzer"
__credits__ = ["Andrew Rechnitzer", "Colin Macdonald", "Elvis Cai", "Matt Coles"]
__license__ = "AGPLv3"

import json
import os
import marker
import identifier
import totaler
import signal
import sys
import traceback as tblib
from PyQt5.QtCore import pyqtSlot, QTimer
from PyQt5.QtGui import QFont
from PyQt5.QtWidgets import QApplication, QDialog, QStyleFactory, QMessageBox
from uiFiles.ui_chooser import Ui_Chooser

sys.path.append("..")  # this allows us to import from ../resources
from resources.version import __version__
from resources.version import Plom_API_Version

# set up variables to store paths for marker and id clients
global tempDirectory, directoryPath
# to store login + options for next run of client.
lastTime = {}


def readLastTime():
    """Read the login + server options that were used on
    the last run of the client.
    """
    global lastTime
    # set some reasonable defaults.
    lastTime["user"] = ""
    lastTime["server"] = "localhost"
    lastTime["mport"] = "41984"
    lastTime["wport"] = "41985"
    lastTime["pg"] = 1
    lastTime["v"] = 1
    lastTime["fontSize"] = 10
    # If exists, read from json file.
    if os.path.isfile("lastTime.json"):
        with open("lastTime.json") as data_file:
            # update values from the json
            lastTime.update(json.load(data_file))


def writeLastTime():
    # Write the options to json file.
    fh = open("lastTime.json", "w")
    fh.write(json.dumps(lastTime, indent=4, sort_keys=True))
    fh.close()


class Chooser(QDialog):
    def __init__(self, parent):
        self.APIVersion = Plom_API_Version
        super(Chooser, self).__init__()
        self.parent = parent
        print(
            "Plom Client {} (communicates with api {})".format(
                __version__, self.APIVersion
            )
        )
        # runit = either marker or identifier clients.
        self.runIt = None

        self.ui = Ui_Chooser()
        self.ui.setupUi(self)
        # Append version to window title
        self.setWindowTitle("{} {}".format(self.windowTitle(), __version__))
        # load in the login etc from last time (if exists)
        self.setLastTime()
        # connect buttons to functions.
        self.ui.markButton.clicked.connect(self.runMarker)
        self.ui.identifyButton.clicked.connect(self.runIDer)
        self.ui.totalButton.clicked.connect(self.runTotaler)
        self.ui.closeButton.clicked.connect(self.closeWindow)
        self.ui.fontButton.clicked.connect(self.setFont)

    def setLastTime(self):
        # set login etc from last time client ran.
        readLastTime()
        self.ui.userLE.setText(lastTime["user"])
        self.ui.serverLE.setText(lastTime["server"])
        self.ui.mportSB.setValue(int(lastTime["mport"]))
        self.ui.wportSB.setValue(int(lastTime["wport"]))
        self.ui.pgSB.setValue(int(lastTime["pg"]))
        self.ui.vSB.setValue(int(lastTime["v"]))
        self.ui.fontSB.setValue(int(lastTime["fontSize"]))
        self.setFont()

    def validate(self):
        # Check username is a reasonable string
        user = self.ui.userLE.text()
        if (not user.isalnum()) or (not user):
            return
        # check password at least 4 char long
        pwd = self.ui.passwordLE.text()
        if len(pwd) < 4:
            return
        # set server, message port, webdave port.
        server = self.ui.serverLE.text()
        mport = self.ui.mportSB.value()
        wport = self.ui.wportSB.value()
<<<<<<< HEAD
=======
        # Now disable the server / user data entry
        self.ui.serverGBox.setEnabled(False)
        self.ui.userGBox.setEnabled(False)
        # save those settings
        self.saveDetails()
        # Now run the appropriate client sub-application
>>>>>>> b44a4c7b
        if self.runIt == "Marker":
            # Run the marker client.
            pg = str(self.ui.pgSB.value()).zfill(2)
            v = str(self.ui.vSB.value())
            self.setEnabled(False)
            self.hide()
            markerwin = marker.MarkerClient(user, pwd, server, mport, wport, pg, v)
            markerwin.my_shutdown_signal.connect(self.on_other_window_close)
            markerwin.show()
            self.parent.marker = markerwin
        elif self.runIt == "IDer":
            # Run the ID client.
            self.setEnabled(False)
            self.hide()
            idwin = identifier.IDClient(user, pwd, server, mport, wport)
            idwin.my_shutdown_signal.connect(self.on_other_window_close)
            idwin.show()
            self.parent.identifier = idwin
        else:
            # Run the Total client.
            self.setEnabled(False)
            self.hide()
            totalerwin = totaler.TotalClient(user, pwd, server, mport, wport)
            totalerwin.my_shutdown_signal.connect(self.on_other_window_close)
            totalerwin.show()
            self.parent.totaler = totalerwin

    def runMarker(self):
        self.runIt = "Marker"
        self.validate()

    def runIDer(self):
        self.runIt = "IDer"
        self.validate()

    def runTotaler(self):
        self.runIt = "Totaler"
        self.validate()

    def saveDetails(self):
        lastTime["user"] = self.ui.userLE.text()
        lastTime["server"] = self.ui.serverLE.text()
        lastTime["mport"] = self.ui.mportSB.value()
        lastTime["wport"] = self.ui.wportSB.value()
        lastTime["pg"] = self.ui.pgSB.value()
        lastTime["v"] = self.ui.vSB.value()
        lastTime["fontSize"] = self.ui.fontSB.value()
        writeLastTime()

    def closeWindow(self):
        self.saveDetails()
        self.close()

    def setFont(self):
        v = self.ui.fontSB.value()
        fnt = self.parent.font()
        fnt.setPointSize(v)
        self.parent.setFont(fnt)

    @pyqtSlot(int)
    def on_other_window_close(self, value):
        assert isinstance(value, int)
        self.show()
        self.setEnabled(True)


# Pop up a dialog for unhandled exceptions and then exit
sys._excepthook = sys.excepthook


def _exception_hook(exctype, value, traceback):
    s = "".join(tblib.format_exception(exctype, value, traceback))
    mb = QMessageBox()
    mb.setText(
        "Something unexpected has happened!\n\n"
        "Please file a bug and copy-paste the following:\n\n"
        "{0}".format(s)
    )
    mb.setStandardButtons(QMessageBox.Ok)
    mb.exec_()
    sys._excepthook(exctype, value, traceback)
    sys.exit(1)


sys.excepthook = _exception_hook


class Plom(QApplication):
    def __init__(self, argv):
        super(Plom, self).__init__(argv)


# in order to have a graceful exit on control-c
# https://stackoverflow.com/questions/4938723/what-is-the-correct-way-to-make-my-pyqt-application-quit-when-killed-from-the-co?noredirect=1&lq=1
def sigint_handler(*args):
    """Handler for the SIGINT signal."""
    sys.stderr.write("\r")
    if (
        QMessageBox.question(
            None,
            "",
            "Are you sure you want to force-quit?",
            QMessageBox.Yes | QMessageBox.No,
            QMessageBox.No,
        )
        == QMessageBox.Yes
    ):
        QApplication.quit()


if __name__ == "__main__":
    app = QApplication(sys.argv)
    app.setStyle(QStyleFactory.create("Fusion"))

    signal.signal(signal.SIGINT, sigint_handler)

    # create a small timer here, so that we can
    # kill the app with ctrl-c.
    timer = QTimer()
    timer.timeout.connect(lambda: None)
    timer.start(1000)
    # got this solution from
    # https://machinekoder.com/how-to-not-shoot-yourself-in-the-foot-using-python-qt/

    window = Chooser(app)
    window.show()
    sys.exit(app.exec_())<|MERGE_RESOLUTION|>--- conflicted
+++ resolved
@@ -104,15 +104,9 @@
         server = self.ui.serverLE.text()
         mport = self.ui.mportSB.value()
         wport = self.ui.wportSB.value()
-<<<<<<< HEAD
-=======
-        # Now disable the server / user data entry
-        self.ui.serverGBox.setEnabled(False)
-        self.ui.userGBox.setEnabled(False)
         # save those settings
         self.saveDetails()
         # Now run the appropriate client sub-application
->>>>>>> b44a4c7b
         if self.runIt == "Marker":
             # Run the marker client.
             pg = str(self.ui.pgSB.value()).zfill(2)
