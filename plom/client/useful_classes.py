# SPDX-License-Identifier: AGPL-3.0-or-later
# Copyright (C) 2018-2021 Andrew Rechnitzer
# Copyright (C) 2019-2021 Colin B. Macdonald

from PyQt5.QtCore import Qt, pyqtSignal, QSize
from PyQt5.QtGui import QIcon, QPixmap
from PyQt5.QtWidgets import (
    QAbstractItemView,
    QCheckBox,
    QComboBox,
    QDialog,
    QDialogButtonBox,
    QGridLayout,
    QFormLayout,
    QFrame,
    QHBoxLayout,
    QLabel,
    QLineEdit,
    QMessageBox,
    QPushButton,
    QSizePolicy,
    QSpacerItem,
    QStackedLayout,
    QTableView,
    QTextEdit,
    QToolButton,
    QVBoxLayout,
    QWidget,
)

from plom import isValidStudentNumber


class ErrorMessage(QMessageBox):
    """A simple error message pop-up

    args:
        txt (str): the main error message.

    kw-args:
        details (str/None): a potentially large amount of details.  Might be
            hidden by default.  Should be copy-pastable.
        info (str/None): some more details, like an error message or part
            of an error message.  Will be presented smaller or otherwise
            deemphasized.
        info_preformatted (bool): True by default which means the info text
            is assumed to be preformatted (whitespace, newlines etc will be
            preserved).  Long lines will be wrapped.
    """

    def __init__(self, txt, details=None, info=None, info_preformatted=True):
        super().__init__()
        self.setText(txt)
        if details:
            self.setDetailedText(details)
        if info:
            if info_preformatted:
                self.setInformativeText(
                    f'<small><pre style="white-space: pre-wrap;">\n{info}\n</pre></small>'
                )
            else:
                self.setInformativeText(f"<small>{info}</small>")
        self.setStandardButtons(QMessageBox.Ok)
        self.setDefaultButton(QMessageBox.Ok)


class SimpleMessage(QMessageBox):
    """A simple message pop-up with yes/no buttons."""

    def __init__(self, txt, question=None, details=None):
        super().__init__()
        self.setText(txt)
        if details:
            self.setDetailedText(details)
        if question:
            self.setInformativeText(question)
        self.setStandardButtons(QMessageBox.Yes | QMessageBox.No)
        self.setDefaultButton(QMessageBox.Yes)


class SimpleQuestion(SimpleMessage):
    """A simple message pop-up with yes/no buttons and question icon."""

    def __init__(self, *args, **kwargs):
        super().__init__(*args, **kwargs)
        self.setIcon(QMessageBox.Question)


class WarningQuestion(SimpleMessage):
    """A simple message pop-up with yes/no buttons and warning icon."""

    def __init__(self, *args, **kwargs):
        super().__init__(*args, **kwargs)
        self.setIcon(QMessageBox.Warning)


class SimpleMessageCheckBox(QMessageBox):
    """A simple message pop-up with yes/no buttons and a checkbox.

    Args:
        txt: plaintext or html content for the dialog
        cbtxt: optional text for the checkbox else default
    """

    def __init__(self, txt, cbtxt=None):
        super().__init__()
        if cbtxt:
            self.cb = QCheckBox(cbtxt)
        else:
            self.cb = QCheckBox("Don't show this message again")
        self.setText(txt)
        self.setStandardButtons(QMessageBox.Yes | QMessageBox.No)
        self.setDefaultButton(QMessageBox.Yes)
        self.setCheckBox(self.cb)


class SimpleTableView(QTableView):
    """A table-view widget that emits annotateSignal when
    the user hits enter or return.
    """

    # This is picked up by the marker, lets it know to annotate
    annotateSignal = pyqtSignal()

    def __init__(self, parent):
        super().__init__(parent)
        # User can sort, cannot edit, selects by rows.
        self.setSortingEnabled(True)
        self.setEditTriggers(QAbstractItemView.NoEditTriggers)
        self.setSelectionBehavior(QAbstractItemView.SelectRows)
        # Resize to fit the contents
        self.resizeRowsToContents()
        self.horizontalHeader().setStretchLastSection(True)

    def keyPressEvent(self, event):
        # If user hits enter or return, then fire off
        # the annotateSignal, else pass the event on.
        key = event.key()
        if key == Qt.Key_Return or key == Qt.Key_Enter:
            self.annotateSignal.emit()
        else:
            super(SimpleTableView, self).keyPressEvent(event)


class SimpleToolButton(QToolButton):
    """Specialise the tool button to be an icon above text."""

    def __init__(self, txt, icon):
        super(SimpleToolButton, self).__init__()
        self.setText(txt)
        self.setToolButtonStyle(Qt.ToolButtonTextUnderIcon)
        self.setIcon(QIcon(QPixmap(icon)))
        self.setIconSize(QSize(24, 24))
        self.setMinimumWidth(100)


class NoAnswerBox(QDialog):
    def __init__(self, parent):
        super().__init__(parent)
        self.setWindowTitle("Is this answer blank?")
        self.yesNextB = QPushButton("Yes and &Next")
        self.yesDoneB = QPushButton("&Yes")
        self.noB = QPushButton("No, &cancel")
        self.yesNextB.clicked.connect(lambda: self.done(1))
        self.yesDoneB.clicked.connect(lambda: self.done(2))
        self.noB.clicked.connect(self.reject)
        grid = QGridLayout()
        moreinfo = QLabel(
            "<p>Is this answer blank or nearly blank?</p>"
            "<p>Please answer &ldquo;no&rdquo; if there is "
            "<em>any possibility</em> of relevant writing on the page.</p>"
        )
        moreinfo.setWordWrap(True)
        grid.addWidget(moreinfo, 0, 1, 1, 2)
        grid.addWidget(QLabel("advance to next paper"), 1, 2)
        grid.addWidget(QLabel("keep annotating"), 2, 2)
        grid.addWidget(QLabel("keep annotating"), 3, 2)
        grid.addWidget(self.yesNextB, 1, 1)
        grid.addWidget(self.yesDoneB, 2, 1)
        grid.addWidget(self.noB, 3, 1)
        self.setLayout(grid)


class BlankIDBox(QDialog):
    def __init__(self, parent, testNumber):
        super().__init__(parent)
        self.testNumber = testNumber
        self.setWindowTitle("What is blank on test/paper {}?".format(testNumber))
        grid = QGridLayout()

        grid.addWidget(
            QLabel("Please scan through the whole paper before continuing."), 0, 1, 1, 2
        )

        self.blankB = QPushButton("Whole paper is &blank")
        self.noIDB = QPushButton("&No ID given but not blank")
        self.noB = QPushButton("&Cancel")

        self.blankB.clicked.connect(lambda: self.done(1))
        self.noIDB.clicked.connect(lambda: self.done(2))
        self.noB.clicked.connect(self.reject)
        grid.addWidget(QLabel("Please check to confirm!"), 1, 2)
        grid.addWidget(
            QLabel("There is writing on other this or other pages."),
            2,
            2,
        )
        grid.addWidget(self.blankB, 1, 1)
        grid.addWidget(self.noIDB, 2, 1)
        grid.addWidget(self.noB, 3, 1)
        self.setLayout(grid)


class SNIDBox(QDialog):
    def __init__(self, parent, id_name_text):
        super().__init__(parent)
        self.sidLE = QLineEdit()
        self.snameLE = QLineEdit()
        self.guessInput(id_name_text)
        self.okB = QPushButton("&Done")
        self.cancelB = QPushButton("&Cancel")
        fl = QFormLayout()
        fl.addRow(QLabel("Student ID:"), self.sidLE)
        fl.addRow(QLabel("Student name:"), self.snameLE)
        fl.addRow(self.okB)
        fl.addRow(self.cancelB)
        self.setLayout(fl)

        self.okB.clicked.connect(self.check)
        self.cancelB.clicked.connect(self.reject)
        self.sid = ""
        self.sname = ""

    def guessInput(self, id_name_text):
        """Extract the digits from id_name_text and use it to fill the sid-entry, and then extract alphabetic from id_name_text and use it to fill the sname-entry"""
        sid = ""
        sname = ""
        for c in id_name_text:
            # if it is a number add it to sid
            if c.isdigit():
                sid += c
            # if it is alphabetic add it to sname
            elif c.isalpha() or c in [" ", ","]:
                sname += c
            else:
                pass
        self.sidLE.setText(sid.strip())
        self.snameLE.setText(sname.strip())

    def check(self):
        self.sid = self.sidLE.text().strip()
        self.sname = self.snameLE.text().strip()
        if not isValidStudentNumber(self.sid):
            ErrorMessage("Not a valid student number.").exec_()
            return
        if not self.sname:
            ErrorMessage(
                "<p>Student name should not be blank.</p>"
                "<p>(If you cannot read it, use &ldquo;Unknown&rdquo;.)</p>"
            ).exec_()
            return
        self.accept()


class ClientSettingsDialog(QDialog):
    def __init__(self, parent, s, logdir, cfgfile, tmpdir):
        super().__init__(parent)
        self.setWindowTitle("Plom client options")

        flay = QFormLayout()

        self.comboLog = QComboBox()
        self.comboLog.addItems(["Debug", "Info", "Warning", "Error", "Critical"])
        self.comboLog.setCurrentText(s.get("LogLevel", "Info"))
        flay.addRow("Logging level:", self.comboLog)
        moreinfo = QLabel(
            "(In order of severity; less serious messages will not be logged)"
        )
        flay.addWidget(moreinfo)

        self.checkLogFile = QCheckBox("Log to file (requires restart)")
        self.checkLogFile.setCheckState(
            Qt.Checked if s.get("LogToFile") else Qt.Unchecked
        )
        flay.addWidget(self.checkLogFile)
        flay.addWidget(QLabel("(Logs stored in {})".format(logdir)))

        line = QFrame()
        line.setFrameShape(QFrame.HLine)
        line.setFrameShadow(QFrame.Sunken)
        flay.addRow(line)

        self.checkFore = QCheckBox("Force foreground upload/downloads")
        self.checkFore.setCheckState(
            Qt.Checked if s.get("FOREGROUND") else Qt.Unchecked
        )
        flay.addWidget(self.checkFore)

        moreinfo = QLabel(
            "By default, Plom does these operations in background threads.\n"
            "Checking this (e.g., for debugging or paranoia) will result in\n"
            "delays between papers."
        )
        # moreinfo.setWordWrap(True)
        flay.addWidget(moreinfo)

        line = QFrame()
        line.setFrameShape(QFrame.HLine)
        line.setFrameShadow(QFrame.Sunken)
        flay.addRow(line)

        self.checkSidebarOnRight = QCheckBox("Annotator sidebar on right")
        self.checkSidebarOnRight.setCheckState(
            Qt.Checked if s.get("SidebarOnRight") else Qt.Unchecked
        )
        flay.addWidget(self.checkSidebarOnRight)

        line = QFrame()
        line.setFrameShape(QFrame.HLine)
        line.setFrameShadow(QFrame.Sunken)
        flay.addRow(line)

        self.checkWarnCom = QCheckBox(
            "Warn on insufficient feedback (e.g., no comments)"
        )
        self.checkWarnMark = QCheckBox("Warn if score is inconsistent with annotations")
        flay.addWidget(self.checkWarnCom)
        flay.addWidget(self.checkWarnMark)
        self.checkWarnCom.setCheckState(
            Qt.Checked if s.get("CommentsWarnings") else Qt.Unchecked
        )
        self.checkWarnMark.setCheckState(
            Qt.Checked if s.get("MarkWarnings") else Qt.Unchecked
        )
        if not s.get("POWERUSER"):
            self.checkWarnCom.setEnabled(False)
            self.checkWarnMark.setEnabled(False)

        line = QFrame()
        line.setFrameShape(QFrame.HLine)
        line.setFrameShadow(QFrame.Sunken)
        flay.addRow(line)
        flay.addRow("Config file:", QLabel("{}".format(cfgfile)))
        tempdir_prefix = "plom_"
        q = QLabel('{}, in subfolders "{}*"'.format(tmpdir, tempdir_prefix))
        q.setWordWrap(True)
        q.setAlignment(Qt.AlignTop)
        flay.addRow("Temporary files:", q)

        buttons = QDialogButtonBox(QDialogButtonBox.Ok | QDialogButtonBox.Cancel)

        vlay = QVBoxLayout()
        vlay.addLayout(flay)
        vlay.addWidget(buttons)
        self.setLayout(vlay)

        buttons.accepted.connect(self.accept)
        buttons.rejected.connect(self.reject)

    def getStuff(self):
        return (
            self.checkFore.checkState() == Qt.Checked,
            self.comboLog.currentText(),
            self.checkLogFile.checkState() == Qt.Checked,
            self.checkWarnCom.checkState() == Qt.Checked,
            self.checkWarnMark.checkState() == Qt.Checked,
            self.checkSidebarOnRight.checkState() == Qt.Checked,
        )


<<<<<<< HEAD
class AddRemoveTagDialog(QDialog):
    """A dialog for managing the tags of a task.

    Uses the usual `accept()` `reject()` mechanism but on accept you'll need
    to check `.return_values` which is a tuple of `("add", new_tag)` or
    `("remove", tag)`.  In either case the latter is a string.

    Note this dialog does not actually change the tag: the caller needs to
    do that.
    """

    def __init__(self, parent, task, current_tags, tag_choices=[]):
        super().__init__(parent)

        self.setWindowTitle(f"Add/remove a tag for {task}")
        self.task = task
        self.return_values = None
=======
class AddTagBox(QDialog):
    def __init__(self, parent, currentTag, tagList=[]):
        super().__init__(parent)
        self.CB = QComboBox()
        self.TE = QTextEdit()
>>>>>>> c5340a43

        flay = QFormLayout()
        # flay = QVBoxLayout

        def remove_func_factory(button, tag):
            def remove_func():
                self.remove_tag(tag)

            return remove_func

        if not current_tags:
            flay.addRow(QLabel("<p><b>No current tags</b></p>"))
        else:
            flay.addRow(QLabel("Current tags:"))
            for tag in current_tags:
                row = QHBoxLayout()
                row.addItem(
                    QSpacerItem(
                        64, 1, QSizePolicy.MinimumExpanding, QSizePolicy.Minimum
                    )
                )
                row.addWidget(QLabel(f"<big><em>{tag}</em></big>"))
                b = QToolButton()
                b.setText("\N{Erase To The Left}")
                b.setToolTip(f'Remove tag "{tag}"')
                # b.setText("\N{Cross Mark}")
                # b.setText("\N{Multiplication Sign}")
                b.clicked.connect(remove_func_factory(b, tag))
                row.addWidget(b)
                row.addItem(
                    QSpacerItem(
                        32, 1, QSizePolicy.MinimumExpanding, QSizePolicy.Minimum
                    )
                )
                flay.addRow(row)
        flay.addItem(
            QSpacerItem(20, 8, QSizePolicy.Minimum, QSizePolicy.MinimumExpanding)
        )
        line = QFrame()
        line.setFrameShape(QFrame.HLine)
        line.setFrameShadow(QFrame.Sunken)
        flay.addRow(line)
        flay.addItem(
            QSpacerItem(20, 8, QSizePolicy.Minimum, QSizePolicy.MinimumExpanding)
        )
        CBadd = QComboBox()
        CBadd.setEditable(True)
        CBadd.addItem("")
        CBadd.addItems(tag_choices)
        flay.addRow("Add new tag", CBadd)
        self.CBadd = CBadd

        flay.addItem(
            QSpacerItem(20, 8, QSizePolicy.Minimum, QSizePolicy.MinimumExpanding)
        )

        # TODO: cannot tab to OK
        buttons = QDialogButtonBox(QDialogButtonBox.Ok | QDialogButtonBox.Cancel)
        vlay = QVBoxLayout()
        vlay.addLayout(flay)
        vlay.addWidget(buttons)
        self.setLayout(vlay)

        buttons.accepted.connect(self.add_tag)
        buttons.rejected.connect(self.reject)
        self.CBadd.setFocus(True)

    def add_tag(self):
        self.return_values = ("add", self.CBadd.currentText())
        self.accept()

    def remove_tag(self, tag):
        msg = f"<p>Do you want to remove tag &ldquo;{tag}&rdquo;?"
        title = f"Remove tag \u201C{tag}\u201D from {self.task}?"
        if QMessageBox.question(self, title, msg) != QMessageBox.Yes:
            return
        self.return_values = ("remove", tag)
        self.accept()<|MERGE_RESOLUTION|>--- conflicted
+++ resolved
@@ -368,7 +368,6 @@
         )
 
 
-<<<<<<< HEAD
 class AddRemoveTagDialog(QDialog):
     """A dialog for managing the tags of a task.
 
@@ -386,13 +385,6 @@
         self.setWindowTitle(f"Add/remove a tag for {task}")
         self.task = task
         self.return_values = None
-=======
-class AddTagBox(QDialog):
-    def __init__(self, parent, currentTag, tagList=[]):
-        super().__init__(parent)
-        self.CB = QComboBox()
-        self.TE = QTextEdit()
->>>>>>> c5340a43
 
         flay = QFormLayout()
         # flay = QVBoxLayout
