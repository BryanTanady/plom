# SPDX-License-Identifier: AGPL-3.0-or-later
# Copyright (C) 2018-2020 Andrew Rechnitzer
# Copyright (C) 2018 Elvis Cai
# Copyright (C) 2019-2021 Colin B. Macdonald
# Copyright (C) 2020 Victoria Schuster
# Copyright (C) 2020 Vala Vakilian

import time
import logging
from pathlib import Path

import toml
import appdirs

from PyQt5.QtCore import Qt, pyqtSignal, QTimer
from PyQt5.QtGui import QDropEvent, QStandardItem, QStandardItemModel
from PyQt5.QtWidgets import (
    QAbstractItemView,
    QCheckBox,
    QLabel,
    QComboBox,
    QDialog,
    QDialogButtonBox,
    QFormLayout,
    QGridLayout,
    QItemDelegate,
    QPushButton,
    QToolButton,
    QSpinBox,
    QTableView,
    QTextEdit,
    QLineEdit,
    QVBoxLayout,
    QWidget,
    QListWidget,
    QHBoxLayout,
    QListWidgetItem,
    QSizePolicy,
    QSpacerItem,
    QTableWidget,
    QTableWidgetItem,
)

from plom.comment_utils import generate_new_comment_ID, comments_apply_default_fields


log = logging.getLogger("annotr")
comment_dir = Path(appdirs.user_data_dir("plom", "PlomGrading.org"))
comment_filename = "plomComments.toml"
comment_file = comment_dir / comment_filename


def comments_new_default_list():
    """Make a default list of comments."""

    # string-escaping here must match toml.dumps
    cdict = toml.loads(
        r"""
[[comment]]
delta = -1
text = "algebra"

[[comment]]
delta = -1
text = "arithmetic"

[[comment]]
delta = "."
text = "meh"

[[comment]]
delta = 0
text = "tex: you can write \\LaTeX, $e^{i\\pi}+1=0$"

[[comment]]
delta = 0
text = "be careful"

[[comment]]
delta = 1
text = "good"
meta = "give constructive feedback"

[[comment]]
delta = 1
text = "Quest. 1 specific comment"
tags = "Q1"

[[comment]]
delta = -1
text = "Quest. 2 specific comment"
tags = "Q2 foo bar"
"""
    )
    # should be a dict = {"comment": [list of stuff]}
    assert "comment" in cdict
    clist = cdict["comment"]
    return comments_apply_default_fields(clist)


def comments_load_from_file(f):
    """Grab comments from a toml file.

    Args:
        f (str/pathlib.Path): filename of a toml file.

    Returns:
        list: list of dicts, one for each comments.

    Raises:
        FileNotFoundError:
        PermissionError:
    """
    cdict = toml.load(f)
    clist = cdict["comment"]
    return comments_apply_default_fields(clist)


def commentLoadAllToml():
    """Grab comments from the toml file or return defaults."""
    local_comfile = Path(comment_filename)
    comfile = comment_dir / comment_filename
    try:
        clist = comments_load_from_file(local_comfile)
        # Note: on save, central file overwritten, Issue #1355
        log.info("Loaded a LOCAL comment file: %s", local_comfile)
        return clist
    except (FileNotFoundError, PermissionError):
        pass
    try:
        clist = comments_load_from_file(comfile)
        log.info("Loaded comment file: %s", comfile)
        return clist
    except FileNotFoundError:
        pass
    clist = comments_new_default_list()
    log.info("Starting from scratch (no comment file %s)", comfile)
    return clist


def comments_save_list(clist, comment_dir=comment_dir, filename=comment_filename):
    """Export comment list to toml file."""
    # TODO: don't save empty tags/testnames/etc to file?
    comfile = comment_dir / filename
    comment_dir.mkdir(exist_ok=True)
    with open(comfile, "w") as fname:
        # toml wants a dictionary
        toml.dump({"comment": clist}, fname)
    log.info("Saved comment file: %s", comfile)


# Eventually there may be more "state" to the filters and something like a dict
# might make more sense here, but for now its list of booleans:
#    hide-comments-not-for-this-question
#    hide-comments-not-by-this-user
#    hide-comments-created-by-administrator
default_comments_filter = [True, False, False]


def comment_relates_to_question_number(comment, question_number):
    """Return True if comment would be visible in Question #question_number.

    TODO: eventually should have a comment class: `com.isVisibileInQ(question_number)`.

    Args:
        comment (dict): A dictionary which represents the comment.
        question_number (int): A integer version of an integer indicating the
            question number.

    Returns:
        boolean: True/False.
    """

    if question_number is None:
        return False
    if int(question_number) == int(comment["question_number"]):
        return True
    else:
        return False


def comment_relates_to_username(comment, username):
    """Return True if comment would be visible because the current user created it.

    TODO: eventually should have a comment class: `com.isVisibileInU(username)`.

    Args:
        comment (dict): A dictionary which represents the comment.
        username (str): Name of the current user.
    Returns:
        boolean: True/False.
    """
    if username is None:
        return False
    if username == comment["username"] or comment["username"] == "Administrator":
        return True
    return False


def comment_is_default(comment):
    """Return True if comment would be visible because the it is a default comment.

    TODO: eventually should have a comment class: `com.isVisibileInDefault()`.

    Args:
        comment (dict): A dictionary which represents the comment.

    Returns:
        boolean: True/False.
    """
    if comment["username"] == "Administrator":
        return True
    else:
        return False


def commentIsVisible(comment, question_number, username, filters=None):
    """Check if comment visible based on question number, username, ... .

    Args:
        comment (dict): A dictionary which represents the comment.
        question_number (int): A integer version of an integer indicating the
            question number.
        username (str): Name of the current user.
        filters (list, optional): A list of True/False to indicate which
            filters are currently activated. Defaults to None.

    Returns:
        boolean: True/False for if the comment should be visible or not.
    """
    if not filters:
        filters = default_comments_filter

    filter_responses = []

    # Filter for question number.
    if filters[0] is True and not comment_relates_to_question_number(
        comment, question_number
    ):
        filter_responses.append(False)
    else:
        filter_responses.append(True)

    # Filter for username.
    if filters[1] is True and not comment_relates_to_username(comment, username):
        filter_responses.append(False)
    else:
        filter_responses.append(True)

    # Filter for default comments.
    if filters[2] is True and comment_is_default(comment):
        filter_responses.append(False)
    else:
        filter_responses.append(True)

    filter_response = all(filter_responses)

    return filter_response


class CommentWidget(QWidget):
    """A widget wrapper around the marked-comment table."""

    def __init__(self, parent, maxMark):
        # layout the widget - a table and add/delete buttons.
        super(CommentWidget, self).__init__()
        self.testname = None
        self.questnum = None
        self.tgv = None
        self.parent = parent
        self.username = parent.username
        self.maxMark = maxMark
        grid = QGridLayout()
        # assume our container will deal with margins
        grid.setContentsMargins(0, 0, 0, 0)
        # the table has 2 cols, delta&comment.
        self.CL = SimpleCommentTable(self)
        grid.addWidget(self.CL, 1, 1, 2, 4)
        self.addB = QPushButton("Add")
        self.hideB = QPushButton("Hide")
        self.filtB = QPushButton("Filter")
<<<<<<< HEAD
        # self.otherB = QPushButton("Refresh")
        # TODO: needs icon or something, or a ... menu, etc
        self.otherB = QToolButton()
=======
        self.otherB = QToolButton()
        self.otherB.setText("\N{Anticlockwise Open Circle Arrow}")
>>>>>>> 22202a54
        grid.addWidget(self.addB, 3, 1)
        grid.addWidget(self.filtB, 3, 2)
        grid.addWidget(self.hideB, 3, 3)
        grid.addWidget(self.otherB, 3, 4)
        grid.setSpacing(0)
        self.setLayout(grid)
        # connect the buttons to functions.
        self.addB.clicked.connect(self.addFromTextList)
        self.hideB.clicked.connect(self.hideItem)
        self.filtB.clicked.connect(self.changeFilter)
        self.otherB.clicked.connect(self.parent.refreshComments)

    def setTestname(self, s):
        """Set testname and refresh view."""
        self.testname = s
        self.CL.populateTable()

    def setQuestionNumber(self, n):
        """Set question number and refresh view.

        Question number can be an integer or `None`."""
        self.questnum = n
        self.CL.populateTable()

    def setStyle(self, markStyle):
        # The list needs a style-delegate because the display
        # of the delta-mark will change depending on
        # the current total mark and whether mark
        # total or up or down. Delta-marks that cannot
        # be assigned will be shaded out to indicate that
        # they will not be pasted into the window.
        self.CL.delegate.style = markStyle

    def changeMark(self, currentMark):
        # Update the current and max mark for the lists's
        # delegate so that it knows how to display the comments
        # and deltas when the mark changes.
        self.CL.delegate.maxMark = self.maxMark
        self.CL.delegate.currentMark = currentMark
        self.CL.viewport().update()

    def reset(self):
        """Return the widget to a no-TGV-specified state."""
        self.setQuestionNumber(None)
        self.setTestname(None)
        # TODO: do we need to do something about maxMark, currentMax, markStyle?
        self.CL.populateTable()

    def saveComments(self):
        self.CL.saveCommentList()

    def hideItem(self):
        self.CL.hideItem()

    def changeFilter(self):
        self.CL.changeFilter()

    def currentItem(self):
        # grab focus and trigger a "row selected" signal
        # in the comment list
        self.CL.currentItem()
        self.setFocus()

    def nextItem(self):
        # grab focus and trigger a "row selected" signal
        # in the comment list
        self.CL.nextItem()
        self.setFocus()

    def previousItem(self):
        # grab focus and trigger a "row selected" signal
        # in the comment list
        self.CL.previousItem()
        self.setFocus()

    def getCurrentItemRow(self):
        return self.CL.getCurrentItemRow()

    def setCurrentItemRow(self, r):
        """Reset the comment row on a new task to last highlighted comment."""
        return self.CL.setCurrentItemRow(r)

    def addFromTextList(self):
        # text items in scene.
        lst = self.parent.getComments()
        # text items already in comment list
        clist = []
        for r in range(self.CL.cmodel.rowCount()):
            clist.append(self.CL.cmodel.index(r, 1).data())
        # text items in scene not in comment list
        alist = [X for X in lst if X not in clist]

        acb = AddCommentBox(self.username, self.maxMark, alist, self.questnum)
        if acb.exec_() == QDialog.Accepted:
            if acb.DE.checkState() == Qt.Checked:
                dlt = acb.SB.value()
            else:
                dlt = "."
            txt = acb.TE.toPlainText().strip()
            tag = acb.TEtag.toPlainText().strip()
            meta = acb.TEmeta.toPlainText().strip()
            username = acb.TEuser.text().strip()
            try:
                question_number = int(acb.TEquestnum.text().strip())
            except ValueError:
                return

            commentID = generate_new_comment_ID()

            # txt has no content
            if len(txt) <= 0:
                return
            # TODO: centralized function for this?
            com = {
                "delta": dlt,
                "text": txt,
                "tags": tag,
                "meta": meta,
                "count": 0,
                "created": time.gmtime(),
                "modified": time.gmtime(),
                "id": str(commentID),
                "username": str(username),
                "question_number": question_number,
            }

            # Check if the comments are similar
            add_new_comment = self.parent.checkCommentSimilarity(com)
            if add_new_comment:
                self.CL.insertItem(com)
                self.currentItem()
                # send a click to the comment button to force updates
                self.parent.ui.commentButton.animateClick()

                # We refresh the comments list to add the new comment to the server.
                self.parent.refreshComments()

    def editCurrent(self, com):
        """Open a dialog to edit a comment.

        Returns:
            dict/None: the newly updated comment or None if something
                has gone wrong or is invalid.
        """
        # text items in scene.
        lst = self.parent.getComments()
        # text items already in comment list
        clist = []
        for r in range(self.CL.cmodel.rowCount()):
            clist.append(self.CL.cmodel.index(r, 1).data())
        # text items in scene not in comment list
        alist = [X for X in lst if X not in clist]

        acb = AddCommentBox(self.username, self.maxMark, alist, self.questnum, com)
        if acb.exec_() == QDialog.Accepted:
            if acb.DE.checkState() == Qt.Checked:
                dlt = acb.SB.value()
            else:
                dlt = "."
            txt = acb.TE.toPlainText().strip()
            tag = acb.TEtag.toPlainText().strip()
            meta = acb.TEmeta.toPlainText().strip()
            username = acb.TEuser.text().strip()
            try:
                question_number = int(acb.TEquestnum.text().strip())
            except ValueError:
                return None

            # update the comment with new values
            com["delta"] = dlt
            com["text"] = txt
            com["tags"] = tag
            com["meta"] = meta
            com["count"] = 0
            com["modified"] = time.gmtime()

            # TO BE CHECKED, We just basically create a new ID
            commentID = acb.TEcommentID.text().strip()

            com["id"] = commentID
            com["username"] = username
            com["question_number"] = question_number

            # Check if the comments are similar
            add_new_comment = self.parent.checkCommentSimilarity(com)
            # input("Were they similar: "+ str(add_new_comment))
            if add_new_comment:
                com["id"] = generate_new_comment_ID()
                self.currentItem()
                # send a click to the comment button to force updates
                self.parent.ui.commentButton.animateClick()
                return com
            else:
                return None
        else:
            return None


class commentDelegate(QItemDelegate):
    """A style delegate that changes how rows of the
    comment list are displayed. In particular, the
    delta will be shaded out if it cannot be applied
    given the current mark and the max mark.
    Eg - if marking down then all positive delta are shaded
    if marking up then all negative delta are shaded
    if mark = 7/10 then any delta >= 4 is shaded.
    """

    def __init__(self):
        super(commentDelegate, self).__init__()
        self.currentMark = 0
        self.maxMark = 0
        self.style = 0

    def paint(self, painter, option, index):
        # Only run the standard delegate if flag is true.
        # else don't paint anything.
        flag = True
        # Only shade the deltas which are in col 0.
        if index.column() == 0:
            # Grab the delta value.
            delta = index.model().data(index, Qt.EditRole)
            if delta == ".":
                flag = True
            elif self.style == 2:
                # mark up - shade negative, or if goes past max mark
                if int(delta) < 0 or int(delta) + self.currentMark > self.maxMark:
                    flag = False
            elif self.style == 3:
                # mark down - shade positive, or if goes below 0
                if int(delta) > 0 or int(delta) + self.currentMark < 0:
                    flag = False
            elif self.style == 1:
                # mark-total - do not show deltas.
                flag = False
        if flag:
            QItemDelegate.paint(self, painter, option, index)


class commentRowModel(QStandardItemModel):
    """Need to alter the standrd item model so that when we
    drag/drop to rearrange things, the whole row is moved,
    not just the item. Solution found at (and then tweaked)
    https://stackoverflow.com/questions/26227885/drag-and-drop-rows-within-qtablewidget/43789304#43789304
    """

    def setData(self, index, value, role=Qt.EditRole):
        """Simple validation of data in the row. Also convert
        an escaped '\n' into an actual newline for multiline
        comments.
        """
        # check that data in column zero is numeric
        if index.column() == 0:  # try to convert value to integer
            try:
                v = int(value)  # success! is number
                if v > 0:  # if it is positive, then make sure string is "+v"
                    value = "+{}".format(v)
                # otherwise the current value is "0" or "-n".
            except ValueError:
                value = "."  # failed, so set to "."
        # If its column 1 then convert '\n' into actual newline in the string
        elif index.column() == 1:
            value = value.replace(
                "\\n ", "\n"
            )  # so we can latex commands that start with \n
        return super().setData(index, value, role)


class SimpleCommentTable(QTableView):
    """The comment table needs to signal the annotator to tell
    it what the current comment and delta are.
    Also needs to know the current/max mark and marking style
    in order to change the shading of the delta that goes with
    each comment.

    Dragdrop rows solution found at (and tweaked)
    https://stackoverflow.com/questions/26227885/drag-and-drop-rows-within-qtablewidget/43789304#43789304
    """

    # This is picked up by the annotator and tells is what is
    # the current comment and delta
    commentSignal = pyqtSignal(list)

    def __init__(self, parent):
        super(SimpleCommentTable, self).__init__()
        self.parent = parent

        self.username = parent.username
        self.tgv = parent.tgv

        # No numbers down the left-side
        self.verticalHeader().hide()
        # The comment column should be as wide as possible
        self.horizontalHeader().setStretchLastSection(True)
        # Only select one row at a time.
        self.setSelectionMode(QAbstractItemView.SingleSelection)
        self.setSelectionBehavior(QAbstractItemView.SelectRows)
        # Drag and drop rows to reorder and also paste into pageview
        self.setDragDropMode(QAbstractItemView.DragDrop)
        self.setDragEnabled(True)
        self.setAcceptDrops(True)
        self.viewport().setAcceptDrops(True)
        self.setDragDropOverwriteMode(False)
        self.setDropIndicatorShown(True)
        self.filters = default_comments_filter

        # When clicked, the selection changes, so must emit signal
        # to the annotator.
        self.pressed.connect(self.handleClick)

        # Use the row model defined above, to allow newlines inside comments
        self.cmodel = commentRowModel()
        # self.cmodel = QStandardItemModel()
        self.cmodel.setHorizontalHeaderLabels(
            ["delta", "comment", "idx", "count", "id"]
        )
        self.setModel(self.cmodel)
        # When editor finishes make sure current row re-selected.
        self.cmodel.itemChanged.connect(self.handleClick)
        # Use the delegate defined above to shade deltas when needed
        self.delegate = commentDelegate()
        self.setItemDelegate(self.delegate)

        # TODO: deprecated, remove?
        # load_comments_toml = commentLoadAllToml()
        # toml_exists = load_comments_toml[0]
        toml_exists = False
        if toml_exists:
            default_clist = load_comments_toml[1]
            self.clist = default_clist
        else:
            current_clist = self.parent.parent.parentMarkerUI.getCurrentComments()

            if len(current_clist) != 0:
                self.clist = current_clist
            else:
                self.clist = []

        # Creating the hidden comments list.
        self.hidden_comment_IDs = []

        self.populateTable()
        # put these in a timer(0) so they exec when other stuff done
        QTimer.singleShot(0, self.resizeRowsToContents)
        QTimer.singleShot(0, self.resizeColumnsToContents)
        # If an item is changed resize things appropriately.
        self.cmodel.itemChanged.connect(self.resizeRowsToContents)

        # set this so no (native) edit. Instead we'll hijack double-click
        self.setEditTriggers(QAbstractItemView.NoEditTriggers)
        self.doubleClicked.connect(self.editRow)
        self.hideColumn(2)

        # Hide the count and comment id as well
        self.hideColumn(3)
        self.hideColumn(4)

    def dropEvent(self, event: QDropEvent):
        # If drag and drop from self to self.
        if not event.isAccepted() and event.source() == self:
            # grab the row number of dragged row and its data
            row = self.selectedIndexes()[0].row()
            idx = self.cmodel.index(row, 2).data()
            # Get the row on which to drop
            dropRow = self.drop_on(event)
            dropIdx = self.cmodel.index(dropRow, 2).data()
            log.debug(
                "debug DnD: drag={}, drop={}".format((row, idx), (dropRow, dropIdx))
            )
            # If we drag from earlier row, handle index after deletion
            if row < dropRow:
                dropRow -= 1
            # TODO: maybe `row` does not account for hidden rows, changed to `idx`
            com = self.clist.pop(int(idx))
            log.debug("debug DnD: com of row drag is {}".format(com))
            self.clist.insert(dropRow, com)
            self.populateTable()

            # Reselect the dropped row (TODO: does this work?)
            # TODO: sometimes dropRow is None (drag to end?)
            self.selectRow(dropRow)

            # Resize the rows - they were expanding after drags for some reason
            # TODO: remove?
            self.resizeRowsToContents()
        else:
            super().dropEvent(event)

    def drop_on(self, event):
        # Where is the drop event - which row
        index = self.indexAt(event.pos())
        if not index.isValid():
            return self.cmodel.rowCount()
        if self.isBelow(event.pos(), index):
            return index.row() + 1
        else:
            return index.row()

    def isBelow(self, pos, index):
        rect = self.visualRect(index)
        margin = 2
        if pos.y() < rect.top() + margin:
            return False
        elif rect.bottom() < pos.y() + margin:
            return True
        # noinspection PyTypeChecker
        return (
            rect.contains(pos, True)
            and not (int(self.model().flags(index)) & Qt.ItemIsDropEnabled)
            and pos.y() >= rect.center().y()
        )

    def populateTable(self, onlyUserComments=False):
        # first erase rows but don't use .clear()

        self.cmodel.setRowCount(0)
        for i, com in enumerate(self.clist):

            # If only user comments are toggled, then only add current and
            # user's own comments.
            if onlyUserComments and (
                com["username"] != self.username and com["username"] != "Administrator"
            ):
                continue

            # User can edit the text, but doesn't handle drops.
            questnum = self.parent.questnum

            tgv = self.tgv

            if (
                not commentIsVisible(com, questnum, self.username, filters=self.filters)
                or com["id"] in self.hidden_comment_IDs
            ):
                continue
            txti = QStandardItem(com["text"])
            txti.setEditable(True)
            txti.setDropEnabled(False)
            dlt = com["delta"]
            # If delta>0 then should be "+n"
            if dlt == ".":
                delti = QStandardItem(".")
            elif int(dlt) > 0:
                delti = QStandardItem("+{}".format(int(dlt)))
            else:
                # is zero or negative - is "0" or "-n"
                delti = QStandardItem("{}".format(dlt))
            # User can edit the delta, but doesn't handle drops.
            delti.setEditable(True)
            delti.setDropEnabled(False)
            delti.setTextAlignment(Qt.AlignCenter)

            idxi = QStandardItem(str(i))
            idxi.setEditable(False)
            idxi.setDropEnabled(False)

            # Setting up the counts
            counti = QStandardItem(com["count"])
            counti.setEditable(True)
            counti.setDropEnabled(False)

            # Setting up the IDs
            comIDi = QStandardItem(com["id"])
            comIDi.setEditable(True)
            comIDi.setDropEnabled(False)

            # Append it to the table.
            self.cmodel.appendRow([delti, txti, idxi, counti, comIDi])

    def handleClick(self, index=0):
        # When an item is clicked, grab the details and emit
        # the comment signal for the annotator to read.
        if index == 0:  # make sure something is selected
            self.currentItem()
        r = self.getCurrentItemRow()
        if r is not None:
            self.commentSignal.emit(
                [
                    self.cmodel.index(r, 0).data(),
                    self.cmodel.index(r, 1).data(),
                    self.cmodel.index(r, 4).data(),
                ]
            )

    def saveCommentList(self):
        comments_save_list(self.clist)

    def hideItem(self):
        """Add selected comment to the hidden list."""
        # Remove the selected row (or do nothing if no selection)
        r = self.getCurrentItemRow()
        if r is None:
            return

        # This part is for the hidden parts to be combined with the drag-dop
        #   functionality in filtering.
        # Retrieve the ID of the deleted comment in the table. Then add them
        #   to the hidden list.
        comment_to_hide_ID = self.cmodel.index(r, 4).data()
        self.hidden_comment_IDs.append(comment_to_hide_ID)

        # TODO: maybe sloppy to rebuild, need automatic cmodel ontop of clist
        self.populateTable()

    def changeFilter(self):
        d = ChangeFiltersDialog(self, self.filters)
        if d.exec_() == QDialog.Accepted:
            newfilters = d.getFilters()
            self.filters = newfilters
            # TODO: maybe sloppy to rebuild, need automatic cmodel ontop of clist
            self.populateTable()

    def currentItem(self):
        # If no selected row, then select row 0.
        # else select current row - triggers a signal.
        r = self.getCurrentItemRow()
        if r is None:
            if self.cmodel.rowCount() >= 1:
                r = 0
        self.setCurrentItemRow(r)

    def getCurrentItemRow(self):
        """Return the currently-selected row or None if no selection."""
        if not self.selectedIndexes():
            return None
        return self.selectedIndexes()[0].row()

    def setCurrentItemRow(self, r):
        """Reset the comment row on a new task to last highlighted comment.

        Args:
            r (int): The integer representing the row number in the
                comments table.  If r is None, do nothing.
        """
        if r is not None:
            self.selectRow(r)

    def nextItem(self):
        """Move selection to the next row, wrapping around if needed."""
        r = self.getCurrentItemRow()
        if r is None:
            if self.cmodel.rowCount() >= 1:
                r = 0
            else:
                return
        r = (r + 1) % self.cmodel.rowCount()
        self.setCurrentItemRow(r)

    def previousItem(self):
        """Move selection to the prevoous row, wrapping around if needed."""
        r = self.getCurrentItemRow()
        if r is None:
            if self.cmodel.rowCount() >= 1:
                r = 0
            else:
                return
        r = (r - 1) % self.cmodel.rowCount()
        self.setCurrentItemRow(r)

    def insertItem(self, com):
        self.clist.append(com)
        self.populateTable()

    def editRow(self, tableIndex):
        r = tableIndex.row()
        idx = int(self.cmodel.index(r, 2).data())
        com = self.clist[idx]
        newcom = self.parent.editCurrent(com)
        if newcom is not None:
            self.clist.insert(idx + 1, newcom)
            # # We refresh the comments list to add the new comment to the server.
            self.parent.parent.refreshComments()
            self.populateTable()

    def focusInEvent(self, event):
        super(SimpleCommentTable, self).focusInEvent(event)
        # Now give focus back to the annotator
        self.parent.setFocus()


class AddCommentBox(QDialog):
    def __init__(self, username, maxMark, lst, questnum, com=None):
        """Initialize a new dialog to edit/create a comment.

        Args:
            username (str)
            maxMark (int)
            lst (list): these are used to "harvest" plain 'ol text
                annotations and morph them into comments.
            questnum (int)
            com (dict/None): if None, we're creating a new comment.
                Otherwise, this has the current comment data.
        """
        super().__init__()

        self.setWindowTitle("Edit comment")
        self.CB = QComboBox()
        self.TE = QTextEdit()
        self.SB = QSpinBox()
        self.DE = QCheckBox("enabled")
        self.DE.setCheckState(Qt.Checked)
        self.DE.stateChanged.connect(self.toggleSB)
        self.TEtag = QTextEdit()
        self.TEmeta = QTextEdit()
        self.TEcommentID = QLineEdit()
        self.TEuser = QLineEdit()
        # TODO: not sure what this is for but maybe it should be a combobox
        self.TEquestnum = QLineEdit()

        sizePolicy = QSizePolicy(
            QSizePolicy.MinimumExpanding, QSizePolicy.MinimumExpanding
        )
        sizePolicy.setVerticalStretch(3)
        self.TE.setSizePolicy(sizePolicy)
        sizePolicy = QSizePolicy(QSizePolicy.Expanding, QSizePolicy.Expanding)
        sizePolicy.setVerticalStretch(2)
        self.TEtag.setSizePolicy(sizePolicy)
        self.TEmeta.setSizePolicy(sizePolicy)
        # TODO: TE is still a little too tall
        # TODO: make everything wider!

        flay = QFormLayout()
        flay.addRow("Enter text", self.TE)
        lay = QFormLayout()
        lay.addRow("or choose text", self.CB)
        sizePolicy = QSizePolicy(QSizePolicy.Expanding, QSizePolicy.Expanding)
        self.CB.setSizePolicy(sizePolicy)
        flay.addRow("", lay)
        lay = QHBoxLayout()
        lay.addWidget(self.DE)
        lay.addItem(QSpacerItem(48, 10, QSizePolicy.Preferred, QSizePolicy.Minimum))
        lay.addWidget(self.SB)
        flay.addRow("Delta mark", lay)
        flay.addRow("Tags", self.TEtag)

        flay.addRow("Meta", self.TEmeta)
        flay.addRow("Comment ID", self.TEcommentID)
        flay.addRow("User who created", self.TEuser)
        flay.addRow("Question number", self.TEquestnum)

        buttons = QDialogButtonBox(QDialogButtonBox.Ok | QDialogButtonBox.Cancel)

        vlay = QVBoxLayout()
        vlay.addLayout(flay)
        vlay.addWidget(buttons)
        self.setLayout(vlay)

        # set up widgets
        buttons.accepted.connect(self.accept)
        buttons.rejected.connect(self.reject)
        self.SB.setRange(-maxMark, maxMark)
        self.CB.addItem("")
        self.CB.addItems(lst)
        # Set up TE and CB so that when CB changed, text is updated
        self.CB.currentTextChanged.connect(self.changedCB)
        # If supplied with current text/delta then set them

        if com:
            if com["text"]:
                self.TE.clear()
                self.TE.insertPlainText(com["text"])
            if com["tags"]:
                self.TEtag.clear()
                self.TEtag.insertPlainText(com["tags"])
            if com["meta"]:
                self.TEmeta.clear()
                self.TEmeta.insertPlainText(com["meta"])
            if com["delta"]:
                if com["delta"] == ".":
                    self.SB.setValue(0)
                    self.DE.setCheckState(Qt.Unchecked)
                else:
                    self.SB.setValue(int(com["delta"]))
            if com["id"]:
                self.TEcommentID.setText(str(com["id"]))
            if com["username"]:
                self.TEuser.setText(com["username"])
            if com["question_number"]:
                self.TEquestnum.setText(str(com["question_number"]))
        else:
            self.TE.setPlaceholderText(
                'Prepend with "tex:" to use math.\n\n'
                'You can "Choose text" to harvest comments from an existing annotation.\n\n'
                'Change "delta" below to associate a point-change.'
            )
            self.TEmeta.setPlaceholderText(
                "notes to self, hints on when to use this comment, etc.\n\n"
                "Not shown to student!"
            )
            # TODO: is this assigned later?
            self.TEcommentID.setPlaceholderText("will be auto-assigned (???)")
            self.TEuser.setText(username)
            self.TEquestnum.setText(str(questnum))

    def changedCB(self):
        self.TE.clear()
        self.TE.insertPlainText(self.CB.currentText())

    def toggleSB(self):
        if self.DE.checkState() == Qt.Checked:
            self.SB.setEnabled(True)
        else:
            self.SB.setEnabled(False)


class AddTagBox(QDialog):
    def __init__(self, parent, currentTag, tagList=[]):
        super(QDialog, self).__init__()
        self.parent = parent
        self.CB = QComboBox()
        self.TE = QTextEdit()

        flay = QFormLayout()
        flay.addRow("Enter tag\n(max 256 char)", self.TE)
        flay.addRow("Choose tag", self.CB)

        buttons = QDialogButtonBox(QDialogButtonBox.Ok | QDialogButtonBox.Cancel)

        vlay = QVBoxLayout()
        vlay.addLayout(flay)
        vlay.addWidget(buttons)
        self.setLayout(vlay)

        # set up widgets
        buttons.accepted.connect(self.accept)
        buttons.rejected.connect(self.reject)
        self.CB.addItem("")
        self.CB.addItems(tagList)
        # Set up TE and CB so that when CB changed, text is updated
        self.CB.currentTextChanged.connect(self.changedCB)
        # If supplied with current text/delta then set them
        if currentTag is not None:
            self.TE.clear()
            self.TE.insertPlainText(currentTag)

    def changedCB(self):
        self.TE.clear()
        self.TE.insertPlainText(self.CB.currentText())


class ChangeFiltersDialog(QDialog):
    def __init__(self, parent, curFilters):
        super(QDialog, self).__init__()
        self.parent = parent
        self.cb1 = QCheckBox("Show comments from other questions")
        self.cb2 = QCheckBox("Show comments from other users (EXPERIMENTAL)")
        self.cb3 = QCheckBox("Hide preset comments from administrator")
        self.cb1.setCheckState(Qt.Unchecked if curFilters[0] else Qt.Checked)
        self.cb2.setCheckState(Qt.Unchecked if curFilters[1] else Qt.Checked)
        self.cb3.setCheckState(Qt.Checked if curFilters[2] else Qt.Unchecked)
        flay = QVBoxLayout()
        flay.addWidget(self.cb1)
        flay.addWidget(self.cb2)
        flay.addWidget(self.cb3)

        # Adding the drag-drop menu for hidden comments
        self.visible_comments_list_widget = QListWidget()
        self.hidden_comments_list_widget = QListWidget()

        self.visible_comments_list_widget.setDefaultDropAction(Qt.MoveAction)
        self.hidden_comments_list_widget.setDefaultDropAction(Qt.MoveAction)

        self.hidden_comments_list_widget.setViewMode(QListWidget.ListMode)
        self.visible_comments_list_widget.setViewMode(QListWidget.ListMode)

        self.visible_comments_list_widget.setAcceptDrops(True)
        self.visible_comments_list_widget.setDragEnabled(True)
        self.hidden_comments_list_widget.setAcceptDrops(True)
        self.hidden_comments_list_widget.setDragEnabled(True)

        for comment in parent.clist:
            # careful used later where id is extracted
            w = QListWidgetItem(
                "{} Q{} [{}] {}".format(
                    comment["id"],
                    comment["question_number"],
                    comment["delta"],
                    comment["text"],
                )
            )
            if comment["id"] not in parent.hidden_comment_IDs:
                self.visible_comments_list_widget.addItem(w)
            else:
                self.hidden_comments_list_widget.addItem(w)

        self.dragdrop_layout = QFormLayout()
        self.dragdrop_layout.addRow(QLabel("Visible"), QLabel("Hidden"))
        self.dragdrop_layout.addRow(
            self.visible_comments_list_widget, self.hidden_comments_list_widget
        )
        # Done with setting up the drag-drop widgets

        buttons = QDialogButtonBox(QDialogButtonBox.Ok | QDialogButtonBox.Cancel)
        vlay = QVBoxLayout()
        vlay.addLayout(flay)

        # Adding the drag-drop layout
        vlay.addLayout(self.dragdrop_layout)

        vlay.addWidget(buttons)
        self.setLayout(vlay)
        buttons.accepted.connect(self.accept)  # Overwritten to hidden comments.
        buttons.rejected.connect(self.reject)  # Not overwritten

    def accept(self):
        """Overwrite "accept" for Dialog to also update hidden comments list."""
        self.updateListUponClosing()
        self.parent.populateTable()
        super().accept()

    def updateListUponClosing(self):
        """Update the hidden comments list upon closing the widget."""
        self.parent.hidden_comment_IDs = [
            str(
                str(self.hidden_comments_list_widget.item(index).text())
                .split()[0]
                .strip()
            )
            for index in range(self.hidden_comments_list_widget.count())
        ]

    def getFilters(self):
        return [
            self.cb1.checkState() == Qt.Unchecked,
            self.cb2.checkState() == Qt.Unchecked,
            self.cb3.checkState() == Qt.Checked,
        ]<|MERGE_RESOLUTION|>--- conflicted
+++ resolved
@@ -279,14 +279,8 @@
         self.addB = QPushButton("Add")
         self.hideB = QPushButton("Hide")
         self.filtB = QPushButton("Filter")
-<<<<<<< HEAD
-        # self.otherB = QPushButton("Refresh")
-        # TODO: needs icon or something, or a ... menu, etc
-        self.otherB = QToolButton()
-=======
         self.otherB = QToolButton()
         self.otherB.setText("\N{Anticlockwise Open Circle Arrow}")
->>>>>>> 22202a54
         grid.addWidget(self.addB, 3, 1)
         grid.addWidget(self.filtB, 3, 2)
         grid.addWidget(self.hideB, 3, 3)
