# SPDX-License-Identifier: AGPL-3.0-or-later
# Copyright (C) 2018-2021 Andrew Rechnitzer
# Copyright (C) 2018 Elvis Cai
# Copyright (C) 2019-2021 Colin B. Macdonald
# Copyright (C) 2020 Victoria Schuster
# Copyright (C) 2020 Vala Vakilian

import logging
from pathlib import Path

import toml
import appdirs

from PyQt5.QtCore import Qt, pyqtSignal, QTimer
from PyQt5.QtGui import (
    QBrush,
    QColor,
    QCursor,
    QDropEvent,
    QStandardItem,
    QStandardItemModel,
)
from PyQt5.QtWidgets import (
    QAbstractItemView,
    QAction,
    QCheckBox,
    QLabel,
    QComboBox,
    QDialog,
    QDialogButtonBox,
    QInputDialog,
    QFormLayout,
    QGridLayout,
    QGroupBox,
    QItemDelegate,
    QMessageBox,
    QMenu,
    QPushButton,
    QToolButton,
    QSpinBox,
    QStackedWidget,
    QTabBar,
    QTabWidget,
    QTableView,
    QTextEdit,
    QLineEdit,
    QVBoxLayout,
    QWidget,
    QListWidget,
    QHBoxLayout,
    QListWidgetItem,
    QSizePolicy,
    QSpacerItem,
    QTableWidget,
    QTableWidgetItem,
)

from plom.comment_utils import comments_apply_default_fields
from .useful_classes import ErrorMessage, SimpleMessage
from .rubric_wrangler import RubricWrangler

log = logging.getLogger("annotr")
comment_dir = Path(appdirs.user_data_dir("plom", "PlomGrading.org"))
comment_filename = "plomComments.toml"
comment_file = comment_dir / comment_filename


def deltaToInt(x):
    """Since delta can just be a . """
    if x == ".":
        return 0
    else:
        return int(x)


# colours to indicate whether rubric is legal to paste or not.
colour_legal = QBrush(QColor(0, 0, 0))
colour_illegal = QBrush(QColor(128, 128, 128, 128))


def comments_new_default_list():
    """Make a default list of comments."""

    # string-escaping here must match toml.dumps
    cdict = toml.loads(
        r"""
[[comment]]
delta = -1
text = "algebra"

[[comment]]
delta = -1
text = "arithmetic"

[[comment]]
delta = "."
text = "meh"

[[comment]]
delta = 0
text = "tex: you can write \\LaTeX, $e^{i\\pi}+1=0$"

[[comment]]
delta = 0
text = "be careful"

[[comment]]
delta = 1
text = "good"
meta = "give constructive feedback"

[[comment]]
delta = 1
text = "Quest. 1 specific comment"
tags = "Q1"

[[comment]]
delta = -1
text = "Quest. 2 specific comment"
tags = "Q2 foo bar"
"""
    )
    # should be a dict = {"comment": [list of stuff]}
    assert "comment" in cdict
    clist = cdict["comment"]
    return comments_apply_default_fields(clist)


def comments_load_from_file(f):
    """Grab comments from a toml file.

    Args:
        f (str/pathlib.Path): filename of a toml file.

    Returns:
        list: list of dicts, one for each comments.

    Raises:
        FileNotFoundError:
        PermissionError:
    """
    cdict = toml.load(f)
    clist = cdict["comment"]
    return comments_apply_default_fields(clist)


def commentLoadAllToml():
    """Grab comments from the toml file or return defaults."""
    local_comfile = Path(comment_filename)
    comfile = comment_dir / comment_filename
    try:
        clist = comments_load_from_file(local_comfile)
        # Note: on save, central file overwritten, Issue #1355
        log.info("Loaded a LOCAL comment file: %s", local_comfile)
        return clist
    except (FileNotFoundError, PermissionError):
        pass
    try:
        clist = comments_load_from_file(comfile)
        log.info("Loaded comment file: %s", comfile)
        return clist
    except FileNotFoundError:
        pass
    clist = comments_new_default_list()
    log.info("Starting from scratch (no comment file %s)", comfile)
    return clist


def comments_save_list(clist, comment_dir=comment_dir, filename=comment_filename):
    """Export comment list to toml file."""
    # TODO: don't save empty tags/testnames/etc to file?
    comfile = comment_dir / filename
    comment_dir.mkdir(exist_ok=True)
    with open(comfile, "w") as fname:
        # toml wants a dictionary
        toml.dump({"comment": clist}, fname)
    log.info("Saved comment file: %s", comfile)


# Eventually there may be more "state" to the filters and something like a dict
# might make more sense here, but for now its list of booleans:
#    hide-comments-not-for-this-question (recommended)
#    hide-comments-not-by-this-user
#    hide-comments-created-by-manager
#    hide-comments-created-by-system (recommended)
default_comments_filter = [True, False, False, True]


def comment_is_question_number(comment, question_number):
    """Return True if comment created for question_number.

    TODO: eventually should have a comment class: `com.isVisibileInQ(question_number)`.

    Args:
        comment (dict): A dictionary which represents the comment.
        question_number (int): A integer version of an integer indicating the
            question number.

    Returns:
        boolean: True/False.
    """

    if question_number is None:
        return False
    return int(question_number) == int(comment["question_number"])


def comment_is_username_or_manager(comment, username):
    """Return True if comment created by user=username or manager

    TODO: eventually should have a comment class: `com.isVisibileInU(username)`.

    Args:
        comment (dict): A dictionary which represents the comment.
        username (str): Name of the current user.
    Returns:
        boolean: True/False.
    """
    if username is None:
        return False
    return comment["username"] in [username, "manager"]


def comment_is_manager(comment):
    """Return True if comment manager-generated

    TODO: eventually should have a comment class: `com.isVisibileInDefault()`.

    Args:
        comment (dict): A dictionary which represents the comment.

    Returns:
        boolean: True/False.
    """
    return comment["username"] == "manager"


def comment_is_system(comment):
    """Return True if comment is system-generated

    TODO: eventually should have a comment class: `com.isVisibileInDefault()`.

    Args:
        comment (dict): A dictionary which represents the comment.

    Returns:
        boolean: True/False.
    """
    return comment["username"] == "HAL"


def commentIsVisible(comment, question_number, username, filters=None):
    """Check if comment visible based on question number, username, ... .

    Args:
        comment (dict): A dictionary which represents the comment.
        question_number (int): A integer version of an integer indicating the
            question number.
        username (str): Name of the current user.
        filters (list, optional): A list of True/False to indicate which
            filters are currently activated. Defaults to None.

    Returns:
        boolean: True/False for if the comment should be visible or not.
    """
    if not filters:
        filters = default_comments_filter

    # 0=  hide-comments-not-for-this-question
    # 1=  hide-comments-not-by-this-user(or manager)
    # 2=  hide-comments-created-by-manager
    # 3=  hide-comments-created-by-system

    # Filter for question number.
    if filters[0] is True and not comment_is_question_number(comment, question_number):
        return False
    # Filter for username.
    if filters[1] is True and not comment_is_username_or_manager(comment, username):
        return False
    # Filter for Manager comments.
    if filters[2] is True and comment_is_manager(comment):
        return False
    # Filter for System comments.
    if filters[3] is True and comment_is_system(comment):
        return False
    # passed all filters
    return True


class CommentWidget(QWidget):
    """A widget wrapper around the marked-comment table."""

    def __init__(self, parent, maxMark):
        # layout the widget - a table and add/delete buttons.
        super(CommentWidget, self).__init__()
        self.testname = None
        self.questnum = None
        self.tgv = None
        self.parent = parent
        self.username = parent.username
        self.maxMark = maxMark
        grid = QGridLayout()
        # assume our container will deal with margins
        grid.setContentsMargins(0, 0, 0, 0)
        self._fake_tabz = QLabel("Tabs | <b>Rubric Panes</b> | Go | Here | TODO")
        grid.addWidget(self._fake_tabz, 0, 0, 1, 4, Qt.AlignHCenter | Qt.AlignTop)
        self.CL = SimpleCommentTable(self)
        grid.addWidget(self.CL, 1, 0, 1, 4)
        self.addB = QPushButton("Add")
        self.hideB = QPushButton("Hide")
        self.filtB = QPushButton("Filter")
        self.otherB = QToolButton()
        self.otherB.setText("\N{Anticlockwise Open Circle Arrow}")
        grid.addWidget(self.addB, 2, 0)
        grid.addWidget(self.filtB, 2, 1)
        grid.addWidget(self.hideB, 2, 2)
        grid.addWidget(self.otherB, 2, 3)
        grid.setSpacing(0)
        self.setLayout(grid)
        # connect the buttons to functions.
        self.addB.clicked.connect(self.add_new_comment)
        self.hideB.clicked.connect(self.hideItem)
        self.filtB.clicked.connect(self.changeFilter)
        self.otherB.clicked.connect(self.parent.refreshRubrics)
        # get rubrics
        self.parent.refreshRubrics()

    def setTestname(self, s):
        """Set testname and refresh view."""
        self.testname = s
        self.CL.populateTable()

    def setQuestionNumber(self, n):
        """Set question number and refresh view.

        Question number can be an integer or `None`."""
        self.questnum = n
        self.CL.populateTable()

    def setStyle(self, markStyle):
        # The list needs a style-delegate because the display
        # of the delta-mark will change depending on
        # the current total mark and whether mark
        # total or up or down. Delta-marks that cannot
        # be assigned will be shaded out to indicate that
        # they will not be pasted into the window.
        self.CL.delegate.style = markStyle

    def changeMark(self, currentMark):
        # Update the current and max mark for the lists's
        # delegate so that it knows how to display the comments
        # and deltas when the mark changes.
        self.CL.delegate.maxMark = self.maxMark
        self.CL.delegate.currentMark = currentMark
        self.CL.viewport().update()

    def reset(self):
        """Return the widget to a no-TGV-specified state."""
        self.setQuestionNumber(None)
        self.setTestname(None)
        # TODO: do we need to do something about maxMark, currentMax, markStyle?
        self.CL.populateTable()

    def saveComments(self):
        self.CL.saveCommentList()

    def hideItem(self):
        self.CL.hideItem()

    def changeFilter(self):
        self.CL.changeFilter()

    def currentItem(self):
        # grab focus and trigger a "row selected" signal
        # in the comment list
        self.CL.currentItem()
        self.setFocus()

    def nextItem(self):
        # grab focus and trigger a "row selected" signal
        # in the comment list
        self.CL.nextItem()
        self.setFocus()

    def previousItem(self):
        # grab focus and trigger a "row selected" signal
        # in the comment list
        self.CL.previousItem()
        self.setFocus()

    def getCurrentItemRow(self):
        return self.CL.getCurrentItemRow()

    def setCurrentItemRow(self, r):
        """Reset the comment row on a new task to last highlighted comment."""
        return self.CL.setCurrentItemRow(r)

    def get_nonrubric_text_from_page(self):
        """Find any text that isn't already part of a formal rubric.

        Returns:
            list: TODO: type of these?
        """
        text_items = self.parent.getComments()
        # text items already in comment list
        clist = []
        for r in range(self.CL.cmodel.rowCount()):
            clist.append(self.CL.cmodel.index(r, 1).data())
        return [x for x in text_items if x not in clist]

    def add_new_comment(self):
        """Open a dialog to create a new comment."""
        self._new_or_edit_comment(None)

    def edit_comment(self, com):
        """Open a dialog to edit a comment."""
        if com["username"] == self.username:
            self._new_or_edit_comment(com, edit=True)
            return
        msg = SimpleMessage(
            "<p>You did not create this message.</p>"
            "<p>To edit it, the system will make a copy that you can edit.</p>"
            "<p>Do you want to continue?</p>"
        )
        if msg.exec_() == QMessageBox.No:
            return
        com = com.copy()  # don't muck-up the original
        com["id"] = None
        com["username"] = self.username
        self._new_or_edit_comment(com, edit=False)

    def _new_or_edit_comment(self, com, edit=False):
        """Open a dialog to edit a comment or make a new one.

        args:
            com (dict/None): a comment to modify or use as a template
                depending on next arg.  If set to None, which always
                means create new.
            edit (bool): are we modifying the comment?  if False, use
                `com` as a template for a new duplicated comment.

        Returns:
            None: does its work through side effects on the comment list.
        """
        reapable = self.get_nonrubric_text_from_page()
        acb = AddCommentBox(self.username, self.maxMark, reapable, self.questnum, com)
        if acb.exec_() != QDialog.Accepted:
            return
        if acb.DE.checkState() == Qt.Checked:
            dlt = acb.SB.value()
        else:
            dlt = "."
        txt = acb.TE.toPlainText().strip()
        if len(txt) <= 0:
            return
        tag = acb.TEtag.toPlainText().strip()
        meta = acb.TEmeta.toPlainText().strip()
        username = acb.TEuser.text().strip()
        # only meaningful if we're modifying
        commentID = acb.label_rubric_id.text().strip()
        try:
            question_number = int(acb.TEquestnum.text().strip())
        except ValueError:
            return

        if edit:
            rv = self.parent.modifyRubric(
                commentID,
                {
                    "id": commentID,
                    "delta": dlt,
                    "text": txt,
                    "tags": tag,
                    "meta": meta,
                    "question": question_number,
                },
            )
        else:
            rv = self.parent.createNewRubric(
                {
                    "delta": dlt,
                    "text": txt,
                    "tags": tag,
                    "meta": meta,
                    "question": question_number,
                },
            )
        if rv[0]:  # rubric created successfully
            commentID = rv[1]
        else:  # some sort of creation problem
            return

        # TODO: we could try to carefully add this one to the table or just pull all from server: latter sounds easier for now, but more latency
        # TODO: but we should use `commentID` from above to highlight the new row at least
        self.parent.refreshRubrics()
        # send a click to the comment button to force updates
        self.parent.ui.commentButton.animateClick()


class commentDelegate(QItemDelegate):
    """A style delegate that changes how rows of the
    comment list are displayed. In particular, the
    delta will be shaded out if it cannot be applied
    given the current mark and the max mark.
    Eg - if marking down then all positive delta are shaded
    if marking up then all negative delta are shaded
    if mark = 7/10 then any delta >= 4 is shaded.
    """

    def __init__(self):
        super(commentDelegate, self).__init__()
        self.currentMark = 0
        self.maxMark = 0
        self.style = 0

    def paint(self, painter, option, index):
        # Only run the standard delegate if flag is true.
        # else don't paint anything.
        flag = True
        # Only shade the deltas which are in col 0.
        if index.column() == 0:
            # Grab the delta value.
            delta = index.model().data(index, Qt.EditRole)
            if delta == ".":
                flag = True
            elif self.style == 2:
                # mark up - shade negative, or if goes past max mark
                if int(delta) < 0 or int(delta) + self.currentMark > self.maxMark:
                    flag = False
            elif self.style == 3:
                # mark down - shade positive, or if goes below 0
                if int(delta) > 0 or int(delta) + self.currentMark < 0:
                    flag = False
            elif self.style == 1:
                # mark-total - do not show deltas.
                flag = False
        if flag:
            QItemDelegate.paint(self, painter, option, index)


class commentRowModel(QStandardItemModel):
    """Need to alter the standrd item model so that when we
    drag/drop to rearrange things, the whole row is moved,
    not just the item. Solution found at (and then tweaked)
    https://stackoverflow.com/questions/26227885/drag-and-drop-rows-within-qtablewidget/43789304#43789304
    """

    def setData(self, index, value, role=Qt.EditRole):
        """Simple validation of data in the row. Also convert
        an escaped '\n' into an actual newline for multiline
        comments.
        """
        # check that data in column zero is numeric
        if index.column() == 0:  # try to convert value to integer
            try:
                v = int(value)  # success! is number
                if v > 0:  # if it is positive, then make sure string is "+v"
                    value = "+{}".format(v)
                # otherwise the current value is "0" or "-n".
            except ValueError:
                value = "."  # failed, so set to "."
        # If its column 1 then convert '\n' into actual newline in the string
        elif index.column() == 1:
            value = value.replace(
                "\\n ", "\n"
            )  # so we can latex commands that start with \n
        return super().setData(index, value, role)


class SimpleCommentTable(QTableView):
    """The comment table needs to signal the annotator to tell
    it what the current comment and delta are.
    Also needs to know the current/max mark and marking style
    in order to change the shading of the delta that goes with
    each comment.

    Dragdrop rows solution found at (and tweaked)
    https://stackoverflow.com/questions/26227885/drag-and-drop-rows-within-qtablewidget/43789304#43789304
    """

    # This is picked up by the annotator and tells is what is
    # the current comment and delta
    commentSignal = pyqtSignal(list)

    def __init__(self, parent):
        super(SimpleCommentTable, self).__init__()
        self.parent = parent

        self.username = parent.username
        self.tgv = parent.tgv

        # No numbers down the left-side
        self.verticalHeader().hide()
        # The comment column should be as wide as possible
        self.horizontalHeader().setStretchLastSection(True)
        # Only select one row at a time.
        self.setSelectionMode(QAbstractItemView.SingleSelection)
        self.setSelectionBehavior(QAbstractItemView.SelectRows)
        # Drag and drop rows to reorder and also paste into pageview
        self.setDragDropMode(QAbstractItemView.DragDrop)
        self.setDragEnabled(True)
        self.setAcceptDrops(False)
        self.viewport().setAcceptDrops(False)
        self.setDragDropOverwriteMode(False)
        self.setDropIndicatorShown(True)
        self.filters = default_comments_filter

        # When clicked, the selection changes, so must emit signal
        # to the annotator.
        self.pressed.connect(self.handleClick)

        # Use the row model defined above, to allow newlines inside comments
        self.cmodel = commentRowModel()
        # self.cmodel = QStandardItemModel()
        self.cmodel.setHorizontalHeaderLabels(
            ["delta", "comment", "idx", "count", "id"]
        )
        self.setModel(self.cmodel)
        # When editor finishes make sure current row re-selected.
        self.cmodel.itemChanged.connect(self.handleClick)
        # Use the delegate defined above to shade deltas when needed
        self.delegate = commentDelegate()
        self.setItemDelegate(self.delegate)

        # clear the list
        self.clist = []
        # get rubrics from server
        serverRubrics = self.parent.parent.parentMarkerUI.getRubricsFromServer()[1]
        # remove HAL generated rubrics
        # TODO: let's do this as a filter "later", similar to how we hide other user's by default
        for X in serverRubrics:
            if X["username"] == "HAL":
                continue
            self.clist.append(X)

        # TODO: deprecated, remove?
        # load_comments_toml = commentLoadAllToml()
        # toml_exists = load_comments_toml[0]

        # Creating the hidden comments list.
        self.hidden_comment_IDs = []

        self.populateTable()
        # put these in a timer(0) so they exec when other stuff done
        QTimer.singleShot(0, self.resizeRowsToContents)
        QTimer.singleShot(0, self.resizeColumnsToContents)
        # If an item is changed resize things appropriately.
        self.cmodel.itemChanged.connect(self.resizeRowsToContents)

        # set this so no (native) edit. Instead we'll hijack double-click
        self.setEditTriggers(QAbstractItemView.NoEditTriggers)
        self.doubleClicked.connect(self.editRow)
        self.hideColumn(2)

        # Hide the count and comment id as well
        self.hideColumn(3)
        self.hideColumn(4)

    def dropEvent(self, event: QDropEvent):
        # If drag and drop from self to self.
        if not event.isAccepted() and event.source() == self:
            # grab the row number of dragged row and its data
            row = self.selectedIndexes()[0].row()
            idx = self.cmodel.index(row, 2).data()
            # Get the row on which to drop
            dropRow = self.drop_on(event)
            dropIdx = self.cmodel.index(dropRow, 2).data()
            log.debug(
                "debug DnD: drag={}, drop={}".format((row, idx), (dropRow, dropIdx))
            )
            # If we drag from earlier row, handle index after deletion
            if row < dropRow:
                dropRow -= 1
            # TODO: maybe `row` does not account for hidden rows, changed to `idx`
            com = self.clist.pop(int(idx))
            log.debug("debug DnD: com of row drag is {}".format(com))
            self.clist.insert(dropRow, com)
            self.populateTable()

            # Reselect the dropped row (TODO: does this work?)
            # TODO: sometimes dropRow is None (drag to end?)
            self.selectRow(dropRow)

            # Resize the rows - they were expanding after drags for some reason
            # TODO: remove?
            self.resizeRowsToContents()
        else:
            super().dropEvent(event)

    def drop_on(self, event):
        # Where is the drop event - which row
        index = self.indexAt(event.pos())
        if not index.isValid():
            return self.cmodel.rowCount()
        if self.isBelow(event.pos(), index):
            return index.row() + 1
        else:
            return index.row()

    def isBelow(self, pos, index):
        rect = self.visualRect(index)
        margin = 2
        if pos.y() < rect.top() + margin:
            return False
        elif rect.bottom() < pos.y() + margin:
            return True
        # noinspection PyTypeChecker
        return (
            rect.contains(pos, True)
            and not (int(self.model().flags(index)) & Qt.ItemIsDropEnabled)
            and pos.y() >= rect.center().y()
        )

    def populateTable(self, onlyUserComments=False):
        return
        # first erase rows but don't use .clear()

        self.cmodel.setRowCount(0)
        for i, com in enumerate(self.clist):
            # If only user comments are toggled, then only add current and
            # user's own comments.
            if onlyUserComments and (
                com["username"] != self.username and com["username"] != "manager"
            ):
                continue

            # User can edit the text, but doesn't handle drops.
            questnum = self.parent.questnum

            tgv = self.tgv

            if (
                not commentIsVisible(com, questnum, self.username, filters=self.filters)
                or com["id"] in self.hidden_comment_IDs
            ):
                continue
            txti = QStandardItem(com["text"])
            txti.setEditable(True)
            txti.setDropEnabled(False)
            dlt = com["delta"]
            # If delta>0 then should be "+n"
            if dlt == ".":
                delti = QStandardItem(".")
            elif int(dlt) > 0:
                delti = QStandardItem("+{}".format(int(dlt)))
            else:
                # is zero or negative - is "0" or "-n"
                delti = QStandardItem("{}".format(dlt))
            # User can edit the delta, but doesn't handle drops.
            delti.setEditable(True)
            delti.setDropEnabled(False)
            delti.setTextAlignment(Qt.AlignCenter)

            idxi = QStandardItem(str(i))
            idxi.setEditable(False)
            idxi.setDropEnabled(False)

            # Setting up the counts
            counti = QStandardItem(com["count"])
            counti.setEditable(True)
            counti.setDropEnabled(False)

            # Setting up the IDs
            comIDi = QStandardItem(com["id"])
            comIDi.setEditable(True)
            comIDi.setDropEnabled(False)

            # Append it to the table.
            self.cmodel.appendRow([delti, txti, idxi, counti, comIDi])

    def handleClick(self, index=0):
        # When an item is clicked, grab the details and emit
        # the comment signal for the annotator to read.
        if index == 0:  # make sure something is selected
            self.currentItem()
        r = self.getCurrentItemRow()
        if r is not None:
            self.commentSignal.emit(
                [
                    self.cmodel.index(r, 0).data(),
                    self.cmodel.index(r, 1).data(),
                    self.cmodel.index(r, 4).data(),
                ]
            )

    def saveCommentList(self):
        comments_save_list(self.clist)

    def hideItem(self):
        """Add selected comment to the hidden list."""
        # Remove the selected row (or do nothing if no selection)
        r = self.getCurrentItemRow()
        if r is None:
            return

        # This part is for the hidden parts to be combined with the drag-dop
        #   functionality in filtering.
        # Retrieve the ID of the deleted comment in the table. Then add them
        #   to the hidden list.
        comment_to_hide_ID = self.cmodel.index(r, 4).data()
        self.hidden_comment_IDs.append(comment_to_hide_ID)

        # TODO: maybe sloppy to rebuild, need automatic cmodel ontop of clist
        self.populateTable()

    def changeFilter(self):
        d = ChangeFiltersDialog(self, self.filters)
        if d.exec_() == QDialog.Accepted:
            newfilters = d.getFilters()
            self.filters = newfilters
            # TODO: maybe sloppy to rebuild, need automatic cmodel ontop of clist
            self.populateTable()

    def currentItem(self):
        # If no selected row, then select row 0.
        # else select current row - triggers a signal.
        r = self.getCurrentItemRow()
        if r is None:
            if self.cmodel.rowCount() >= 1:
                r = 0
        self.setCurrentItemRow(r)

    def getCurrentItemRow(self):
        """Return the currently-selected row or None if no selection."""
        if not self.selectedIndexes():
            return None
        return self.selectedIndexes()[0].row()

    def setCurrentItemRow(self, r):
        """Reset the comment row on a new task to last highlighted comment.

        Args:
            r (int): The integer representing the row number in the
                comments table.  If r is None, do nothing.
        """
        if r is not None:
            self.selectRow(r)

    def nextItem(self):
        """Move selection to the next row, wrapping around if needed."""
        r = self.getCurrentItemRow()
        if r is None:
            if self.cmodel.rowCount() >= 1:
                r = 0
            else:
                return
        r = (r + 1) % self.cmodel.rowCount()
        self.setCurrentItemRow(r)

    def previousItem(self):
        """Move selection to the prevoous row, wrapping around if needed."""
        r = self.getCurrentItemRow()
        if r is None:
            if self.cmodel.rowCount() >= 1:
                r = 0
            else:
                return
        r = (r - 1) % self.cmodel.rowCount()
        self.setCurrentItemRow(r)

    def insertItem(self, com):
        self.clist.append(com)
        self.populateTable()

    def editRow(self, tableIndex):
        r = tableIndex.row()
        idx = int(self.cmodel.index(r, 2).data())
        com = self.clist[idx]
        self.parent.edit_comment(com)

    def focusInEvent(self, event):
        super(SimpleCommentTable, self).focusInEvent(event)
        # Now give focus back to the annotator
        self.parent.setFocus()


class AddCommentBox(QDialog):
    def __init__(self, username, maxMark, lst, questnum, com=None):
        """Initialize a new dialog to edit/create a comment.

        Args:
            username (str)
            maxMark (int)
            lst (list): these are used to "harvest" plain 'ol text
                annotations and morph them into comments.
            questnum (int)
            com (dict/None): if None, we're creating a new comment.
                Otherwise, this has the current comment data.
        """
        super().__init__()

        if com:
            self.setWindowTitle("Modify comment")
        else:
            self.setWindowTitle("Add new comment")
        self.CB = QComboBox()
        self.TE = QTextEdit()
        self.SB = QSpinBox()
        self.DE = QCheckBox("enabled")
        self.DE.setCheckState(Qt.Checked)
        self.DE.stateChanged.connect(self.toggleSB)
        self.TEtag = QTextEdit()
        self.TEmeta = QTextEdit()
        # cannot edit these
        self.label_rubric_id = QLabel("Will be auto-assigned")
        self.TEuser = QLabel()
        self.TEquestnum = QLabel()

        sizePolicy = QSizePolicy(
            QSizePolicy.MinimumExpanding, QSizePolicy.MinimumExpanding
        )
        sizePolicy.setVerticalStretch(3)
        self.TE.setSizePolicy(sizePolicy)
        sizePolicy = QSizePolicy(QSizePolicy.Expanding, QSizePolicy.Expanding)
        sizePolicy.setVerticalStretch(2)
        self.TEtag.setSizePolicy(sizePolicy)
        self.TEmeta.setSizePolicy(sizePolicy)
        # TODO: TE is still a little too tall
        # TODO: make everything wider!

        flay = QFormLayout()
        flay.addRow("Enter text", self.TE)
        lay = QFormLayout()
        lay.addRow("or choose text", self.CB)
        sizePolicy = QSizePolicy(QSizePolicy.Expanding, QSizePolicy.Expanding)
        self.CB.setSizePolicy(sizePolicy)
        flay.addRow("", lay)
        lay = QHBoxLayout()
        lay.addWidget(self.DE)
        lay.addItem(QSpacerItem(48, 10, QSizePolicy.Preferred, QSizePolicy.Minimum))
        lay.addWidget(self.SB)
        flay.addRow("Delta mark", lay)
        flay.addRow("Tags", self.TEtag)

        flay.addRow("Meta", self.TEmeta)
        flay.addRow("Rubric ID", self.label_rubric_id)
        flay.addRow("User who created", self.TEuser)
        flay.addRow("Question number", self.TEquestnum)

        buttons = QDialogButtonBox(QDialogButtonBox.Ok | QDialogButtonBox.Cancel)

        vlay = QVBoxLayout()
        vlay.addLayout(flay)
        vlay.addWidget(buttons)
        self.setLayout(vlay)

        # set up widgets
        buttons.accepted.connect(self.accept)
        buttons.rejected.connect(self.reject)
        self.SB.setRange(-maxMark, maxMark)
        self.CB.addItem("")
        self.CB.addItems(lst)
        # Set up TE and CB so that when CB changed, text is updated
        self.CB.currentTextChanged.connect(self.changedCB)
        # If supplied with current text/delta then set them

        if com:
            if com["text"]:
                self.TE.clear()
                self.TE.insertPlainText(com["text"])
            if com["tags"]:
                self.TEtag.clear()
                self.TEtag.insertPlainText(com["tags"])
            if com["meta"]:
                self.TEmeta.clear()
                self.TEmeta.insertPlainText(com["meta"])
            if com["delta"]:
                if com["delta"] == ".":
                    self.SB.setValue(0)
                    self.DE.setCheckState(Qt.Unchecked)
                else:
                    self.SB.setValue(int(com["delta"]))
            if com["id"]:
                self.label_rubric_id.setText(str(com["id"]))
            if com["username"]:
                self.TEuser.setText(com["username"])
            if com["question_number"]:
                self.TEquestnum.setText(str(com["question_number"]))
        else:
            self.TE.setPlaceholderText(
                'Prepend with "tex:" to use math.\n\n'
                'You can "choose text" to harvest existing text from the page.\n\n'
                'Change "delta" below to associate a point-change.'
            )
            self.TEmeta.setPlaceholderText(
                "notes to self, hints on when to use this comment, etc.\n\n"
                "Not shown to student!"
            )
            self.TEuser.setText(username)
            self.TEquestnum.setText(str(questnum))

    def changedCB(self):
        self.TE.clear()
        self.TE.insertPlainText(self.CB.currentText())

    def toggleSB(self):
        if self.DE.checkState() == Qt.Checked:
            self.SB.setEnabled(True)
        else:
            self.SB.setEnabled(False)


class AddTagBox(QDialog):
    def __init__(self, parent, currentTag, tagList=[]):
        super(QDialog, self).__init__()
        self.parent = parent
        self.CB = QComboBox()
        self.TE = QTextEdit()

        flay = QFormLayout()
        flay.addRow("Enter tag\n(max 256 char)", self.TE)
        flay.addRow("Choose tag", self.CB)

        buttons = QDialogButtonBox(QDialogButtonBox.Ok | QDialogButtonBox.Cancel)

        vlay = QVBoxLayout()
        vlay.addLayout(flay)
        vlay.addWidget(buttons)
        self.setLayout(vlay)

        # set up widgets
        buttons.accepted.connect(self.accept)
        buttons.rejected.connect(self.reject)
        self.CB.addItem("")
        self.CB.addItems(tagList)
        # Set up TE and CB so that when CB changed, text is updated
        self.CB.currentTextChanged.connect(self.changedCB)
        # If supplied with current text/delta then set them
        if currentTag is not None:
            self.TE.clear()
            self.TE.insertPlainText(currentTag)

    def changedCB(self):
        self.TE.clear()
        self.TE.insertPlainText(self.CB.currentText())


class ChangeFiltersDialog(QDialog):
    def __init__(self, parent, curFilters):
        super(QDialog, self).__init__()
        self.parent = parent
        self.cb0 = QCheckBox("Hide comments from other questions **recommended**")
        self.cb1 = QCheckBox("Hide comments from other users (except manager)")
        self.cb2 = QCheckBox("Hide comments from manager")
        self.cb3 = QCheckBox("Hide system-comments **recommended**")
        self.cb0.setCheckState(Qt.Checked if curFilters[0] else Qt.Unchecked)
        self.cb1.setCheckState(Qt.Checked if curFilters[1] else Qt.Unchecked)
        self.cb2.setCheckState(Qt.Checked if curFilters[2] else Qt.Unchecked)
        self.cb3.setCheckState(Qt.Checked if curFilters[3] else Qt.Unchecked)
        flay = QVBoxLayout()
        flay.addWidget(self.cb0)
        flay.addWidget(self.cb1)
        flay.addWidget(self.cb2)
        flay.addWidget(self.cb3)

        # Adding the drag-drop menu for hidden comments
        self.visible_comments_list_widget = QListWidget()
        self.hidden_comments_list_widget = QListWidget()

        self.visible_comments_list_widget.setDefaultDropAction(Qt.MoveAction)
        self.hidden_comments_list_widget.setDefaultDropAction(Qt.MoveAction)

        self.hidden_comments_list_widget.setViewMode(QListWidget.ListMode)
        self.visible_comments_list_widget.setViewMode(QListWidget.ListMode)

        self.visible_comments_list_widget.setAcceptDrops(True)
        self.visible_comments_list_widget.setDragEnabled(True)
        self.hidden_comments_list_widget.setAcceptDrops(True)
        self.hidden_comments_list_widget.setDragEnabled(True)

        for comment in parent.clist:
            # careful used later where id is extracted
            w = QListWidgetItem(
                "{} Q{} [{}] {}".format(
                    comment["id"],
                    comment["question_number"],
                    comment["delta"],
                    comment["text"],
                )
            )
            if comment["id"] not in parent.hidden_comment_IDs:
                self.visible_comments_list_widget.addItem(w)
            else:
                self.hidden_comments_list_widget.addItem(w)

        self.dragdrop_layout = QFormLayout()
        self.dragdrop_layout.addRow(QLabel("Visible"), QLabel("Hidden"))
        self.dragdrop_layout.addRow(
            self.visible_comments_list_widget, self.hidden_comments_list_widget
        )
        # Done with setting up the drag-drop widgets

        buttons = QDialogButtonBox(QDialogButtonBox.Ok | QDialogButtonBox.Cancel)
        vlay = QVBoxLayout()
        vlay.addLayout(flay)

        # Adding the drag-drop layout
        vlay.addLayout(self.dragdrop_layout)

        vlay.addWidget(buttons)
        self.setLayout(vlay)
        buttons.accepted.connect(self.accept)  # Overwritten to hidden comments.
        buttons.rejected.connect(self.reject)  # Not overwritten

    def accept(self):
        """Overwrite "accept" for Dialog to also update hidden comments list."""
        self.updateListUponClosing()
        self.parent.populateTable()
        super().accept()

    def updateListUponClosing(self):
        """Update the hidden comments list upon closing the widget."""
        self.parent.hidden_comment_IDs = [
            str(
                str(self.hidden_comments_list_widget.item(index).text())
                .split()[0]
                .strip()
            )
            for index in range(self.hidden_comments_list_widget.count())
        ]

    def getFilters(self):
        return [
            self.cb0.checkState() == Qt.Checked,
            self.cb1.checkState() == Qt.Checked,
            self.cb2.checkState() == Qt.Checked,
            self.cb3.checkState() == Qt.Checked,
        ]


class RubricTable(QTableWidget):
    def __init__(self, parent, shortname=None, sort=False, tabType=None):
        super().__init__()
        self.parent = parent
        self.tabType = tabType  # to help set menu
        self.setEditTriggers(QAbstractItemView.NoEditTriggers)
        self.setSelectionMode(QAbstractItemView.SingleSelection)
        self.setSelectionBehavior(QAbstractItemView.SelectRows)
        self.horizontalHeader().setStretchLastSection(True)
        self.verticalHeader().setVisible(True)
        self.setDragEnabled(True)
        self.setAcceptDrops(True)
        self.setColumnCount(4)
        self.setHorizontalHeaderLabels(["Key", "Username", "Delta", "Text"])
        self.hideColumn(0)
        self.hideColumn(1)
        if sort:
            self.setSortingEnabled(True)
        self.shortname = shortname
        self.pressed.connect(self.handleClick)
        # self.itemChanged.connect(self.handleClick)
        self.doubleClicked.connect(self.editRow)

    def set_name(self, newname):
        log.debug("tab %s changing name to %s", self.shortname, newname)
        self.shortname = newname
        # TODO: assumes parent is TabWidget, can we do with signals/slots?
        # More like "If anybody cares, I just changed my name!"
        self.parent.update_tab_names()

    def contextMenuEvent(self, event):
        if self.tabType == "hide":
            self.hideContextMenuEvent(event)
        elif self.tabType == "delta":
            pass
        elif self.tabType == "show":
            self.showContextMenuEvent(event)
        elif self.tabType == None:
            self.defaultContextMenuEvent(event)
        else:
            self.defaultContextMenuEvent(event)

    def defaultContextMenuEvent(self, event):
        curtab_idx = self.parent.RTW.currentIndex()
        tabnames = [self.parent.RTW.widget(n).shortname for n in range(1, 4)]

        menu = QMenu(self)
        addTo = [QAction("Move to Pane {}".format(x), self) for x in tabnames]
        # note do not use a loop here: lambda does not behave right
        addTo[0].triggered.connect(lambda: self.moveCurrentRubricToTab(1))
        addTo[1].triggered.connect(lambda: self.moveCurrentRubricToTab(2))
        addTo[2].triggered.connect(lambda: self.moveCurrentRubricToTab(3))
        remAction = QAction("Remove from this pane", self)
        remAction.triggered.connect(self.removeCurrentRubric)
        edit = QAction("Edit rubric", self)
        edit.setEnabled(False)  # TODO hook it up
        for n, a in enumerate(addTo):
            if n + 1 != curtab_idx:
                menu.addAction(a)
        menu.addAction(remAction)
        menu.addSeparator()
        menu.addAction(edit)
        menu.addSeparator()
        renameTabAction = QAction("Rename this pane...", self)
        menu.addAction(renameTabAction)
        renameTabAction.triggered.connect(self.rename_current_tab)
        menu.popup(QCursor.pos())

    def showContextMenuEvent(self, event):
        tabnames = [self.parent.RTW.widget(n).shortname for n in range(1, 4)]
        menu = QMenu(self)
        addTo = [QAction("Add to Pane {}".format(x), self) for x in tabnames]
        # note do not use a loop here: lambda does not behave right
        addTo[0].triggered.connect(lambda: self.addCurrentRubricToTab(1))
        addTo[1].triggered.connect(lambda: self.addCurrentRubricToTab(2))
        addTo[2].triggered.connect(lambda: self.addCurrentRubricToTab(3))
        edit = QAction("Edit rubric", self)
        edit.setEnabled(False)  # TODO hook it up
        for a in addTo:
            menu.addAction(a)
        menu.addSeparator()
        hideAction = QAction("Hide", self)
        hideAction.triggered.connect(self.hideCurrentRubric)
        menu.addAction(hideAction)
        menu.addSeparator()
        menu.addAction(edit)
        menu.addSeparator()
        renameTabAction = QAction("Rename this pane...", self)
        menu.addAction(renameTabAction)
        renameTabAction.triggered.connect(self.rename_current_tab)
        menu.popup(QCursor.pos())

    def hideContextMenuEvent(self, event):
        log.debug("Popping up a popup menu")
        menu = QMenu(self)
        unhideAction = QAction("Unhide rubric", self)
        unhideAction.triggered.connect(self.unhideCurrentRubric)
        menu.addAction(unhideAction)
        menu.popup(QCursor.pos())

    def addCurrentRubricToTab(self, tabIndex):
        row = self.getCurrentRubricRow()
        key = self.item(row, 0).text()
        self.parent.addRubricByKeyToTab(key, tabIndex)

    def removeCurrentRubric(self):
        row = self.getCurrentRubricRow()
        self.removeRow(row)
        self.selectRubricByRow(0)
        self.handleClick()

    def moveCurrentRubricToTab(self, tabIndex):
        row = self.getCurrentRubricRow()
        key = self.item(row, 0).text()
        self.parent.addRubricByKeyToTab(key, tabIndex)
        self.removeRow(row)
        self.selectRubricByRow(0)
        self.handleClick()

    def hideCurrentRubric(self):
        row = self.getCurrentRubricRow()
        key = self.item(row, 0).text()
        self.parent.hideRubricByKey(key)
        self.removeRow(row)
        self.selectRubricByRow(0)
        self.handleClick()

    def unhideCurrentRubric(self):
        row = self.getCurrentRubricRow()
        key = self.item(row, 0).text()
        self.parent.unhideRubricByKey(key)
        self.removeRow(row)
        self.selectRubricByRow(0)
        self.handleClick()

    def dropEvent(self, event):
        # TODO - simplify - only a single row is selected
        # fixed drop event using
        # https://stackoverflow.com/questions/26227885/drag-and-drop-rows-within-qtablewidget
        if event.source() == self:
            event.setDropAction(Qt.CopyAction)
            sourceRow = self.selectedIndexes()[0].row()
            targetRow = self.indexAt(event.pos()).row()
            if targetRow == -1:  # no row, so drop at end
                targetRow = self.rowCount()
            # insert a new row at position targetRow
            self.insertRow(targetRow)
            # but now - if sourceRow after target row, sourceRow has moved by 1.
            if targetRow < sourceRow:
                sourceRow += 1
            # move items from the sourceRow to the new targetRow
            for col in range(0, self.columnCount()):
                self.setItem(targetRow, col, self.takeItem(sourceRow, col))
            self.selectRow(targetRow)
            self.removeRow(sourceRow)
            event.accept()

    def rename_current_tab(self):
        # this is really a method for the current tab, not current row
        # TODO: perhaps this method is in the wrong place
        curtab_widget = self.parent.RTW.currentWidget()
        if not curtab_widget:
            return
        curname = curtab_widget.shortname
        # TODO: use a custom dialog
        s1, ok1 = QInputDialog.getText(
            self, 'Rename pane "{}"'.format(curname), "Enter short name"
        )
        s2, ok2 = QInputDialog.getText(
            self, 'Rename pane "{}"'.format(curname), "Enter long name"
        )
        if not (ok1 and ok2):
            return
        log.debug('refresh tab text from "%s" to "%s"', curname, s1)
        curtab_widget.set_name(s1)

    def appendNewRubric(self, rubric, legalDown=None, legalUp=None):
        rc = self.rowCount()
        # do sanity check for duplications
        for r in range(rc):
            if rubric["id"] == self.item(r, 0).text():
                return  # rubric already present
        # is a new rubric, so append it
        self.insertRow(rc)
        self.setItem(rc, 0, QTableWidgetItem(rubric["id"]))
        self.setItem(rc, 1, QTableWidgetItem(rubric["username"]))
        self.setItem(rc, 2, QTableWidgetItem(rubric["delta"]))
        self.setItem(rc, 3, QTableWidgetItem(rubric["text"]))
        # set row header
        self.setVerticalHeaderItem(rc, QTableWidgetItem(" {} ".format(rc + 1)))
        # set 'illegal' colour if out of range
        if legalDown is not None and legalUp is not None:
            v = deltaToInt(rubric["delta"])
            if v > legalUp or v < legalDown:
                self.item(rc, 2).setForeground(colour_illegal)
                self.item(rc, 3).setForeground(colour_illegal)

    def setRubricsByKeys(self, rubric_list, key_list, legalDown=None, legalUp=None):
        """Clear table and repopulate rubrics in the key_list"""
        # remove everything
        for r in range(self.rowCount()):
            self.removeRow(0)
        # since populating in order of key_list, build all keys from rubric_list
        rkl = [X["id"] for X in rubric_list]
        for id in key_list:
            try:  # guard against mysterious keys - should not happen unless people doing silliness
                rb = rubric_list[rkl.index(id)]
            except (ValueError, KeyError, IndexError):
                continue

            self.appendNewRubric(rb, legalDown, legalUp)

        self.resizeColumnsToContents()

    def setDeltaRubrics(self, markStyle, maxMark, rubrics):
        """Clear table and repopulate with delta-rubrics"""
        # remove everything
        for r in range(self.rowCount()):
            self.removeRow(0)
        # grab the delta-rubrics from the rubricslist
        delta_rubrics = []
        for rb in rubrics:
            # make sure you get the ones relevant to the marking style
            if rb["username"] == "manager" and rb["meta"] == "delta":
                if markStyle == 2 and int(rb["delta"]) >= 0:
                    delta_rubrics.append(rb)
                if markStyle == 3 and int(rb["delta"]) <= 0:
                    delta_rubrics.append(rb)
        # to make sure the delta is legal, set legalUp,down
        if markStyle == 2:
            legalUp = maxMark
            legalDown = 0
        else:
            legalUp = 0
            legalDown = -maxMark
        # now sort in numerical order away from 0 and add
        for rb in sorted(delta_rubrics, key=lambda r: abs(int(r["delta"]))):
            self.appendNewRubric(rb, legalDown, legalUp)

    def getKeyFromRow(self, row):
        return self.item(r, 0).text()

    def getKeyList(self):
        return [self.item(r, 0).text() for r in range(self.rowCount())]

    def getRowFromKey(self, row):
        for r in range(self.rowCount()):
            if int(self.item(r, 0).text()) == int(key):
                return r
        else:
            return None

    def getCurrentRubricRow(self):
        if not self.selectedIndexes():
            return None
        return self.selectedIndexes()[0].row()

    def getCurrentRubricKey(self):
        if not self.selectedIndexes():
            return None
        return self.item(self.selectedIndexes()[0].row(), 0).text()

    def reselectCurrentRubric(self):
        # If no selected row, then select row 0.
        # else select current row - triggers a signal.
        r = self.getCurrentRubricRow()
        if r is None:
            if self.rowCount() == 0:
                return
            else:
                r = 0
        self.selectRubricByRow(r)

    def selectRubricByRow(self, r):
        """Reset the comment row on a new task to last highlighted comment.

        Args:
            r (int): The row-number in the rubric-table.
            If r is None, do nothing.
        """
        if r is not None:
            self.selectRow(r)

    def selectRubricByKey(self, key):
        """Select row with given key. Return true if works, else false"""
        for r in range(self.rowCount()):
            if int(self.item(r, 0).text()) == int(key):
                self.selectRow(r)
                return True
        return False

    def nextRubric(self):
        """Move selection to the next row, wrapping around if needed."""
        r = self.getCurrentRubricRow()
        if r is None:
            if self.rowCount() >= 1:
                self.selectRubricByRow(0)
            return
        r = (r + 1) % self.rowCount()
        self.selectRubricByRow(r)
        self.handleClick()

    def previousRubric(self):
        """Move selection to the prevoous row, wrapping around if needed."""
        r = self.getCurrentRubricRow()
        if r is None:
            if self.rowCount() >= 1:
                self.selectRubricByRow(self.rowCount() - 1)
            return
        r = (r - 1) % self.rowCount()
        self.selectRubricByRow(r)
        self.handleClick()

    def handleClick(self):
        # When an item is clicked, grab the details and emit rubric signal [key, delta, text]
        r = self.getCurrentRubricRow()
        if r is None:
            return
        # recall columns are ["Key", "Username", "Delta", "Text"])
        self.parent.rubricSignal.emit(  # send delta, text, rubricID
            [
                self.item(r, 2).text(),
                self.item(r, 3).text(),
                self.item(r, 0).text(),
            ]
        )

    def updateLegalityOfDeltas(self, legalDown, legalUp):
        """Style items according to legal range of a<=delta<=b"""
        for r in range(self.rowCount()):
            v = deltaToInt(self.item(r, 2).text())
            if v > legalUp or v < legalDown:
                self.item(r, 2).setForeground(colour_illegal)
                self.item(r, 3).setForeground(colour_illegal)
            else:
                self.item(r, 2).setForeground(colour_legal)
                self.item(r, 3).setForeground(colour_legal)

    def editRow(self, tableIndex):
        r = tableIndex.row()
        rubricKey = self.item(r, 0).text()
        self.parent.edit_rubric(rubricKey)

    def updateRubric(self, new_rubric, legalDown, legalUp):
        for r in range(self.rowCount()):
            if self.item(r, 0).text() == new_rubric["id"]:
                self.item(r, 1).setText(new_rubric["username"])
                self.item(r, 2).setText(new_rubric["delta"])
                self.item(r, 3).setText(new_rubric["text"])
                # update the legality
                v = deltaToInt(new_rubric["delta"])
                if v > legalUp or v < legalDown:
                    self.item(r, 2).setForeground(colour_illegal)
                    self.item(r, 3).setForeground(colour_illegal)
                else:
                    self.item(r, 2).setForeground(colour_legal)
                    self.item(r, 3).setForeground(colour_legal)


class RubricWidget(QWidget):
    # This is picked up by the annotator and tells is what is
    # the current comment and delta
    rubricSignal = pyqtSignal(list)  # pass the rubric's [key, delta, text]

    def __init__(self, parent):
        # layout the widget - a table and add/delete buttons.
        super(RubricWidget, self).__init__()
        self.test_name = None
        self.question_number = None
        self.tgv = None
        self.parent = parent
        self.username = parent.username
        self.markStyle = 2  # default to mark-up
        self.maxMark = None
        self.currentMark = None
        self.rubrics = None

        grid = QGridLayout()
        # assume our container will deal with margins
        grid.setContentsMargins(0, 0, 0, 0)
        # TODO: markstyle set after rubric widget added
        # if self.parent.markStyle == 2: ...
        delta_label = "\N{Plus-minus Sign}n"
        # TODO: hardcoded length for now
        tab_names = [
            {"shortname": "Shared", "longname": "Shared"},
            {"shortname": "\N{Black Star}", "longname": "Favourites"},
            {"shortname": "A", "longname": None},
            {"shortname": "B", "longname": None},
            {"shortname": delta_label, "longname": "Delta"},
        ]
        self.tabA = RubricTable(self, shortname=tab_names[1]["shortname"])
        self.tabB = RubricTable(self, shortname=tab_names[2]["shortname"])
        self.tabC = RubricTable(self, shortname=tab_names[3]["shortname"])
        self.tabS = RubricTable(
            self, shortname=tab_names[0]["shortname"], tabType="show"
        )
        self.tabDelta = RubricTable(
            self, shortname=tab_names[4]["shortname"], tabType="delta"
        )
        self.numberOfTabs = 5
        self.RTW = QTabWidget()
        # Change here to enable movable tabs: may require fixing indexing elsewhere
        self.RTW.setMovable(False)
        self.RTW.tabBar().setChangeCurrentOnDrag(True)
        self.RTW.addTab(self.tabS, self.tabS.shortname)
        self.RTW.addTab(self.tabA, self.tabA.shortname)
        self.RTW.addTab(self.tabB, self.tabB.shortname)
        self.RTW.addTab(self.tabC, self.tabC.shortname)
        self.RTW.addTab(self.tabDelta, self.tabDelta.shortname)
        self.RTW.setCurrentIndex(0)  # start on shared tab
        self.tabHide = RubricTable(self, sort=True, tabType="hide")
        self.groupHide = QTabWidget()
        self.groupHide.addTab(self.tabHide, "Hidden")
        self.showHideW = QStackedWidget()
        self.showHideW.addWidget(self.RTW)
        self.showHideW.addWidget(self.groupHide)
        grid.addWidget(self.showHideW, 1, 1, 2, 4)
        self.addB = QPushButton("Add")
        self.filtB = QPushButton("Arrange/Filter")
        self.hideB = QPushButton("Shown/Hidden")
        self.otherB = QToolButton()
        self.otherB.setText("\N{Anticlockwise Open Circle Arrow}")
        grid.addWidget(self.addB, 3, 1)
        grid.addWidget(self.filtB, 3, 2)
        grid.addWidget(self.hideB, 3, 3)
        grid.addWidget(self.otherB, 3, 4)
        grid.setSpacing(0)
        self.setLayout(grid)
        # connect the buttons to functions.
        self.addB.clicked.connect(self.add_new_rubric)
        self.filtB.clicked.connect(self.wrangleRubrics)
        self.otherB.clicked.connect(self.refreshRubrics)
        self.hideB.clicked.connect(self.toggleShowHide)

    def toggleShowHide(self):
        if self.showHideW.currentIndex() == 0:  # on main lists
            # move to hidden list
            self.showHideW.setCurrentIndex(1)
            # disable a few buttons
            self.addB.setEnabled(False)
            self.filtB.setEnabled(False)
            self.otherB.setEnabled(False)
        else:
            # move to main list
            self.showHideW.setCurrentIndex(0)
            # enable buttons
            self.addB.setEnabled(True)
            self.filtB.setEnabled(True)
            self.otherB.setEnabled(True)

    def update_tab_names(self):
        """Loop over the tabs and update their displayed names"""
        for n in range(self.RTW.count()):
            self.RTW.setTabText(n, self.RTW.widget(n).shortname)
            # self.RTW.setTabToolTip(n, self.RTW.widget(n).longname)

    def refreshRubrics(self):
        """Get rubrics from server and if non-trivial then repopulate"""
        new_rubrics = self.parent.getRubrics()
        if new_rubrics is not None:
            self.rubrics = new_rubrics
            self.wrangleRubrics()
        # do legality of deltas check
        self.updateLegalityOfDeltas()

    def wrangleRubrics(self):
        wr = RubricWrangler(self.rubrics, self.get_tab_rubric_lists(), self.username)
        if wr.exec_() != QDialog.Accepted:
            return
        else:
            self.setRubricsFromState(wr.wranglerState)
            # ask annotator to save this stuff back to marker
            self.parent.saveWranglerState(wr.wranglerState)

    def setInitialRubrics(self):
        """Grab rubrics from server and set sensible initial values. Called after annotator knows its tgv etc."""

        self.rubrics = self.parent.getRubrics()
        wranglerState = {
            "user_tab_names": [],
            "shown": [],
            "hidden": [],
            "tabs": [[], [], []],
        }
        for X in self.rubrics:
            # exclude HALs system-rubrics
            if X["username"] == "HAL":
                continue
            # exclude manager-delta rubrics
            if X["username"] == "manager" and X["meta"] == "delta":
                continue
            wranglerState["shown"].append(X["id"])
        # then set state from this
<<<<<<< HEAD
        self.setRubricsFromStore()
        # then make sure a rubric selected in each
=======
        self.setRubricsFromState(wranglerState)

    def setRubricsFromState(self, wranglerState):
        tabnames = wranglerState.get("user_tab_names", None)
        if tabnames is None:
            log.warning("wranglerState is lacking user_tab_names")
        if tabnames:
            if len(tabnames) != 3:
                log.error(
                    "Something is wrong: user_tab_names should be length 3, is %s",
                    str(tabnames),
                )
            else:
                self.tabA.set_name(tabnames[0])
                self.tabB.set_name(tabnames[1])
                self.tabC.set_name(tabnames[2])
>>>>>>> 55a97a46

        legalDown, legalUp = self.getLegalDownUp()

        self.tabA.setRubricsByKeys(
            self.rubrics,
            wranglerState["tabs"][0],
            legalDown=legalDown,
            legalUp=legalUp,
        )
        self.tabB.setRubricsByKeys(
            self.rubrics,
            wranglerState["tabs"][1],
            legalDown=legalDown,
            legalUp=legalUp,
        )
        self.tabC.setRubricsByKeys(
            self.rubrics,
            wranglerState["tabs"][2],
            legalDown=legalDown,
            legalUp=legalUp,
        )
        self.tabS.setRubricsByKeys(
            self.rubrics,
            wranglerState["shown"],
            legalDown=legalDown,
            legalUp=legalUp,
        )
        self.tabDelta.setDeltaRubrics(
            self.markStyle,
            self.maxMark,
            self.rubrics,
        )
<<<<<<< HEAD
        # make sure something selected in each pane
        self.tabDelta.selectRubricByRow(0)
        self.tabC.selectRubricByRow(0)
        self.tabB.selectRubricByRow(0)
        self.tabA.selectRubricByRow(0)
        self.tabS.selectRubricByRow(0)
=======
        self.tabHide.setRubricsByKeys(
            self.rubrics,
            wranglerState["hidden"],
            legalDown=legalDown,
            legalUp=legalUp,
        )
>>>>>>> 55a97a46

    def getCurrentRubricKeyAndTab(self):
        """return the current rubric key and the current tab"""
        return [
            self.RTW.currentWidget().getCurrentRubricKey(),
            self.RTW.currentIndex(),
        ]

    def setCurrentRubricKeyAndTab(self, key, tab):
        """set the current rubric key and the current tab"""
        self.RTW.setCurrentIndex(tab)
        self.RTW.currentWidget().selectRubricByKey(key)

    def setStyle(self, markStyle):
        self.markStyle = markStyle

    def setQuestionNumber(self, qn):
        self.question_number = qn

    def setTestName(self, tn):
        self.test_name = tn

    def reset(self):
        """Return the widget to a no-TGV-specified state."""
        self.setQuestionNumber(None)
        self.setTestName(None)
        print("TODO - what else needs doing on reset")
        # TODO: do we need to do something about maxMark, currentMax, markStyle?
        # self.CL.populateTable()

    def changeMark(self, currentMark, maxMark=None):
        # Update the current and max mark and so recompute which deltas are displayed
        if maxMark:
            self.maxMark = maxMark

        self.currentMark = currentMark
        self.updateLegalityOfDeltas()

    def getLegalDownUp(self):
        # if score is x/N then largest legal delta = +(N-x)
        legalUp = self.maxMark - self.currentMark
        # if score is x/N then smallest legal delta = -x
        legalDown = -self.currentMark
        # now change upper/lower bounds depending on marking style
        if self.markStyle == 2:  # mark up
            legalDown = 0
        elif self.markStyle == 3:  # mark down
            legalUp = 0
        return legalDown, legalUp

    def updateLegalityOfDeltas(self):
        legalDown, legalUp = self.getLegalDownUp()
        # now redo each tab
        self.tabA.updateLegalityOfDeltas(legalDown, legalUp)
        self.tabB.updateLegalityOfDeltas(legalDown, legalUp)
        self.tabC.updateLegalityOfDeltas(legalDown, legalUp)
        self.tabS.updateLegalityOfDeltas(legalDown, legalUp)
        self.tabDelta.updateLegalityOfDeltas(legalDown, legalUp)

    def handleClick(self):
        self.RTW.currentWidget().handleClick()

    def reselectCurrentRubric(self):
        self.RTW.currentWidget().reselectCurrentRubric()
        self.handleClick()

    def selectRubricByRow(self, rowNumber):
        self.RTW.currentWidget().selectRubricByRow(rowNumber)
        self.handleClick()

    def nextRubric(self):
        self.RTW.currentWidget().nextRubric()

    def previousRubric(self):
        self.RTW.currentWidget().previousRubric()

    def next_pane(self):
        self.RTW.setCurrentIndex((self.RTW.currentIndex() + 1) % self.numberOfTabs)
        self.handleClick()

    def prev_pane(self):
        self.RTW.setCurrentIndex((self.RTW.currentIndex() - 1) % self.numberOfTabs)
        self.handleClick()

    def get_nonrubric_text_from_page(self):
        """Find any text that isn't already part of a formal rubric.

        Returns:
            list: strings for each text on page that is not inside a rubric
        """
        return self.parent.get_nonrubric_text_from_page()

    def unhideRubricByKey(self, key):
        index = [x["id"] for x in self.rubrics].index(key)
        legalDown, legalUp = self.getLegalDownUp()
        self.tabS.appendNewRubric(self.rubrics[index], legalDown, legalUp)

    def hideRubricByKey(self, key):
        index = [x["id"] for x in self.rubrics].index(key)
        legalDown, legalUp = self.getLegalDownUp()
        self.tabHide.appendNewRubric(self.rubrics[index], legalDown, legalUp)

    def addRubricByKeyToTab(self, key, tabIndex):
        index = [x["id"] for x in self.rubrics].index(key)
        legalDown, legalUp = self.getLegalDownUp()
        if tabIndex == 1:
            self.tabA.appendNewRubric(self.rubrics[index], legalDown, legalUp)
        elif tabIndex == 2:
            self.tabB.appendNewRubric(self.rubrics[index], legalDown, legalUp)
        elif tabIndex == 3:
            self.tabC.appendNewRubric(self.rubrics[index], legalDown, legalUp)

    def add_new_rubric(self):
        """Open a dialog to create a new comment."""
        self._new_or_edit_rubric(None)

    def edit_rubric(self, key):
        """Open a dialog to edit a rubric - from the id-key of that rubric."""
        # first grab the rubric from that key
        try:
            index = [x["id"] for x in self.rubrics].index(key)
        except ValueError:
            # no such rubric - this should not happen
            return
        com = self.rubrics[index]

        if com["username"] == self.username:
            self._new_or_edit_rubric(com, edit=True, index=index)
            return
        msg = SimpleMessage(
            "<p>You did not create this message.</p>"
            "<p>To edit it, the system will make a copy that you can edit.</p>"
            "<p>Do you want to continue?</p>"
        )
        if msg.exec_() == QMessageBox.No:
            return
        com = com.copy()  # don't muck-up the original
        com["id"] = None
        com["username"] = self.username
        self._new_or_edit_rubric(com, edit=False)

    def _new_or_edit_rubric(self, com, edit=False, index=None):
        """Open a dialog to edit a comment or make a new one.

        args:
            com (dict/None): a comment to modify or use as a template
                depending on next arg.  If set to None, which always
                means create new.
            edit (bool): are we modifying the comment?  if False, use
                `com` as a template for a new duplicated comment.
            index (int): the index of the comment inside the current rubric list
                used for updating the data in the rubric list after edit (only)

        Returns:
            None: does its work through side effects on the comment list.
        """
        reapable = self.get_nonrubric_text_from_page()
        arb = AddRubricBox(self.username, self.maxMark, reapable, com)
        if arb.exec_() != QDialog.Accepted:
            return
        if arb.DE.checkState() == Qt.Checked:
            dlt = str(arb.SB.textFromValue(arb.SB.value()))
        else:
            dlt = "."
        txt = arb.TE.toPlainText().strip()
        if len(txt) <= 0:
            return
        tag = arb.TEtag.toPlainText().strip()
        meta = arb.TEmeta.toPlainText().strip()
        username = arb.TEuser.text().strip()
        # only meaningful if we're modifying
        rubricID = arb.label_rubric_id.text().strip()

        new_rubric = {
            "delta": dlt,
            "text": txt,
            "tags": tag,
            "meta": meta,
            "username": self.username,
            "question": self.question_number,
        }

        if edit:
            new_rubric["id"] = rubricID
            rv = self.parent.modifyRubric(rubricID, new_rubric)
            # update the rubric in the current internal rubric list
            # make sure that keys match.
            assert self.rubrics[index]["id"] == new_rubric["id"]
            # then replace
            self.rubrics[index] = new_rubric
            # update the rubric in all lists
            self.updateRubricInLists(new_rubric)
        else:
            rv = self.parent.createNewRubric(new_rubric)
            # check was updated/created successfully
            if not rv[0]:  # some sort of creation problem
                return
            # created ok
            rubricID = rv[1]
            new_rubric["id"] = rubricID
            # at this point we have an accepted new rubric
            # compute legaldown/up and add to rubric lists
            legalDown, legalUp = self.getLegalDownUp()
            # add it to the internal list of rubrics
            self.rubrics.append(new_rubric)
            # append the rubric to the shownList
            self.tabS.appendNewRubric(new_rubric, legalDown, legalUp)
            # also add it to the list in the current rubriclist (if different)
            if self.RTW.currentWidget() != self.tabS:
                self.RTW.currentWidget().appendNewRubric(new_rubric, legalDown, legalUp)
        # finally - select that rubric and simulate a click
        self.RTW.currentWidget().selectRubricByKey(rubricID)
        self.handleClick()

    def updateRubricInLists(self, new_rubric):
        legalDown, legalUp = self.getLegalDownUp()
        self.tabS.updateRubric(new_rubric, legalDown, legalUp)
        self.tabA.updateRubric(new_rubric, legalDown, legalUp)
        self.tabB.updateRubric(new_rubric, legalDown, legalUp)
        self.tabC.updateRubric(new_rubric, legalDown, legalUp)
        self.tabHide.updateRubric(new_rubric, legalDown, legalUp)

    def get_tab_rubric_lists(self):
        """returns a dict of lists of the current rubrics"""
        return {
            "user_tab_names": [
                self.tabA.shortname,
                self.tabB.shortname,
                self.tabC.shortname,
            ],
            "shown": self.tabS.getKeyList(),
            "hidden": self.tabHide.getKeyList(),
            "tabs": [
                self.tabA.getKeyList(),
                self.tabB.getKeyList(),
                self.tabC.getKeyList(),
            ],
        }


class SignedSB(QSpinBox):  # add an explicit sign to spinbox
    def textFromValue(self, n):
        t = QSpinBox().textFromValue(n)
        if n > 0:
            return "+" + t
        else:
            return t


class AddRubricBox(QDialog):
    def __init__(self, username, maxMark, lst, com=None):
        """Initialize a new dialog to edit/create a comment.

        Args:
            username (str)
            maxMark (int)
            lst (list): these are used to "harvest" plain 'ol text
                annotations and morph them into comments.
            com (dict/None): if None, we're creating a new rubric.
                Otherwise, this has the current comment data.
        """
        super().__init__()

        if com:
            self.setWindowTitle("Modify rubric")
        else:
            self.setWindowTitle("Add new rubric")
        self.CB = QComboBox()
        self.TE = QTextEdit()
        self.SB = SignedSB()
        # self.SB = QSpinBox()
        self.DE = QCheckBox("enabled")
        self.DE.setCheckState(Qt.Checked)
        self.DE.stateChanged.connect(self.toggleSB)
        self.TEtag = QTextEdit()
        self.TEmeta = QTextEdit()
        # cannot edit these
        self.label_rubric_id = QLabel("Will be auto-assigned")
        self.TEuser = QLabel()

        sizePolicy = QSizePolicy(
            QSizePolicy.MinimumExpanding, QSizePolicy.MinimumExpanding
        )
        sizePolicy.setVerticalStretch(3)
        self.TE.setSizePolicy(sizePolicy)
        sizePolicy = QSizePolicy(QSizePolicy.Expanding, QSizePolicy.Expanding)
        sizePolicy.setVerticalStretch(2)
        self.TEtag.setSizePolicy(sizePolicy)
        self.TEmeta.setSizePolicy(sizePolicy)
        # TODO: TE is still a little too tall
        # TODO: make everything wider!

        flay = QFormLayout()
        flay.addRow("Enter text", self.TE)
        lay = QFormLayout()
        lay.addRow("or choose text", self.CB)
        sizePolicy = QSizePolicy(QSizePolicy.Expanding, QSizePolicy.Expanding)
        self.CB.setSizePolicy(sizePolicy)
        flay.addRow("", lay)
        lay = QHBoxLayout()
        lay.addWidget(self.DE)
        lay.addItem(QSpacerItem(48, 10, QSizePolicy.Preferred, QSizePolicy.Minimum))
        lay.addWidget(self.SB)
        flay.addRow("Delta mark", lay)
        flay.addRow("Tags", self.TEtag)

        flay.addRow("Meta", self.TEmeta)
        flay.addRow("Rubric ID", self.label_rubric_id)
        flay.addRow("User who created", self.TEuser)

        buttons = QDialogButtonBox(QDialogButtonBox.Ok | QDialogButtonBox.Cancel)

        vlay = QVBoxLayout()
        vlay.addLayout(flay)
        vlay.addWidget(buttons)
        self.setLayout(vlay)

        # set up widgets
        buttons.accepted.connect(self.accept)
        buttons.rejected.connect(self.reject)
        self.SB.setRange(-maxMark, maxMark)
        self.CB.addItem("")
        self.CB.addItems(lst)
        # Set up TE and CB so that when CB changed, text is updated
        self.CB.currentTextChanged.connect(self.changedCB)
        # If supplied with current text/delta then set them

        if com:
            if com["text"]:
                self.TE.clear()
                self.TE.insertPlainText(com["text"])
            if com["tags"]:
                self.TEtag.clear()
                self.TEtag.insertPlainText(com["tags"])
            if com["meta"]:
                self.TEmeta.clear()
                self.TEmeta.insertPlainText(com["meta"])
            if com["delta"]:
                if com["delta"] == ".":
                    self.SB.setValue(0)
                    self.DE.setCheckState(Qt.Unchecked)
                else:
                    self.SB.setValue(int(com["delta"]))
            if com["id"]:
                self.label_rubric_id.setText(str(com["id"]))
            if com["username"]:
                self.TEuser.setText(com["username"])
        else:
            self.TE.setPlaceholderText(
                'Prepend with "tex:" to use math.\n\n'
                'You can "choose text" to harvest existing text from the page.\n\n'
                'Change "delta" below to associate a point-change.'
            )
            self.TEmeta.setPlaceholderText(
                "notes to self, hints on when to use this comment, etc.\n\n"
                "Not shown to student!"
            )
            self.TEuser.setText(username)

    def changedCB(self):
        self.TE.clear()
        self.TE.insertPlainText(self.CB.currentText())

    def toggleSB(self):
        if self.DE.checkState() == Qt.Checked:
            self.SB.setEnabled(True)
        else:
            self.SB.setEnabled(False)<|MERGE_RESOLUTION|>--- conflicted
+++ resolved
@@ -1622,10 +1622,6 @@
                 continue
             wranglerState["shown"].append(X["id"])
         # then set state from this
-<<<<<<< HEAD
-        self.setRubricsFromStore()
-        # then make sure a rubric selected in each
-=======
         self.setRubricsFromState(wranglerState)
 
     def setRubricsFromState(self, wranglerState):
@@ -1642,10 +1638,9 @@
                 self.tabA.set_name(tabnames[0])
                 self.tabB.set_name(tabnames[1])
                 self.tabC.set_name(tabnames[2])
->>>>>>> 55a97a46
-
+
+        # compute legality for putting things in tables
         legalDown, legalUp = self.getLegalDownUp()
-
         self.tabA.setRubricsByKeys(
             self.rubrics,
             wranglerState["tabs"][0],
@@ -1675,21 +1670,20 @@
             self.maxMark,
             self.rubrics,
         )
-<<<<<<< HEAD
-        # make sure something selected in each pane
-        self.tabDelta.selectRubricByRow(0)
-        self.tabC.selectRubricByRow(0)
-        self.tabB.selectRubricByRow(0)
-        self.tabA.selectRubricByRow(0)
-        self.tabS.selectRubricByRow(0)
-=======
         self.tabHide.setRubricsByKeys(
             self.rubrics,
             wranglerState["hidden"],
             legalDown=legalDown,
             legalUp=legalUp,
         )
->>>>>>> 55a97a46
+
+        # make sure something selected in each pane
+        self.tabHide.selectRubricByRow(0)
+        self.tabDelta.selectRubricByRow(0)
+        self.tabC.selectRubricByRow(0)
+        self.tabB.selectRubricByRow(0)
+        self.tabA.selectRubricByRow(0)
+        self.tabS.selectRubricByRow(0)
 
     def getCurrentRubricKeyAndTab(self):
         """return the current rubric key and the current tab"""
