# SPDX-License-Identifier: AGPL-3.0-or-later
# Copyright (C) 2018-2021 Andrew Rechnitzer
# Copyright (C) 2018 Elvis Cai
# Copyright (C) 2019-2024 Colin B. Macdonald
# Copyright (C) 2020 Victoria Schuster
# Copyright (C) 2022 Edith Coates
# Copyright (C) 2022 Lior Silberman
# Copyright (C) 2024 Bryan Tanady
# Copyright (C) 2024 Aidan Murphy

"""Client-side model for tasks, implementation details for MVC stuff."""

from __future__ import annotations

import logging
from pathlib import Path
from typing import Any

from PyQt6.QtCore import QModelIndex, QSortFilterProxyModel
from PyQt6.QtGui import QStandardItem, QStandardItemModel

<<<<<<< HEAD
from plom.misc_utils import pprint_score
from .useful_classes import ErrorMsg

=======
>>>>>>> 97956027

log = logging.getLogger("marker")


def _marking_time_as_str(m):
    if m < 10:
        # show 2 sigfigs if less than 10
        return f"{m:.2g}"
    else:
        # otherwise show integer
        return f"{m:.0f}"


# yuck numbers, but at least in one place
_idx_task_id = 0  # here called "prefix"
_idx_status = 1
_idx_mark = 2
_idx_marking_time = 3
_idx_tags = 4
_idx_user = 5
_idx_annotated_file = 6
_idx_plom_file = 7
_idx_paper_dir = 8
_idx_src_img_data = 9
_idx_integrity = 10

# the possible status that we make locally
# TODO: "reassigned"?
local_possible_statuses = (
    "untouched",
    "marked",  # deprecated, legacy still uses
    "complete",
    "uploading...",
    "failed upload",
    "deferred",
)

# there is some overlap with the servers's status strings
# note: we don't casefold these ones
server_possible_statuses = ("Complete", "To Do", "Out")


class MarkerExamModel(QStandardItemModel):
    """A tablemodel for handling the group image marking data."""

    columns_to_hide = [
        _idx_annotated_file,
        _idx_plom_file,
        _idx_paper_dir,
        _idx_integrity,
        _idx_src_img_data,
    ]

    def __init__(self, parent=None):
        """Initializes a new MarkerExamModel.

        Args:
            parent (QStandardItemModel): MarkerExamModel's Parent.
        """
        super().__init__(parent)
        self.setHorizontalHeaderLabels(
            [
                "Task",
                "Status",
                "Mark",
                "Time (s)",
                "Tag",
                "User",
                "AnnotatedFile",
                "PlomFile",
                "PaperDir",
                "src_img_data",
                "integrity_check",
            ]
        )

    def add_task(
        self,
        task_id_str: str,
        *,
        src_img_data: list[dict[str, Any]] = [],
        status: str = "untouched",
<<<<<<< HEAD
        mark: int | float | None = -1,
        marking_time: float = 0,
=======
        mark: int = -1,
        marking_time: float = 0.0,
>>>>>>> 97956027
        tags: list[str] = [],
        integrity_check: str = "",
        username: str = "",
    ) -> int:
        """Add a new row to the task table.

        Args:
            task_id_str: the Task ID for the page being uploaded. Takes the form
                "q1234g9" for paper 1234 question 9.

        Keyword Args:
            status: test status string.
            mark: the mark awarded to the question, can be None.
            marking_time (float/int): marking time spent on that page in seconds.
            tags: Tags corresponding to the exam.  We will flatten to a
                space-separated string.  TODO: maybe we should do that for display
                but store as repr/json.
            integrity_check: something from the server, especially legacy
                servers, generally a concat of md5sums of underlying images.
                The server expects us to be able to give it back to them.
            src_img_data: a list of dicts of md5sums, filenames and other
                metadata of the images for the test question.
            username: who owns this task.

        Returns:
            The integer row identifier of the added paper.

        Raises:
            KeyError: already have a task matching that task_id_str.
        """
        try:
            r = self._findTask(task_id_str)
        except ValueError as e:
            assert "not found" in str(e), f"Oh my, unexpected stuff: {e}"
            pass
        else:
<<<<<<< HEAD
            # TODO: why is the model opening dialogs?!  Issue #2145.
            ErrorMsg(
                None,
                f"Task {task_id_str} has been modified by server - you will need to annotate it again.",
            ).exec()
            self.removeRow(r)
        # Append new groupimage to list and append new row to table.
        r = self.rowCount()

        # some processes might use -1 for unmarked papers
        if mark is not None and mark < 0:
            markstr = ""
        else:
            markstr = pprint_score(mark)

=======
            raise KeyError(f"We already have task {task_id_str} in the table at r={r}.")

        # hide -1 which something might be using for "not yet marked"
        try:
            markstr = str(mark) if int(mark) >= 0 else ""
        except ValueError:
            markstr = ""

        r = self.rowCount()
>>>>>>> 97956027
        # these *must* be strings but I don't understand why
        self.appendRow(
            [
                QStandardItem(task_id_str),
                QStandardItem(status),
                QStandardItem(markstr),
                QStandardItem(_marking_time_as_str(marking_time)),
                QStandardItem(" ".join(tags)),
                QStandardItem(username),
                QStandardItem(""),  # annotatedFile,
                QStandardItem(""),  # plomFile
                QStandardItem(""),  # paperdir
                QStandardItem(repr(src_img_data)),
                QStandardItem(integrity_check),
            ]
        )
        return r

    def modify_task(
        self,
        task_id_str: str,
        *,
        src_img_data: list[dict[str, Any]] = [],
        status: str = "untouched",
        mark: int = -1,
        marking_time: float = 0.0,
        tags: list[str] = [],
        integrity_check: str = "",
        username: str = "",
    ) -> int:
        """Modify an existing row, or add a new one if it does not yet exist.

        Args:
            task_id_str: the Task ID for the page being uploaded. Takes the form
                "q1234g9" for paper 1234 question 9.

        Keywords Args:
            status: task status string.
            mark: the mark of the question.
            marking_time (float/int): marking time spent on that page in seconds.
            tags: Tags corresponding to the exam.  We will flatten to a
                space-separated string.  TODO: maybe we should do that for display
                but store as repr/json.
            integrity_check: something from the server, especially legacy
                servers, generally a concat of md5sums of underlying images.
                The server expects us to be able to give it back to them.
            src_img_data: a list of dicts of md5sums, filenames and other
                metadata of the images for the test question.
            username: who owns this task.

        Returns:
            The integer row identifier of the added/modified paper.
        """
        try:
            r = self._findTask(task_id_str)
        except ValueError as e:
            assert "not found" in str(e), f"Oh my, unexpected stuff: {e}"
            r = self.add_task(task_id_str)
        else:
            log.debug(f"Found task {task_id_str} in the table at r={r}, updating...")

        self.set_source_image_data(task_id_str, src_img_data)
        self._setStatus(r, status)
        self._set_mark(r, mark)
        self._set_marking_time(r, marking_time)
        self.setTagsByTask(task_id_str, tags)
        self.set_integrity_by_task(task_id_str, integrity_check)
        self.set_username_by_task(task_id_str, username)
        return r

    def _getPrefix(self, r: int) -> str:
        """Return the prefix of the image.

        Args:
            r: the row identifier of the paper.

        Returns:
            the string prefix of the image
        """
        return self.data(self.index(r, _idx_task_id))

    def _getStatus(self, r: int) -> str:
        """Returns the status of the image.

        Args:
            r: the row identifier of the paper.

        Returns:
            The status of the image
        """
        return self.data(self.index(r, _idx_status))

    def _setStatus(self, r: int, status: str) -> None:
        """Sets the status of the image.

        Args:
            r: the row identifier of the paper.
            status: the new status string of the image.

        Returns:
            None
        """
        assert (
            status.casefold() in local_possible_statuses
            or status in server_possible_statuses
        ), f'Task status "{status}" is not in the allow lists'
        self.setData(self.index(r, _idx_status), status)

    def _setAnnotatedFile(self, r: int, aname: Path | str, pname: Path | str) -> None:
        self.setData(self.index(r, _idx_annotated_file), str(aname))
        self.setData(self.index(r, _idx_plom_file), str(pname))

    def _setPaperDir(self, r: int, tdir: Path | str | None) -> None:
        """Sets the paper directory for the given paper.

        Args:
            r: the row identifier of the paper.
            tdir: None or the name of a temporary directory for this paper.

        Returns:
            None
        """
        if tdir is not None:
            tdir = str(tdir)
        self.setData(self.index(r, _idx_paper_dir), tdir)

    def _clearPaperDir(self, r: int) -> None:
        """Clears the paper directory for the given paper.

        Args:
            r: the row identifier of the paper.

        Returns:
            None
        """
        self._setPaperDir(r, None)

    def _getPaperDir(self, r: int) -> str:
        """Returns the paper directory for the given paper.

        Args:
            r: the row identifier of the paper.

        Returns:
            Name of a temporary directory for this paper.
        """
        return self.data(self.index(r, _idx_paper_dir))

    def _set_mark(self, r: int, mark: int) -> None:
        # hide -1 which something might be using for "not yet marked"
        try:
            markstr = str(mark) if int(mark) >= 0 else ""
        except ValueError:
            markstr = ""
        self.setData(self.index(r, _idx_mark), markstr)

    def _get_marking_time(self, r):
        column_idx = _idx_marking_time
        # TODO: instead of packing/unpacking a string, there should be a model
        return float(self.data(self.index(r, column_idx)))

    def _set_marking_time(self, r, marking_time):
        column_idx = _idx_marking_time
        self.setData(self.index(r, column_idx), _marking_time_as_str(marking_time))

    def _findTask(self, task: str) -> int:
        """Return the row index of this task.

        Args:
            task (str): the task for the image files to be loaded from.
                Takes the form "q1234g9" = test 1234 question index 9.

        Returns:
            The row index of the task.

        Raises:
             ValueError if not found.
        """
        r0 = []
        for r in range(self.rowCount()):
            if self._getPrefix(r) == task:
                r0.append(r)

        if len(r0) == 0:
            raise ValueError("task {} not found!".format(task))
        elif not len(r0) == 1:
            raise ValueError(
                "Repeated task {} in rows {}  This should not happen!".format(task, r0)
            )
        return r0[0]

    def _setDataByTask(self, task, n, stuff):
        """Find the row identifier with `task` and sets `n`th column to `stuff`.

        Args:
            task (str): the task for the image files to be loaded from.
            n (int): the column to be loaded into.
            stuff: whatever is being added.

        Returns:
            None
        """
        r = self._findTask(task)
        self.setData(self.index(r, n), stuff)

    def _getDataByTask(self, task, n):
        """Returns contents of task in `n`th column.

        Args:
            task (str): the task for the image files to be loaded from.
            n (int): the column to return from.

        Returns:
            Contents of task in `n`th column.
        """
        r = self._findTask(task)
        return self.data(self.index(r, n))

    def getStatusByTask(self, task):
        """Return status for task."""
        return self._getDataByTask(task, _idx_status)

    def setStatusByTask(self, task, st):
        """Set status for task."""
        self._setDataByTask(task, _idx_status, st)

    def getTagsByTask(self, task: str) -> list[str]:
        """Return a list of tags for task.

        TODO: can we draw flat, but use list for storing?
        """
        return self._getDataByTask(task, _idx_tags).split()

    def setTagsByTask(self, task: str, tags: list[str]) -> None:
        """Set a list of tags for task.

        Note: internally stored as flattened string.
        """
        self._setDataByTask(task, _idx_tags, " ".join(tags))

    def get_marking_time_by_task(self, task: str) -> float:
        """Return total marking time (s) for task (str), return float."""
        r = self._findTask(task)
        return self._get_marking_time(r)

    def getAnnotatedFileByTask(self, task: str) -> Path:
        """Returns the filename of the annotated image."""
        return Path(self._getDataByTask(task, _idx_annotated_file))

    def getPlomFileByTask(self, task: str) -> Path:
        """Returns the filename of the plom json data."""
        return Path(self._getDataByTask(task, _idx_plom_file))

    def getPaperDirByTask(self, task: str) -> str:
        """Return temporary directory for this task."""
        return self._getDataByTask(task, _idx_paper_dir)

    def setPaperDirByTask(self, task: str, tdir: Path | str) -> None:
        """Set temporary directory for this grading.

        Args:
            task: the task for the image files to be loaded from.
            tdir: the temporary directory for task to be set to.

        Returns:
            None
        """
        self._setDataByTask(task, _idx_paper_dir, str(tdir))

    def get_source_image_data(self, task):
        """Return the image data (as a list of dicts) for task."""
        column_idx = _idx_src_img_data
        # dangerous repr/eval pair?  Is json safer/better?
        r = eval(self._getDataByTask(task, column_idx))
        return r

    def set_source_image_data(
        self, task: str, src_img_data: list[dict[str, Any]]
    ) -> None:
        """Set the original un-annotated image filenames and other metadata."""
        log.debug("Setting src img data to {}".format(src_img_data))
        column_idx = _idx_src_img_data
        self._setDataByTask(task, column_idx, repr(src_img_data))

    def setAnnotatedFile(self, task: str, aname: Path | str, pname: Path | str) -> None:
        """Set the annotated image and .plom file names as strings.

        Args:
            task: the task ID string.
            aname: the name for the annotated file.
            pname: the name for the .plom file

        Returns:
            None
        """
        self._setDataByTask(task, _idx_annotated_file, str(aname))
        self._setDataByTask(task, _idx_plom_file, str(pname))

    def set_username_by_task(self, task: str, user: str) -> None:
        """Set the username of a task."""
        self._setDataByTask(task, _idx_user, user)

    def get_username_by_task(self, task: str) -> str:
        """Get the username of a task."""
        return self._getDataByTask(task, _idx_user)

    def _get_username(self, r: int) -> str:
        return self.data(self.index(r, _idx_user))

    def is_our_task(self, task: str, username) -> bool:
        """Does this task belong to a particular user.

        TODO: includes some asserts about status, which may need
        relaxing/adjusting in the future.
        """
        task_username = self._getDataByTask(task, _idx_user)
        status = self._getDataByTask(task, _idx_status)
        if task_username == username:
            assert (
                status.casefold() in local_possible_statuses
            ), f'Unexpected status "{status}" seen in one of our tasks'
            return True
        assert (
            status in server_possible_statuses
        ), f'Unexpected server task status "{status}"'
        return False

    def set_integrity_by_task(self, task: str, integrity: str) -> None:
        """Set the integrity check for a task."""
        self._setDataByTask(task, _idx_integrity, integrity)

    def getIntegrityCheck(self, task: str) -> str:
        """Return the integrity check string for a task."""
        return self._getDataByTask(task, _idx_integrity)

    def markPaperByTask(self, task, mark, aname, pname, marking_time, tdir) -> None:
        """Add marking data for the given task.

        Args:
            task (str): the task for the image files to be loaded from.
            mark (int): the mark for this paper.
            aname (str): the annotated file name.
            pname (str): the .plom file name.
            marking_time (int/float): total marking time in seconds.
            tdir (dir): the temporary directory for task to be set to.

        Returns:
            None
        """
        # There should be exactly one row with this Task
        r = self._findTask(task)
        # When marked, set the annotated filename, the plomfile, the mark,
        # and the total marking time (in case it was annotated earlier)
        t = self._get_marking_time(r)
        self._set_marking_time(r, marking_time + t)
        self._setStatus(r, "uploading...")
        self.setData(self.index(r, _idx_mark), pprint_score(mark))
        self._setAnnotatedFile(r, aname, pname)
        self._setPaperDir(r, tdir)

    def deferPaper(self, task):
        """Sets the status for the task's paper to deferred."""
        self.setStatusByTask(task, "deferred")

    def removePaper(self, task):
        """Removes the task's paper from self."""
        r = self._findTask(task)
        self.removeRow(r)

    def countReadyToMark(self):
        """Returns the number of untouched Papers."""
        count = 0
        for r in range(self.rowCount()):
            if self._getStatus(r) == "untouched":
                count += 1
        return count


##########################
class ProxyModel(QSortFilterProxyModel):
    """A proxymodel wrapper to handle filtering and sorting of table model."""

    def __init__(self, parent=None):
        """Initializes a new ProxyModel object.

        Args:
            parent (QObject): self's parent.
        """
        super().__init__(parent)
        self.setFilterKeyColumn(_idx_tags)
        self.tag_search_terms = []
        self.invert_tag_search = False
        self.show_only_this_user = ""

    def lessThan(self, left: QModelIndex, right: QModelIndex) -> bool:
        """Sees if left data is less than right data.

        Args:
            left (QModelIndex): comparing inequality between left and right.
            right (QModelIndex): as above.

        Returns:
            bool: if both can be converted to int, compare as ints.
            Otherwise, convert to strings and compare.
        """
        # try to compare as integers
        try:
            return int(left.data()) < int(right.data())
        except (ValueError, TypeError):
            pass
        # else compare as strings
        return str(left.data()) < str(right.data())

    def set_show_only_this_user(self, user: str) -> None:
        """Show only the tasks that belong to a particular user."""
        self.show_only_this_user = user
        self._trigger_filter_change()

    def set_filter_tags(self, filter_str: str, *, invert: bool = False) -> None:
        """Filter the visible tasks based on a string.

        Args:
            filter_str: which terms to search for.

        Keyword Args:
            invert: True if looking for tasks that do not have given
                filter string, false otherwise.

        Returns:
            None
        """
        self.invert_tag_search = invert
        self.tag_search_terms = filter_str.casefold().split()
        self._trigger_filter_change()

    def _trigger_filter_change(self) -> None:
        # trigger update (but filterAcceptsRow will be used)
        self.setFilterFixedString("")

    def filterAcceptsRow(self, pos, index):
        """Checks if a row matches the current filter.

        Notes:
            Overrides base method.

        Args:
            pos (int): row being checked.
            index (any): unused.

        Returns:
            bool: True if filter accepts the row, False otherwise.

        The filter string is first broken into words.  All of those words
        must be in the tags of the row, in any order.  The `invert` flag
        inverts that logic: at least one of the words must not be in the
        tags.
        """
        if self.show_only_this_user:
            user = self.sourceModel().data(self.sourceModel().index(pos, _idx_user))
            if user != self.show_only_this_user:
                return False

        tags = (
            self.sourceModel().data(self.sourceModel().index(pos, _idx_tags)).casefold()
        )
        all_search_terms_in_tags = all(x in tags for x in self.tag_search_terms)
        if self.invert_tag_search:
            return not all_search_terms_in_tags
        return all_search_terms_in_tags

    def getPrefix(self, r: int) -> str:
        """Returns the task code of inputted row index.

        Args:
            r (int): the row identifier of the paper.

        Returns:
            str: the prefix of the paper indicated by r.
        """
        return self.data(self.index(r, _idx_task_id))

    def getStatus(self, r: int) -> str:
        """Returns the status of inputted row index.

        Args:
            r: the row identifier of the paper.

        Returns:
            The status of the paper indicated by r.
        """
        return self.data(self.index(r, _idx_status))

    def getAnnotatedFile(self, r: int) -> Path:
        """Returns the file names of an annotated image.

        Args:
            r: the row identifier of the paper.

        Returns:
            The file name of the annotated image of the paper in r.
        """
        return Path(self.data(self.index(r, _idx_annotated_file)))

    def rowFromTask(self, task):
        """Return the row index (int) of this task (str) or None if absent."""
        r0 = []
        for r in range(self.rowCount()):
            if self.getPrefix(r) == task:
                r0.append(r)

        if len(r0) == 0:
            return None
        elif not len(r0) == 1:
            raise ValueError(
                "Repeated task {} in rows {}  This should not happen!".format(task, r0)
            )
        return r0[0]<|MERGE_RESOLUTION|>--- conflicted
+++ resolved
@@ -19,12 +19,7 @@
 from PyQt6.QtCore import QModelIndex, QSortFilterProxyModel
 from PyQt6.QtGui import QStandardItem, QStandardItemModel
 
-<<<<<<< HEAD
 from plom.misc_utils import pprint_score
-from .useful_classes import ErrorMsg
-
-=======
->>>>>>> 97956027
 
 log = logging.getLogger("marker")
 
@@ -107,13 +102,8 @@
         *,
         src_img_data: list[dict[str, Any]] = [],
         status: str = "untouched",
-<<<<<<< HEAD
         mark: int | float | None = -1,
-        marking_time: float = 0,
-=======
-        mark: int = -1,
         marking_time: float = 0.0,
->>>>>>> 97956027
         tags: list[str] = [],
         integrity_check: str = "",
         username: str = "",
@@ -150,15 +140,7 @@
             assert "not found" in str(e), f"Oh my, unexpected stuff: {e}"
             pass
         else:
-<<<<<<< HEAD
-            # TODO: why is the model opening dialogs?!  Issue #2145.
-            ErrorMsg(
-                None,
-                f"Task {task_id_str} has been modified by server - you will need to annotate it again.",
-            ).exec()
-            self.removeRow(r)
-        # Append new groupimage to list and append new row to table.
-        r = self.rowCount()
+            raise KeyError(f"We already have task {task_id_str} in the table at r={r}.")
 
         # some processes might use -1 for unmarked papers
         if mark is not None and mark < 0:
@@ -166,17 +148,6 @@
         else:
             markstr = pprint_score(mark)
 
-=======
-            raise KeyError(f"We already have task {task_id_str} in the table at r={r}.")
-
-        # hide -1 which something might be using for "not yet marked"
-        try:
-            markstr = str(mark) if int(mark) >= 0 else ""
-        except ValueError:
-            markstr = ""
-
-        r = self.rowCount()
->>>>>>> 97956027
         # these *must* be strings but I don't understand why
         self.appendRow(
             [
