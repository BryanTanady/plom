--- conflicted
+++ resolved
@@ -104,6 +104,7 @@
     "text": "mousePressText",
     "tick": "mousePressTick",
     "zoom": "mousePressZoom",
+    "image": "mousePressImage",
 }
 mouseMove = {
     "box": "mouseMoveBox",
@@ -113,6 +114,7 @@
     "comment": "mouseMoveComment",
     "delta": "mouseMoveDelta",
     "zoom": "mouseMoveZoom",
+    "image": "mouseMoveImage",
 }
 mouseRelease = {
     "box": "mouseReleaseBox",
@@ -122,6 +124,7 @@
     "pen": "mouseReleasePen",
     "pan": "mouseReleasePan",
     "zoom": "mouseReleaseZoom",
+    "image": "mouseReleaseImage",
 }
 
 
@@ -182,6 +185,7 @@
         self.zoomBoxItem = QGraphicsRectItem()
         self.ellipseItem = QGraphicsEllipseItem()
         self.lineItem = QGraphicsLineItem()
+        self.imageItem = QGraphicsPixmapItem
         self.blurb = TextItem(self, self.fontSize)
         self.deleteItem = None
         # Add a ghost comment to scene, but make it invisible
@@ -200,6 +204,7 @@
         self.addItem(self.scoreBox)
         # make a box around the scorebox where mouse-press-event won't work.
         self.avoidBox = self.scoreBox.boundingRect().adjusted(0, 0, 24, 24)
+        self.tempImage = None
 
     # def patchImagesTogether(self, imageList):
     #     x = 0
@@ -500,7 +505,6 @@
         self.views()[0].setCursor(Qt.OpenHandCursor)
         super(PageScene, self).mouseReleaseEvent(event)
         self.views()[0].setZoomSelector()
-<<<<<<< HEAD
 
     def mousePressImage(self, event):
         """
@@ -531,8 +535,6 @@
     def mouseReleaseImage(self, event):
         pass
 
-=======
->>>>>>> c9963a8a
 
     # Handle drag / drop events
     def dragEnterEvent(self, e):
@@ -1299,4 +1301,5 @@
         command = CommandGDT(
             self, br.center() + br.topRight() / 8, delta, self.blurb, self.fontSize
         )
-        self.undoStack.push(command)+        self.undoStack.push(command)
+
