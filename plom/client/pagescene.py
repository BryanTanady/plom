# SPDX-License-Identifier: AGPL-3.0-or-later
# Copyright (C) 2018-2022 Andrew Rechnitzer
# Copyright (C) 2020-2024 Colin B. Macdonald
# Copyright (C) 2020 Victoria Schuster
# Copyright (C) 2022 Joey Shi
# Copyright (C) 2024 Aden Chan
# Copyright (C) 2024 Bryan Tanady

# a different kind of annotations... this is about code typing
from __future__ import annotations

from copy import deepcopy
from itertools import cycle
import logging
from pathlib import Path
from time import sleep
from typing import Any

import PIL.Image

from PyQt6.QtCore import Qt, QEvent, QRectF, QLineF, QPointF
from PyQt6.QtGui import (
    QBrush,
    QColor,
    QCursor,
    QImage,
    QImageReader,
    QFont,
    QGuiApplication,
    QPainter,
    QPainterPath,
    QPen,
    QPixmap,
    QTransform,
    QUndoStack,
)
from PyQt6.QtWidgets import (
    QGraphicsEllipseItem,
    QGraphicsLineItem,
    QGraphicsPathItem,
    QGraphicsPixmapItem,
    QGraphicsRectItem,
    QGraphicsScene,
    QGraphicsSceneDragDropEvent,
    QGraphicsTextItem,
    QGraphicsView,
    QGraphicsItem,
    QGraphicsItemGroup,
    QGraphicsColorizeEffect,
    QGraphicsOpacityEffect,
    QMessageBox,
    QToolButton,
    QMenu,
)

from plom import AnnFontSizePts, ScenePixelHeight
from plom.plom_exceptions import PlomInconsistentRubric
from plom.client.image_view_widget import mousewheel_delta_to_scale

# in some places we make assumptions that our view is this subclass
from plom.client.pageview import PageView

from .tools import (
    CrossItem,
    DeltaItem,
    GhostComment,
    RubricItem,
    TextItem,
    TickItem,
)
from .tools import (
    CommandArrow,
    CommandArrowDouble,
    CommandBox,
    CommandEllipse,
    CommandImage,
    CommandDelete,
    CommandText,
    CommandRubric,
    CommandLine,
    CommandTick,
    CommandQMark,
    CommandCross,
    CommandPen,
    CommandHighlight,
    CommandPenArrow,
    CommandCrop,
    CommandRotatePage,
    CommandShiftPage,
    CommandRemovePage,
)
from .elastics import (
    which_horizontal_step,
    which_sticky_corners,
    which_classic_shortest_corner_side,
    which_centre_to_centre,
)
from plom.client.rubrics import compute_score
from plom.client.useful_classes import SimpleQuestion


log = logging.getLogger("pagescene")


class ScoreBox(QGraphicsTextItem):
    """Indicate the current total mark in the top-left.

    Drawn with a rounded-rectangle border.
    """

    def __init__(
        self,
        style: dict[str, Any],
        fontsize,
        maxScore: int,
        score,
        question_label: str | None = None,
    ) -> None:
        """Initialize a new ScoreBox.

        Args:
            style: a dict of pen width, annotation colour, default tick radius, scale, etc.
            fontsize (int): A non-zero, positive font value.
            maxScore (int): A non-zero, positive maximum score.
            score (int): A non-zero, positive current score for the paper.
            question_label: how to display the question
                number, or `None` to display no label at the beginning
                of the score box.
        """
        super().__init__()
        self.score = score
        self.maxScore = maxScore
        self.question_label = question_label
        self.style = style
        self.setDefaultTextColor(self.style["annot_color"])
        font = QFont("Helvetica")
        # Note: PointSizeF seems effected by DPI on Windows (Issue #1071).
        # Strangely, it seems like setPixelSize gives reliable sizes!
        font.setPixelSize(round(1.25 * fontsize))
        self.setFont(font)
        # Not editable.
        self.setTextInteractionFlags(Qt.TextInteractionFlag.NoTextInteraction)
        self.setPos(0, 0)
        self._update_text()

    def _update_text(self):
        """Update the displayed text."""
        s = ""
        if self.question_label:
            s += self.question_label + ": "
        if self.score is None:
            s += "Unmarked"
        else:
            s += "{} out of {}".format(self.score, self.maxScore)
        self.setPlainText(s)

    def get_text(self):
        return self.toPlainText()

    def update_style(self):
        self.style = self.scene().style
        self.setDefaultTextColor(self.style["annot_color"])

    def changeScore(self, x: int | None) -> None:
        """Set the score to x.

        Args:
            x: a value or zero for no score yet assigned.

        Returns:
            None
        """
        self.score = x
        self._update_text()

    def changeMax(self, x: int) -> None:
        """Set the max possible mark to x.

        Args:
            x: A non-zero, positive new maximum mark.

        Returns:
            None
        """
        # set the max-mark.
        self.maxScore = x
        self._update_text()

    def paint(self, painter, option, widget):
        """Paint a rounded rectangle border around the scorebox text.

        Args:
            painter (QPainter): Current painter object.
            option (QStyleOptionGraphicsItem): Style options.
            widget (QWidget): Associated widgets.

        Returns:
            None

        Notes:
            Overrides parent method.
        """
        painter.setPen(QPen(self.style["annot_color"], self.style["pen_width"]))
        painter.setBrush(QBrush(QColor(255, 255, 255, 192)))
        painter.drawRoundedRect(option.rect, 10, 10)
        super().paint(painter, option, widget)


class UnderlyingRect(QGraphicsRectItem):
    """A simple white rectangle with dotted border.

    Used to add a nice white margin with dotted border around everything.
    """

    def __init__(self, rect):
        super().__init__()
        self.setPen(QPen(QColor("black"), 4, style=Qt.PenStyle.DotLine))
        self.setBrush(QBrush(QColor(249, 249, 249, 255)))
        self.setRect(rect)
        self.setZValue(-10)


class MaskingOverlay(QGraphicsItemGroup):
    """A transparent rectangular border to place over the images."""

    def __init__(self, outer_rect, inner_rect):
        super().__init__()
        self.outer_rect = outer_rect
        self.inner_rect = inner_rect
        # keep the original inner rectangle for uncropping.
        self.original_inner_rect = inner_rect

        # set rectangles for semi-transparent boundaries - needs some tmp rectangle.
        self.top_bar = QGraphicsRectItem(outer_rect)
        self.bottom_bar = QGraphicsRectItem(outer_rect)
        self.left_bar = QGraphicsRectItem(outer_rect)
        self.right_bar = QGraphicsRectItem(outer_rect)
        self.dotted_boundary = QGraphicsRectItem(inner_rect)
        transparent_paint = QBrush(QColor(249, 249, 249, 220))
        dotted_pen = QPen(QColor(0, 0, 0, 128), 2, style=Qt.PenStyle.DotLine)
        self.top_bar.setBrush(transparent_paint)
        self.bottom_bar.setBrush(transparent_paint)
        self.left_bar.setBrush(transparent_paint)
        self.right_bar.setBrush(transparent_paint)
        self.top_bar.setPen(QPen(Qt.PenStyle.NoPen))
        self.bottom_bar.setPen(QPen(Qt.PenStyle.NoPen))
        self.left_bar.setPen(QPen(Qt.PenStyle.NoPen))
        self.right_bar.setPen(QPen(Qt.PenStyle.NoPen))
        self.dotted_boundary.setPen(dotted_pen)
        # now set the size correctly
        self.set_bars()
        self.addToGroup(self.top_bar)
        self.addToGroup(self.bottom_bar)
        self.addToGroup(self.left_bar)
        self.addToGroup(self.right_bar)
        self.addToGroup(self.dotted_boundary)
        self.setZValue(-1)

    def crop_to_focus(self, crop_rect):
        self.inner_rect = crop_rect
        self.set_bars()
        self.update()

    def get_original_inner_rect(self):
        return self.original_inner_rect

    def set_bars(self):
        # reset the dotted boundary rectangle
        self.dotted_boundary.setRect(self.inner_rect)
        # set rectangles using rectangle defined by top-left and bottom-right points.
        self.top_bar.setRect(
            QRectF(
                self.outer_rect.topLeft(),
                QPointF(
                    self.outer_rect.topRight().x(),
                    self.inner_rect.topRight().y(),
                ),
            )
        )
        self.bottom_bar.setRect(
            QRectF(
                QPointF(
                    self.outer_rect.bottomLeft().x(),
                    self.inner_rect.bottomLeft().y(),
                ),
                self.outer_rect.bottomRight(),
            )
        )
        self.left_bar.setRect(
            QRectF(
                QPointF(
                    self.outer_rect.topLeft().x(),
                    self.inner_rect.topLeft().y(),
                ),
                self.inner_rect.bottomLeft(),
            )
        )
        self.right_bar.setRect(
            QRectF(
                self.inner_rect.topRight(),
                QPointF(
                    self.outer_rect.bottomRight().x(),
                    self.inner_rect.bottomRight().y(),
                ),
            )
        )


class UnderlyingImages(QGraphicsItemGroup):
    """Group for the images of the underlying pages being marked.

    Puts a dotted border around all the images.
    """

    def __init__(self, image_data: list[dict[str, Any]]):
        """Initialize a new series of underlying images.

        Args:
            image_data: each dict has keys 'filename', 'orientation',
                and 'visible' (and possibly others).  Only images with
                'visible' as True will be used.
                The list order determines the order: subject to change!
        """
        super().__init__()
        self.images = {}
        x = 0.0
        n = 0
        for data in image_data:
            if not data["visible"]:
                continue
            qir = QImageReader(str(data["filename"]))
            # deal with jpeg exif rotations
            qir.setAutoTransform(True)
            # In principle scaling in QImageReader or QPixmap can give better
            # zoomed out quality: https://gitlab.com/plom/plom/-/issues/1989
            # qir.setScaledSize(QSize(768, 1000))
            pix = QPixmap(qir.read())
            if pix.isNull():
                raise RuntimeError(f"Could not read an image from {data['filename']}")
            # after metadata rotations, we might have a further DB-level rotation
            rot = QTransform()
            # 90 means CCW, but we have a minus sign b/c of a y-downward coordsys
            rot.rotate(-data["orientation"])
            pix = pix.transformed(rot)
            img = QGraphicsPixmapItem(pix)
            # this gives (only) bilinear interpolation
            img.setTransformationMode(Qt.TransformationMode.SmoothTransformation)
            # works but need to adjust the origin of rotation, probably faster
            # img.setTransformOriginPoint(..., ...)
            # img.setRotation(img['orientation'])
            img.setPos(x, 0)
            sf = float(ScenePixelHeight) / float(pix.height())
            img.setScale(sf)
            # TODO: why not?
            # x += img.boundingRect().width()
            # help prevent hairline: subtract one pixel before converting
            x += sf * (pix.width() - 1.0)
            # TODO: don't floor here if units of scene are large!
            x = int(x)
            self.images[n] = img
            self.addToGroup(self.images[n])
            n += 1

        self.setZValue(-1)

    @property
    def min_dimension(self):
        return min(self.boundingRect().height(), self.boundingRect().width())


# Dictionaries to translate tool-modes into functions
# for mouse press, move and release
mousePress = {
    "box": "mousePressBox",
    "rubric": "mousePressRubric",
    "cross": "mousePressCross",
    "delete": "mousePressDelete",
    "line": "mousePressLine",
    "move": "mousePressMove",
    "pan": "mousePressPan",
    "pen": "mousePressPen",
    "text": "mousePressText",
    "tick": "mousePressTick",
    "zoom": "mousePressZoom",
    "image": "mousePressImage",
    "crop": "mousePressCrop",
}
mouseMove = {
    "box": "mouseMoveBox",
    "cross": "mouseMoveCross",
    "delete": "mouseMoveDelete",
    "line": "mouseMoveLine",
    "pen": "mouseMovePen",
    "rubric": "mouseMoveRubric",
    "text": "mouseMoveText",
    "tick": "mouseMoveTick",
    "zoom": "mouseMoveZoom",
    "crop": "mouseMoveCrop",
}
mouseRelease = {
    "box": "mouseReleaseBox",
    "cross": "mouseReleaseCross",
    "delete": "mouseReleaseDelete",
    "line": "mouseReleaseLine",
    "move": "mouseReleaseMove",
    "pen": "mouseReleasePen",
    "pan": "mouseReleasePan",
    "zoom": "mouseReleaseZoom",
    "rubric": "mouseReleaseRubric",
    "text": "mouseReleaseText",
    "tick": "mouseReleaseTick",
    "crop": "mouseReleaseCrop",
}

# things for nice rubric/text drag-box tool
# work out how to draw line from current point
# to nearby point on a given rectangle
# also need a minimum size threshold for that box
# in order to avoid drawing very very small boxes
# by accident when just "clicking"
# see #1435

minimum_box_side_length = 24


class PageScene(QGraphicsScene):
    """An extended QGraphicsScene for interacting with annotations on top of underlying images.

    Extend the graphics scene so that it knows how to translate
    mouse-press/move/release into operations on QGraphicsItems and
    QTextItems.
    """

    def __init__(self, parent, src_img_data, maxMark, question_label):
        """Initialize a new PageScene.

        Args:
            parent (Annotator): the parent of the scene.  Currently
                this *must* be an Annotator, because we call various
                functions from that Annotator.
            src_img_data (list[dict]): metadata for the underlying
                source images.  Each dict has (at least) keys for
               `filename` and `orientation`.
            maxMark(int): maximum possible mark.
            question_label (str/None): how to display this question, for
                example a string like "Q7", or `None` if not relevant.
        """
        super().__init__(parent)
        self.src_img_data = deepcopy(src_img_data)
        for x in self.src_img_data:
            # TODO: revisit moving this "visible" bit outside of PageScene
            # and dedupe the business of pagedata and src_img_data (Issue #3479)
            if "visible" not in x.keys():
                x["visible"] = True
                # log.warn(f'Hacked in an "visible": {x}')
        if not self.src_img_data:
            raise RuntimeError("Cannot start a pagescene with no visible pages")
        self.maxMark = maxMark
        self.score = None
        self._page_action_buttons = []
        self.default_pen_width = 2
        # Tool mode - initially set it to "move"
        self.mode = "move"

        self.underImage = None
        self.underRect = None
        self.overMask = None
        self.buildUnderLay()

        self.whichLineToDraw_init()

        # initialise the undo-stack
        self.undoStack = QUndoStack()

        # we don't want current font size from UI; use fixed physical size
        self.fontSize = AnnFontSizePts
        self._scale = 1.0
        self.default_tick_radius = 20

        self.scoreBox = None
        # Define standard pen, highlight, fill, light-fill
        self.set_annotation_color(QColor("red"))
        self.deleteBrush = QBrush(QColor(255, 0, 0, 16))
        self.zoomBrush = QBrush(QColor(0, 0, 255, 16))
        # Flags to indicate if drawing an arrow (vs line), highlight (vs
        # regular pen), box (vs ellipse), area-delete vs point.
        self.arrowFlag = 0
        self.penFlag = 0
        self.boxFlag = 0
        self.deleteFlag = 0
        self.zoomFlag = 0
        # The box-drag-rubric composite object is constructed in stages
        # 0 = no box-drag-rubric is currently in progress (default)
        # 1 = drawing the box
        # 2 = drawing the line
        # 3 = drawing the rubric - this should only be very briefly mid function.
        # 4 = some sort of error
        self.boxLineStampState = 0

        # Will need origin, current position, last position points.
        self.originPos = QPointF(0, 0)
        self.currentPos = QPointF(0, 0)
        self.lastPos = QPointF(0, 0)

        # Builds path for different tool items.
        self.path = QPainterPath()
        self.pathItem = QGraphicsPathItem()
        # TODO: should we be reusing these instead of instantiating new ones later?
        self.boxItem = QGraphicsRectItem()
        self.delBoxItem = QGraphicsRectItem()
        self.zoomBoxItem = QGraphicsRectItem()
        self.ellipseItem = QGraphicsEllipseItem()
        self.lineItem = QGraphicsLineItem()

        # Add a ghost comment to scene, but make it invisible
        self.ghostItem = GhostComment(
            annot_scale=self._scale,
            display_delta="1",
            txt="blah",
            fontsize=self.fontSize,
        )

        self._hideGhost()
        self.addItem(self.ghostItem)

        # cache some data about the currently selected rubric
        self.current_rubric = None

        # Build a scorebox and set it above all our other graphicsitems
        # so that it cannot be overwritten.
        # set up "k out of n" where k=current score, n = max score.
        self.scoreBox = ScoreBox(
            self.style, self.fontSize, self.maxMark, self.score, question_label
        )
        self.scoreBox.setZValue(10)
        self.addItem(self.scoreBox)

        # make a box around the scorebox where mouse-press-event won't work.
        # make it fairly wide so that items pasted are not obscured when
        # scorebox updated and becomes wider
        self.avoidBox = self.scoreBox.boundingRect().adjusted(-16, -16, 64, 24)
        # holds the path images uploaded from annotator
        self.tempImagePath = None

    def buildUnderLay(self):
        if self.underImage:
            log.debug("removing underImage")
            self.removeItem(self.underImage)
        if self.underRect:
            self.removeItem(self.underRect)
            log.debug("removing underRect")
        if self.overMask:
            self.removeItem(self.overMask)
            log.debug("removing overMask")

        # build pixmap and graphicsitemgroup.
        self.underImage = UnderlyingImages(self.src_img_data)
        # a margin that surrounds the scanned images, with size related to the
        # minimum dimensions of the images, but never smaller than 512 pixels
        margin_width = max(512, 0.20 * self.underImage.min_dimension)
        margin_rect = QRectF(self.underImage.boundingRect()).adjusted(
            -margin_width, -margin_width, margin_width, margin_width
        )
        self.underRect = UnderlyingRect(margin_rect)
        # TODO: the overmask has wrong z-value on rebuild (?)
        self.overMask = MaskingOverlay(margin_rect, self.underImage.boundingRect())
        self.addItem(self.underRect)
        self.addItem(self.underImage)
        self.addItem(self.overMask)

        # TODO: for debugging:
        # if True or self.parent().is_experimental():
        if self.parent().is_experimental():
            self.build_page_action_buttons()

        # Build scene rectangle to fit the image, and place image into it.
        self.setSceneRect(self.underImage.boundingRect())

    def remove_page_action_buttons(self):
        for h in self._page_action_buttons:
            self.removeItem(h)
            h.deleteLater()
        self._page_action_buttons = []

    def build_page_action_buttons(self):
        def page_delete_func_factory(n):
            def page_delete():
                self.dont_use_page_image(n)

            return page_delete

        def page_shift_func_factory(n, relative):
            def _page_shift():
                self.shift_page_image(n, relative)

            return _page_shift

        def page_rotate_func_factory(n, degrees):
            def _page_rotate():
                self.rotate_page_image(n, degrees)

            return _page_rotate

        self.remove_page_action_buttons()
        for n in range(len(self.underImage.images)):
            img = self.underImage.images[n]
            # b = QToolButton(text=f"Page {n}")
            # b = QToolButton(text="\N{Page}")
            # heaven == hamburger? works for me!
            button = QToolButton(text="\N{TRIGRAM FOR HEAVEN}")
            button.setToolTip(f"Options for page {n + 1}")
            button.setStyleSheet("QToolButton { background-color: #0000ff; }")
            # parenting the menu inside the scene
            m = QMenu(button)
            # TODO: nicer to parent by Annotr but unsupported (?) and unpredictable
            # m = QMenu(self.parent())
            _ = m.addAction("Remove this page", page_delete_func_factory(n))
            if len(self.underImage.images) == 1:
                _.setEnabled(False)
                _.setToolTip("Cannot remove lone page")
            _ = m.addAction("Shift left", page_shift_func_factory(n, -1))
            if n == 0:
                _.setEnabled(False)
            _ = m.addAction("Shift right", page_shift_func_factory(n, 1))
            if n == len(self.underImage.images) - 1:
                _.setEnabled(False)
            m.addAction(
                "\N{ANTICLOCKWISE OPEN CIRCLE ARROW} Rotate CCW",
                page_rotate_func_factory(n, 90),
            )
            m.addAction(
                "\N{CLOCKWISE OPEN CIRCLE ARROW} Rotate CW",
                page_rotate_func_factory(n, -90),
            )
            m.addAction("Flip", page_rotate_func_factory(n, 180))
            m.addSeparator()
            m.addAction("Find other pages...", self.parent().rearrangePages)
            button.setMenu(m)
            button.setPopupMode(QToolButton.ToolButtonPopupMode.InstantPopup)
            proxy_widget = self.addWidget(button)
            proxy_widget.setZValue(20)
            # proxy_widget.setScale(0.9)
            proxy_widget.setOpacity(0.66)
            br = img.mapRectToScene(img.boundingRect())
            # wbr = h.mapRectToScene(h.boundingRect())
            # TODO: positioning via right-edge not correct w/ ItemIgnoresTransformations
            # maybe h.setTransformOriginPoint(...) would help?
            proxy_widget.setPos(
                # br.left() + br.width() - wbr.width(),
                br.left() + 0.86 * br.width(),
                br.top(),
            )
            proxy_widget.setFlag(
                QGraphicsItem.GraphicsItemFlag.ItemIgnoresTransformations
            )
            proxy_widget.setFlag(
                QGraphicsItem.GraphicsItemFlag.ItemDoesntPropagateOpacityToChildren
            )
            self._page_action_buttons.append(proxy_widget)

    def getScore(self):
        return self.score

    def is_neutral_state(self) -> bool:
        """Has the mark has been changed from the unmarked state?

        No annotations is a neutral state.  Annotations that do not change the
        mark leave the scene in a neutral state.   Even neutral rubrics leave
        the scene in the neutral state.  But the use of any mark-changing
        annotation (currently non-neutral rubrics) will change the scene from
        neutral to non-neutral.

        Returns:
            True if the mark has been changed to a concrete value.
        """
        return self.getScore() is None

    def _refreshScore(self):
        # Note that this assumes that the rubrics are consistent as per currentMarkingState
        self.score = compute_score(self.get_rubrics(), self.maxMark)

    def refreshStateAndScore(self):
        """Compute the current score by adding up the rubric items and update state.

        This should be called after any change that might effect the score, but
        normally should shouldn't have to do that manually: for example, adding
        or removing items from the scene triggers this automatically.
        """
        self._refreshScore()
        # after score and state are recomputed, we need to update a few things
        # the scorebox
        if hasattr(self, "scoreBox") and self.scoreBox is not None:
            # if its too early, we may not yet have a scorebox
            self.scoreBox.changeScore(self.score)
        # update the rubric-widget
        self.parent().rubric_widget.updateLegalityOfRubrics()
        # also update the marklabel in the annotator - same text as scorebox
        self.parent().refreshDisplayedMark(self.score)

        # update the ghostcomment if in rubric-mode.
        if self.mode == "rubric":
            self._updateGhost(self.current_rubric)

    def addItem(self, X) -> None:
        # X: QGraphicsItem; but typing it so gives the Liskov error
        super().addItem(X)
        self.refreshStateAndScore()

    def removeItem(self, X) -> None:
        super().removeItem(X)
        self.refreshStateAndScore()

    def get_rubrics(self):
        """A list of the rubrics current used in the scene.

        Returns:
            list: a list of dicts, one for each rubric that is on the page.

        TODO: we will be calling this function quite a lot: maybe its worth
        caching or something.
        """
        rubrics = []
        for X in self.items():
            # check if object has "saveable" attribute and it is set to true.
            if getattr(X, "saveable", False):
                if isinstance(X, RubricItem):
                    rubrics.append(X.as_rubric())
        return rubrics

    def get_src_img_data(self, *, only_visible: bool = True) -> list[dict[str, Any]]:
        """Get the live source image data for this scene.

        Note you get the actual data, not a copy so careful if you mess with it!
        """
        r = []
        for x in self.src_img_data:
            if x["visible"] or not only_visible:
                r.append(x)
        return r

    def how_many_underlying_images_wide(self) -> int:
        """Count how many images wide the bottom layer is.

        Currently this is just the number of images (because we layout
        in one long row) but future revisions might support alternate
        layouts.
        """
        return len(self.get_src_img_data(only_visible=True))

    def how_many_underlying_images_high(self) -> int:
        """How many images high is the bottom layer.

        Currently this is always 1 because we align the images in a
        single row but future revisions might support alternate layouts.
        """
        return 1

    def reset_scale_factor(self):
        self._scale = 1.0
        self._stuff_to_do_after_setting_scale()

    def get_scale_factor(self):
        return self._scale

    def set_scale_factor(self, scale):
        """The scale factor scales up or down all annotations."""
        self._scale = scale
        self._stuff_to_do_after_setting_scale()

    def increase_scale_factor(self, r: float = 1.1) -> None:
        """Scale up the annotations by 110%.

        Args:
            r: the multiplicative factor, defaults to 1.1.
        """
        self._scale *= r
        self._stuff_to_do_after_setting_scale()

    def decrease_scale_factor(self, r: float = 1.1) -> None:
        """Scale down the annotations by 110%.

        Args:
            r: the scale is multiplied by 1/r.
        """
        self.increase_scale_factor(1.0 / r)

    def _refresh_ink_scaling(self) -> None:
        """Refresh both pen width and ink to reflect global scene's scale."""
        assert isinstance(self.style, dict)
        self.style["pen_width"] = self._scale * self.default_pen_width
        self.ink = QPen(self.style["annot_color"], self.style["pen_width"])

    def _stuff_to_do_after_setting_scale(self):
        """Private method for tasks after changing scale.

        TODO: I'd like to move to a model where fontSize is constant
        and all things (line widths, fonts, etc) get multiplied by scale
        """
        self.fontSize = self._scale * AnnFontSizePts
        # TODO: don't like this 1.25 hardcoded
        font = QFont("Helvetica")
        font.setPixelSize(round(1.25 * self.fontSize))
        self.scoreBox.setFont(font)
<<<<<<< HEAD
        self.ghostItem.change_font_size(self.fontSize)
        self.style["scale"] = self._scale
        # TickItem.scale_tick(self._scale)
        self._refresh_ink_scaling()
=======
        self.ghostItem.change_rubric_size(
            fontsize=int(self.fontSize), annot_scale=self._scale
        )
>>>>>>> 3b83c2a9

    def set_annotation_color(self, c):
        """Set the colour of annotations.

        Args:
            c (QColor/tuple): a QColor or an RGB triplet describing
                the new colour.
        """
        try:
            c = QColor(c)
        except TypeError:
            c = QColor.fromRgb(*c)
        style = {
            "annot_color": c,
            "pen_width": self._scale * self.default_pen_width,
            "scale": self._scale,
            "default_tick_radius": self.default_tick_radius,
            # TODO: 64 hardcoded elsewhere
            "highlight_color": QColor(255, 255, 0, 64),
            "highlight_width": 50,
            # light highlight for backgrounds
            "box_tint": QColor(255, 255, 0, 16),
        }
        self.ink = QPen(style["annot_color"], style["pen_width"])
        self.lightBrush = QBrush(style["box_tint"])
        self.highlight = QPen(style["highlight_color"], style["highlight_width"])
        self.style = style
        for X in self.items():
            # check if object has "restyle" function and if so then use it to set the colour
            if getattr(X, "restyle", False):
                X.restyle(self.style)
        if self.scoreBox:
            self.scoreBox.update_style()

    def setToolMode(self, mode: str) -> None:
        """Sets the current toolMode.

        Args:
            mode: One of "rubric", "pan", "move" etc..

        Returns:
            None
        """
        # set focus so that shift/control change cursor
        self.views()[0].setFocus(Qt.FocusReason.TabFocusReason)

        self.mode = mode

        # To fix issues with changing mode mid-draw - eg #1540
        # trigger this
        self.stopMidDraw()

        # if current mode is not rubric, make sure the ghostcomment is hidden
        if self.mode != "rubric":
            self._hideGhost()
        else:
            # Careful, don't want it to appear at an old location
            gpt = QCursor.pos()  # global mouse pos
            vpt = self.views()[0].mapFromGlobal(gpt)  # mouse pos in view
            spt = self.views()[0].mapToScene(vpt)  # mouse pos in scene
            self.ghostItem.setPos(spt)
            self._exposeGhost()

        # if mode is "pan", allow the view to drag about, else turn it off
        if self.mode == "pan":
            self.views()[0].setDragMode(QGraphicsView.DragMode.ScrollHandDrag)
        else:
            # We want "NoDrag" but some reason toggling thru ScrollHandDrag
            # fixes the cursor Issue #3417.  I suspect the real issue is that
            # we are overfiltering mouse events, and not calling the super
            # mouse event handler somewhere (e.g., Issue #834).
            self.views()[0].setDragMode(QGraphicsView.DragMode.ScrollHandDrag)
            self.views()[0].setDragMode(QGraphicsView.DragMode.NoDrag)

    def get_nonrubric_text_from_page(self):
        """Get the current text items and rubrics associated with this paper.

        Returns:
            list: strings from each bit of text.
        """
        texts = []
        for X in self.items():
            if isinstance(X, TextItem):
                # if item is in a rubric then its 'group' will be non-null
                # only keep those with group=None to keep non-rubric text
                if X.group() is None:
                    texts.append(X.toPlainText())
        return texts

    def get_rubric_ids(self):
        """Get the rubric IDs associated with this scene.

        Returns:
            list: of IDs.
        """
        rubrics = []
        for X in self.items():
            if isinstance(X, RubricItem):
                rubrics.append(X.rubricID)
        return rubrics

    def countComments(self) -> int:
        """Counts current text items and comments associated with the paper.

        Returns:
            Total number of comments associated with this paper.
        """
        count = 0
        for X in self.items():
            if type(X) is TextItem:
                count += 1
        return count

    def countRubrics(self) -> int:
        """Counts current rubrics (comments) associated with the paper.

        Returns:
            Total number of rubrics associated with this paper.
        """
        count = 0
        for X in self.items():
            if type(X) is RubricItem:
                count += 1
        return count

    def get_current_rubric_id(self):
        """Last-used or currently held rubric.

        Returns:
            int/str/None: the ID of the last-used or currently held
                rubric.  None probably means we never had one.
        """
        if not self.current_rubric:
            return None
        return self.current_rubric["id"]

    def reset_dirty(self):
        # TODO: what is the difference?
        # self.undoStack.resetClean()
        self.undoStack.setClean()

    def is_dirty(self) -> bool:
        """Has the scene had annotations modified since it was last clean?

        Note that annotations from a older session should not cause this
        to return true.  If you have "saved" annotations you should call
        :meth:`reset_dirty` to ensure this property.
        """
        return not self.undoStack.isClean()

    def hasAnnotations(self) -> bool:
        """Checks for pickleable annotations.

        Returns:
            True if page scene has any pickle-able annotations.
            False otherwise.
        """
        for X in self.items():
            if getattr(X, "saveable", False):
                return True
        # no pickle-able items means no annotations.
        return False

    def getSaveableRectangle(self):
        # the rectangle is set to our current (potentially cropped) inner-rect of the masking
        br = self.overMask.mapRectToScene(self.overMask.inner_rect)
        # for context in cropped case, expand the crop-rect in each direction
        pad = max(128, 0.1 * min(br.height(), br.width()))
        br.adjust(-pad, -pad, pad, pad)
        # and then intersect that with the underlying-image rect
        br = br.intersected(self.underImage.boundingRect())

        # now potentially expand again for any annotations still outside
        for X in self.items():
            if getattr(X, "saveable", False):
                # now check it is inside the UnderlyingRect
                if X.collidesWithItem(
                    self.underRect, mode=Qt.ItemSelectionMode.ContainsItemShape
                ):
                    # add a little padding around things.
                    br = br.united(
                        X.mapRectToScene(X.boundingRect()).adjusted(-16, -16, 16, 16)
                    )
        return br

    def updateSceneRectangle(self):
        self.setSceneRect(self.getSaveableRectangle())
        self.update()

    def squelch_animations(self):
        """Wait for transient animations or perhaps hurry them along."""
        while True:
            have_anim = False
            for x in self.items():
                if getattr(x, "is_transcient_animation", False):
                    have_anim = True
                    # force an early removal of the animation
                    self.removeItem(x)
            if not have_anim:
                break
            # wait a little bit, processing events
            page_view = self.views()[0]
            assert isinstance(page_view, PageView)
            # yuck, what a parenting nightmare
            page_view._annotr.pause_to_process_events()
            log.warn("sleeping 50 ms waiting for animations to finish")
            sleep(0.05)

    def save(self, basename):
        """Save the annotated group-image.

        Args:
            basename (str/pathlib.Path): where to save, we will add a png
                or jpg extension to it.  If the file already exists, it
                will be overwritten.

        Returns:
            pathlib.Path: the file we just saved to, including jpg or png.
        """
        self.squelch_animations()

        # don't want to render these, but should we restore them after?
        # TODO: or setVisible(False) instead of remove?
        self.remove_page_action_buttons()

        self._hideGhost()

        # Get the width and height of the image
        br = self.getSaveableRectangle()
        self.setSceneRect(br)
        w = br.width()
        h = br.height()
        MINWIDTH = 1024  # subject to maxheight
        MAXWIDTH = 15999  # 16383 but for older imagemagick
        MAXHEIGHT = 8191
        MAX_PER_PAGE_WIDTH = 2000
        msg = []
        num_pages = self.how_many_underlying_images_wide()
        if w < MINWIDTH:
            r = (1.0 * w) / (1.0 * h)
            w = MINWIDTH
            h = w / r
            msg.append("Increasing bitmap width because of minimum width constraint")
            if h > MAXHEIGHT:
                h = MAXHEIGHT
                w = h * r
                msg.append("Constraining bitmap height by min width constraint")
        if w > num_pages * MAX_PER_PAGE_WIDTH:
            r = (1.0 * w) / (1.0 * h)
            w = num_pages * MAX_PER_PAGE_WIDTH
            h = w / r
            msg.append("Constraining bitmap width by maximum per page width")
        if w > MAXWIDTH:
            r = (1.0 * w) / (1.0 * h)
            w = MAXWIDTH
            h = w / r
            msg.append("Constraining bitmap width by overall maximum width")
        w = round(w)
        h = round(h)
        if msg:
            log.warning("{}: {}x{}".format(". ".join(msg), w, h))

        # Create an output pixmap and painter (to export it)
        oimg = QPixmap(w, h)
        exporter = QPainter(oimg)
        # Render the scene via the painter
        self.render(exporter)
        exporter.end()

        basename = Path(basename)
        pngname = basename.with_suffix(".png")
        jpgname = basename.with_suffix(".jpg")
        oimg.save(str(pngname))
        # Sadly no control over chroma subsampling which mucks up thin red lines
        # oimg.save(str(jpgname), quality=90)

        # im = PIL.Image.fromqpixmap(oimg)
        im = PIL.Image.open(pngname)
        im.convert("RGB").save(jpgname, quality=90, optimize=True, subsampling=0)

        jpgsize = jpgname.stat().st_size
        pngsize = pngname.stat().st_size
        log.debug("scene rendered: jpg/png sizes (%s, %s) bytes", jpgsize, pngsize)
        # For testing
        # if random.uniform(0, 1) < 0.5:
        if jpgsize < 0.9 * pngsize:
            pngname.unlink()
            return jpgname
        else:
            jpgname.unlink()
            return pngname

    def keyPressEvent(self, event):
        """Changes the focus or cursor based on key presses.

        Notes:
            Overrides parent method.
            Escape key removes focus from the scene.
            Changes the cursor in accordance with each tool's mousePress
            documentation.

        Args:
            event (QKeyEvent): The Key press event.

        Returns:
            None
        """
        # TODO: all this should somehow be an "alternative action" of the tool
        cursor = self.parent().cursor
        variableCursors = {
            "cross": (cursor["tick"], cursor["QMark"]),
            "line": (cursor["arrow"], cursor["DoubleArrow"]),
            "tick": (cursor["cross"], cursor["QMark"]),
            "box": (cursor["ellipse"], cursor["box"]),
            "pen": (cursor["Highlight"], cursor["DoubleArrow"]),
        }

        if self.mode in variableCursors:
            if event.key() == Qt.Key.Key_Shift:
                self.views()[0].setCursor(variableCursors.get(self.mode)[0])
            elif event.key() == Qt.Key.Key_Control:
                self.views()[0].setCursor(variableCursors.get(self.mode)[1])
            else:
                pass

        if event.key() == Qt.Key.Key_Escape:
            self.clearFocus()
            # also if in box,line,pen,rubric,text - stop mid-draw
            if self.mode in ["box", "line", "pen", "rubric", "text", "cross", "tick"]:
                self.stopMidDraw()
        else:
            super().keyPressEvent(event)

    def keyReleaseEvent(self, event):
        """Changes cursors back to their standard cursor when keys are released.

        Args:
            event (QKeyEvent): the key release.

        Returns:
            None
        """
        variableCursorRelease = {
            "cross": self.parent().cursor["cross"],
            "line": self.parent().cursor["line"],
            "tick": self.parent().cursor["tick"],
            "box": self.parent().cursor["box"],
            "pen": self.parent().cursor["pen"],
        }
        if self.mode in variableCursorRelease:
            if self.views()[0].cursor() == variableCursorRelease.get(self.mode):
                pass
            else:
                self.views()[0].setCursor(variableCursorRelease.get(self.mode))
        else:
            pass

    def wheelEvent(self, event) -> None:
        if (
            QGuiApplication.queryKeyboardModifiers()
            == Qt.KeyboardModifier.ControlModifier
        ):
            s = mousewheel_delta_to_scale(event.delta())
            self.views()[0].scale(s, s)
            # sets the view rectangle and updates zoom-dropdown.
            # convince MyPy we have a PageView, not just any QGraphicsView
            page_view = self.views()[0]
            assert isinstance(page_view, PageView)
            page_view.setZoomSelector(True)
            self.zoomFlag = 0
            event.accept()

    def mousePressEvent(self, event):
        """Call various tool functions depending on the mouse press location.

        Args:
            event (QMouseEvent): The mouse press event.

        Returns:
            None
        """
        # check if mouseclick inside the avoidBox
        if self.avoidBox.contains(event.scenePos()):
            return
        # if there is a visible ghost then check its bounding box avoids the scorebox(+boundaries)
        if self.ghostItem.isVisible():
            if self.avoidBox.intersects(
                self.ghostItem.mapRectToScene(self.ghostItem.boundingRect())
            ):
                return

        # Get the function name from the dictionary based on current mode.
        functionName = mousePress.get(self.mode, None)
        if functionName:
            # If you found a function, then call it.
            return getattr(self, functionName, None)(event)
        return super().mousePressEvent(event)

    def mouseMoveEvent(self, event):
        """Call various tool functions depending on the mouse's location.

        Args:
            event (QMouseEvent): The mouse move event.

        Returns:
            None
        """
        functionName = mouseMove.get(self.mode, None)
        if functionName:
            return getattr(self, functionName, None)(event)
        return super().mouseMoveEvent(event)

    def mouseReleaseEvent(self, event):
        # Similar to mouse-press but for mouse-release.
        functionName = mouseRelease.get(self.mode, None)
        if functionName:
            return getattr(self, functionName, None)(event)
        return super().mouseReleaseEvent(event)

    # Tool functions for press, move and release.
    # Depending on the tool different functions are called
    # Many (eg tick) just create a graphics item, others (eg line)
    # create a temp object (on press) which is changes (as mouse-moves)
    # and then destroyed (on release) and replaced with the
    # more permanent graphics item.

    def textUnderneathPoint(self, pt):
        """Check to see if any text-like object under point."""
        for under in self.items(pt):
            if (
                isinstance(under, DeltaItem)
                or isinstance(under, TextItem)
                or isinstance(under, RubricItem)
            ):
                return True
        return False

    def textUnderneathGhost(self):
        """Check to see if any text-like object under current ghost-text."""
        for under in self.ghostItem.collidingItems():
            if (
                isinstance(under, DeltaItem)
                or isinstance(under, TextItem)
                or isinstance(under, RubricItem)
            ):
                return True
        return False

    def boxStampPress(self, event, ghost_rect=None):
        # flag can be in 4 states
        # 0 = initial state - we aren't doing anything
        # 1 = box drawing started
        # 2 = box finished, path started
        # 3 = path finished, ready to stamp final object
        # 4 = error state - clean things up.

        if self.boxLineStampState == 0:
            # start the drag-box so (0->1)
            self.boxLineStampState = 1
            self.originPos = event.scenePos()
            self.currentPos = self.originPos
            self.boxItem = QGraphicsRectItem(
                QRectF(self.originPos, self.currentPos).normalized()
            )
            self.boxItem.setPen(self.ink)
            self.boxItem.setBrush(self.lightBrush)
            self.addItem(self.boxItem)
        elif self.boxLineStampState == 2:  # finish the connecting line
            if ghost_rect is None:
                tick_rad = self._scale * self.default_tick_radius
                padding = tick_rad // 2
                side = round(2 * padding + 7 * tick_rad / 4)
                g_rect_top_left = QPointF(
                    self.currentPos.x() - 3 * tick_rad // 4 - padding,
                    self.currentPos.y() - tick_rad - padding,
                )

                ghost_rect = QRectF(
                    g_rect_top_left.x(), g_rect_top_left.y(), side, side
                )
            connectingPath = self.whichLineToDraw(
                ghost_rect,
                self.boxItem.mapRectToScene(self.boxItem.boundingRect()),
            )
            command = CommandPen(self, connectingPath)
            self.undoStack.push(command)
            self.removeItem(self.pathItem)
            self.boxLineStampState = 3  # get ready to stamp things.
        else:
            # this shouldn't happen, so (??->4)
            self.boxLineStampState = 4
        return

    def boxStampMove(self, event, ghost_rect=None):
        # flag can be in 4 states
        # 0 = initial state - we aren't doing anything
        # 1 = box drawing started
        # 2 = box finished, path started
        # 3 = path finished, ready to stamp final object
        # 4 = error state - clean things up.
        if self.boxLineStampState == 0:  # not doing anything, just moving mouse (0->0)
            return
        elif self.boxLineStampState == 1:  # mid box draw - keep drawing it. (1->1)
            self.currentPos = event.scenePos()
            if self.boxItem is None:
                # 2024-05: not convinced this None case can happen
                log.error("EEK: the boxItem was unexpectedly None, working around...")
                self.boxItem = QGraphicsRectItem()
                self.boxItem.setPen(self.ink)
                self.boxItem.setBrush(self.lightBrush)
                self.addItem(self.boxItem)
            self.boxItem.setRect(QRectF(self.originPos, self.currentPos).normalized())
            return
        elif (
            self.boxLineStampState == 2
        ):  # mid draw of connecting path - keep drawing it
            # update the connecting path
            self.currentPos = event.scenePos()
            if ghost_rect is None:
                tick_rad = self._scale * self.default_tick_radius
                padding = tick_rad // 2
                side = round(2 * padding + 7 * tick_rad / 4)
                g_rect_top_left = QPointF(
                    self.currentPos.x() - 3 * tick_rad // 4 - padding,
                    self.currentPos.y() - tick_rad - padding,
                )

                ghost_rect = QRectF(
                    g_rect_top_left.x(), g_rect_top_left.y(), side, side
                )
            self.pathItem.setPath(
                self.whichLineToDraw(
                    ghost_rect,
                    self.boxItem.mapRectToScene(self.boxItem.boundingRect()),
                )
            )
        else:  # in some other state - should not happen, so (?->4)
            self.boxLineStampState = 4
        return

    def boxStampRelease(self, event):
        # flag can be in 4 states
        # 0 = initial state - we aren't doing anything
        # 1 = box drawing started
        # 2 = box finished, path started
        # 3 = path finished, ready to stamp final object
        # 4 = error state - clean things up.
        if self.boxLineStampState == 0:  # not in the middle of anything so do nothing.
            return
        elif (
            self.boxLineStampState == 1
        ):  # are mid-box draw, so time to finish it and move onto path-drawing.
            # start a macro - fix for #1961
            self.undoStack.beginMacro("Click-Drag composite object")

            # remove the temporary drawn box
            self.removeItem(self.boxItem)
            # make sure box is large enough
            if (
                self.boxItem.rect().width() < minimum_box_side_length
                or self.boxItem.rect().height() < minimum_box_side_length
            ):
                # is small box, so ignore it and draw no connecting path, just stamp final object
                self.boxLineStampState = 3
                return
            else:
                # push the drawn box onto undo stack
                command = CommandBox(self, self.boxItem.rect())
                self.undoStack.push(command)
                # now start drawing connecting path
                self.boxLineStampState = 2
                self.originPos = event.scenePos()
                self.currentPos = self.originPos
                self.pathItem = QGraphicsPathItem(QPainterPath(self.originPos))
                self.pathItem.setPen(self.ink)
                self.addItem(self.pathItem)
        else:  # we should not be here, so (?->4)
            self.boxLineStampState = 4

    def whichLineToDraw_init(self):
        witches = [
            which_horizontal_step,
            which_sticky_corners,
            which_classic_shortest_corner_side,
            which_centre_to_centre,
        ]
        self._witches = cycle(witches)
        self._whichLineToDraw = next(self._witches)

    def whichLineToDraw_next(self):
        self._whichLineToDraw = next(self._witches)
        print(f"Changing rubric-line to: {self._whichLineToDraw}")
        # TODO: can we generate a fake mouseMove event to force redraw?

    def whichLineToDraw(self, A, B):
        if A.intersects(B):
            # if boxes intersect then return a trivial path
            path = QPainterPath(A.topRight())
            path.lineTo(A.topRight())
            return path
        else:
            return self._whichLineToDraw(A, B)

    def stampCrossQMarkTick(self, event, cross=True):
        pt = event.scenePos()  # Grab the click's location and create command.
        if (event.button() == Qt.MouseButton.RightButton) or (
            QGuiApplication.queryKeyboardModifiers()
            == Qt.KeyboardModifier.ShiftModifier
        ):
            if cross:
                command = CommandTick(self, pt)
            else:
                command = CommandCross(self, pt)
        elif (event.button() == Qt.MouseButton.MiddleButton) or (
            QGuiApplication.queryKeyboardModifiers()
            == Qt.KeyboardModifier.ControlModifier
        ):
            command = CommandQMark(self, pt)
        else:
            if cross:
                command = CommandCross(self, pt)
            else:
                command = CommandTick(self, pt)
        self.undoStack.push(command)  # push onto the stack.

    def mousePressCross(self, event) -> None:
        """Selects the proper cross/?-mark/tick based on which mouse button/key combination.

        Notes:
            tick = right-click or shift+click.
            question mark = middle-click or control+click.
            cross = left-click or any combination other than the above.

        Args:
            event (QMouseEvent): the mouse press.

        Returns:
            None.
        """
        # use the boxStampPress function to update things
        self.boxStampPress(event)
        # only have to do something if in states 3 or 4
        if self.boxLineStampState == 3:  # means we are ready to stamp!
            self.stampCrossQMarkTick(event, cross=True)
        if self.boxLineStampState >= 3:  # stamp is done
            log.debug(
                f"flag = {self.boxLineStampState} so we must be finishing a click-drag cross: finalizing macro"
            )
            self.undoStack.endMacro()
            self.boxLineStampState = 0

    def mousePressTick(self, event) -> None:
        # use the boxStampPress function to update things
        self.boxStampPress(event)
        # only have to do something if in states 3 or 4
        if self.boxLineStampState == 3:  # means we are ready to stamp!
            self.stampCrossQMarkTick(event, cross=False)
        if self.boxLineStampState >= 3:  # stamp is done
            log.debug(
                f"flag = {self.boxLineStampState} so we must be finishing a click-drag tick: finalizing macro"
            )
            self.undoStack.endMacro()
            self.boxLineStampState = 0

    def mouseMoveCross(self, event) -> None:
        self.boxStampMove(event)
        if self.boxLineStampState >= 4:  # error has occurred
            log.debug(
                f"flag = {self.boxLineStampState} some sort of boxStamp error has occurred, so finish the macro"
            )
            self.boxLineStampState = 0
            self.undoStack.endMacro()

    def mouseMoveTick(self, event) -> None:
        self.boxStampMove(event)
        if self.boxLineStampState >= 4:  # error has occurred
            log.debug(
                f"flag = {self.boxLineStampState} some sort of boxStamp error has occurred, so finish the macro"
            )
            self.boxLineStampState = 0
            self.undoStack.endMacro()

    def mouseReleaseCross(self, event) -> None:
        # update things
        self.boxStampRelease(event)
        # only have to do something if in states 3 or 4
        if self.boxLineStampState == 3:  # means we are ready to stamp!
            self.stampCrossQMarkTick(event, cross=True)
        if self.boxLineStampState >= 3:  # stamp is done
            log.debug(
                f"flag = {self.boxLineStampState} so we must be finishing a click-drag cross: finalizing macro"
            )
            self.undoStack.endMacro()
            self.boxLineStampState = 0

    def mouseReleaseTick(self, event) -> None:
        # update things
        self.boxStampRelease(event)
        # only have to do something if in states 3 or 4
        if self.boxLineStampState == 3:  # means we are ready to stamp!
            self.stampCrossQMarkTick(event, cross=False)
        if self.boxLineStampState >= 3:  # stamp is done
            log.debug(
                f"flag = {self.boxLineStampState} so we must be finishing a click-drag cross: finalizing macro"
            )
            self.undoStack.endMacro()
            self.boxLineStampState = 0

    def mousePressRubric(self, event) -> None:
        """Mouse press while holding rubric tool.

        Usually this creates a rubric, an object consisting of a delta
        grade and an associated text item. If user drags then it
        instead starts the multi-stage creation of a box-line-rubric.
        If a box-line-rubric is in-progress, it continues to the next
        stage.

        Args:
            event (QMouseEvent): the given mouse click.

        Returns:
            None
        """
        # if delta not legal, then don't start
        if not self.isLegalRubric(self.current_rubric):
            return

        # check if anything underneath when trying to start/finish
        if self.boxLineStampState in [0, 2] and self.textUnderneathGhost():
            return

        # update state flag appropriately - but be careful of rubric-drag event
        if isinstance(event, QGraphicsSceneDragDropEvent):
            self.boxLineStampState = 3  # we just stamp things
        else:
            # pass in the bounding rect of the ghost text so can draw connecting path correctly
            self.boxStampPress(
                event,
                ghost_rect=self.ghostItem.mapRectToScene(self.ghostItem.boundingRect()),
            )

        if self.boxLineStampState == 3:  # time to stamp the rubric!
            pt = event.scenePos()  # grab the location of the mouse-click
            command = CommandRubric(self, pt, self.current_rubric)
            log.debug(
                "Making a Rubric: boxLineStampState is {}".format(
                    self.boxLineStampState
                )
            )
            self.undoStack.push(command)  # push the delta onto the undo stack.

        if self.boxLineStampState >= 3:
            log.debug(
                "boxLineStampState > 0 so we must be finishing a click-drag rubric: finalizing macro"
            )
            self.boxLineStampState = 0
            self.undoStack.endMacro()

    def mousePressMove(self, event) -> None:
        """Create closed hand cursor when move-tool is selected, otherwise does nothing.

        Notes:
            The actual moving of objects is handled by themselves since they
            know how to handle the ItemPositionChange signal as a move-command.

        Args:
            event (QMouseEvent): the mouse press.

        Returns:
            None
        """
        self.views()[0].setCursor(Qt.CursorShape.ClosedHandCursor)
        super().mousePressEvent(event)

    def mousePressPan(self, event) -> None:
        """While pan-tool selected changes the cursor to a closed hand, otherwise does not do much.

        Notes:
            Do not pass on event to superclass since we want to avoid
            selecting an object and moving that (fixes #834)

        Args:
            event (QMouseEvent): the mouse press.

        Returns:
            None
        """
        self.views()[0].setCursor(Qt.CursorShape.ClosedHandCursor)
        return

    def mousePressText(self, event) -> None:
        """Mouse press while holding text tool.

        Usually this creates a textobject, but if user drags then, it
        instead starts the multi-stage creation of a box-line-rubric.
        If a box-line-rubric is in-progress, it continues to the next
        stage.

        Args:
            event (QMouseEvent): the given mouse click.

        Returns:
            None
        """
        # Find the object under the click.
        # since there might be a line right under the point during stage2, offset the test point by a couple of pixels to the right.
        # note - chose to the right since when we start typing text it will extend rightwards
        # from the current point.
        under = self.itemAt(event.scenePos() + QPointF(2, 0), QTransform())
        # If something is there... (fixes bug reported by MattC)
        if under is not None:
            # If it is part of a group then do nothing
            if isinstance(under.group(), RubricItem):
                return
            # If it is a textitem then fire up the editor.
            if isinstance(under, TextItem):
                if (
                    self.boxLineStampState == 2
                ):  # make sure not trying to start text on top of text
                    return
                under.setTextInteractionFlags(
                    Qt.TextInteractionFlag.TextEditorInteraction
                )
                self.setFocusItem(under, Qt.FocusReason.MouseFocusReason)
                super().mousePressEvent(event)
                return
            # check if a textitem currently has focus and clear it.
            under = self.focusItem()
            if isinstance(under, TextItem):
                under.clearFocus()

        # now use the boxstamp code to update things
        self.boxStampPress(event)

        if self.boxLineStampState == 3:
            # Construct empty text object, give focus to start editor
            ept = event.scenePos()
            command = CommandText(self, ept, "")
            # move so centred under cursor   TODO: move into class, Issue #3419
            pt = ept - QPointF(0, command.blurb.boundingRect().height() / 2)
            command.blurb.setPos(pt)
            command.blurb.enable_interactive()
            command.blurb.setFocus()
            self.undoStack.push(command)

            log.debug(
                "boxLineStampState > 0 so we must be finishing a click-drag text: finalizing macro"
            )
            self.undoStack.endMacro()

    def mouseMoveText(self, event) -> None:
        """Handles mouse moving with a text.

        Args:
            event (QMouseEvent): the event of the mouse moving.

        Returns:
            None
        """
        self.boxStampMove(event)

    def mouseReleaseText(self, event) -> None:
        # if haven't started drawing, or are mid draw of line be careful of what is underneath
        # if there is text under the ghost then do not stamp anything - ignore the event.
        if self.textUnderneathPoint(event.scenePos()) and self.boxLineStampState in [
            0,
            2,
        ]:
            return

        self.boxStampRelease(event)

        if self.boxLineStampState == 3:
            # Construct empty text object, give focus to start editor
            pt = event.scenePos()
            command = CommandText(self, pt, "")
            # move so centred under cursor   TODO: move into class, Issue #3419
            pt -= QPointF(0, command.blurb.boundingRect().height() / 2)
            command.blurb.setPos(pt)
            command.blurb.enable_interactive()
            command.blurb.setFocus()
            self.undoStack.push(command)

        if self.boxLineStampState >= 3:  # stamp is done
            log.debug(
                f"flag = {self.boxLineStampState} so we must be finishing a click-drag text: Finalizing macro"
            )
            self.undoStack.endMacro()
            self.boxLineStampState = 0

    def mouseReleaseMove(self, event) -> None:
        """Handles mouse releases for move tool by setting cursor to an open hand.

        Args:
            event (QMouseEvent): given mouse release.

        Returns:
            None.
        """
        self.views()[0].setCursor(Qt.CursorShape.OpenHandCursor)
        super().mouseReleaseEvent(event)
        # refresh view after moving objects
        # EXPERIMENTAL: recompute bounding box in case you move an item outside the pages
        # self.updateSceneRectangle()
        # self.update()

    def mouseReleasePan(self, event) -> None:
        """Handles mouse releases for pan tool by setting cursor to an open hand.

        Args:
            event (QMouseEvent): given mouse release.

        Returns:
            None.
        """
        self.views()[0].setCursor(Qt.CursorShape.OpenHandCursor)
        # convince MyPy we have a PageView, not just any QGraphicsView
        page_view = self.views()[0]
        assert isinstance(page_view, PageView)
        page_view.setZoomSelector()

    def mousePressImage(self, event) -> None:
        """Adds the selected image at the location the mouse is pressed and shows a message box with instructions.

        Args:
            event (QMouseEvent): given mouse click.

        Returns:
            None
        """
        if self.tempImagePath is not None:
            imageFilePath = self.tempImagePath
            command = CommandImage(self, event.scenePos(), QImage(imageFilePath))
            self.undoStack.push(command)
            self.tempImagePath = None
            _parent = self.parent()
            assert _parent is not None
            # set the mode back to move
            # MyPy is rightfully unsure parent is an Annotator:
            # # assert isinstance(_parent, Annotator)
            # but that's likely a circular import, so just add exception:
            _parent.toMoveMode()  # type: ignore[attr-defined]
            msg = QMessageBox(_parent)  # type: ignore[call-overload]
            msg.setIcon(QMessageBox.Icon.Information)
            msg.setWindowTitle("Image Information")
            msg.setText(
                "You can double-click on an Image to modify its scale and border."
            )
            msg.setStandardButtons(QMessageBox.StandardButton.Ok)
            msg.exec()

    def dragEnterEvent(self, e):
        """Handles drag/drop events."""
        if e.mimeData().hasFormat("text/plain"):
            # User has dragged in plain text from somewhere
            e.acceptProposedAction()
        elif e.mimeData().hasFormat(
            "application/x-qabstractitemmodeldatalist"
        ) or e.mimeData().hasFormat("application/x-qstandarditemmodeldatalist"):
            # User has dragged in a rubric from the rubric-list.
            e.setDropAction(Qt.DropAction.CopyAction)
        else:
            e.ignore()

    def dragMoveEvent(self, e):
        """Handles drag and move events."""
        e.acceptProposedAction()

    def dropEvent(self, e):
        """Handles drop events."""
        # all drop events should copy
        # - even if user is trying to remove rubric from rubric-list make sure is copy-action.
        e.setDropAction(Qt.DropAction.CopyAction)

        if e.mimeData().hasFormat("text/plain"):
            # Simulate a rubric click.
            # TODO: cannot simulate a rubric, we have no ID: Issue #2417
            txt = e.mimeData().text()
            # self.rubricText = txt
            # self.rubricDelta = "0"
            # self.rubricKind = "neutral"
            # self.mousePressRubric(e)
            log.error(
                f"Issue #2417: Drag-drop gave plain text but no way to add: {txt}"
            )
        elif e.mimeData().hasFormat(
            "application/x-qabstractitemmodeldatalist"
        ) or e.mimeData().hasFormat("application/x-qstandarditemmodeldatalist"):
            # Simulate a rubric click.
            self.mousePressRubric(e)
            # User has dragged in a rubric from the rubric-list.
            pass
        else:
            pass
        # After the drop event make sure pageview has the focus.
        self.views()[0].setFocus(Qt.FocusReason.TabFocusReason)

    def latexAFragment(self, *args, **kwargs):
        """Latex a fragment of text."""
        return self.parent().latexAFragment(*args, **kwargs)

    def event(self, event):
        """A fix for misread touchpad events on macOS.

        Args:
            event (QEvent): A mouse event.

        Returns:
            (bool) True if the event is accepted, False otherwise.
        """
        if event.type() in [
            QEvent.Type.TouchBegin,
            QEvent.Type.TouchEnd,
            QEvent.Type.TouchUpdate,
            QEvent.Type.TouchCancel,
        ]:
            # ignore the event
            event.accept()
            return True
        else:
            return super().event(event)

    def _debug_printUndoStack(self):
        """A helper method for debugging the undoStack."""
        c = self.undoStack.count()
        for k in range(c):
            print(k, self.undoStack.text(k))

    def is_user_placed(self, item) -> bool:
        """Tell me if the user placed it or if its some autogen junk.

        Let's try to isolate this unpleasantness in one place.

        Returns:
            True if this is a user-generated object, False if not.
        """
        from plom.client.tools import (
            CrossItem,
            DeltaItem,
            ImageItem,
            TextItem,
            TickItem,
        )
        from plom.client.tools.ellipse import EllipseItem
        from plom.client.tools.highlight import HighlightItem
        from plom.client.tools.line import LineItem
        from plom.client.tools.arrow import ArrowItem, ArrowDoubleItem
        from plom.client.tools.pen import PenItem
        from plom.client.tools.penArrow import PenArrowItem
        from plom.client.tools.questionMark import QMarkItem

        if getattr(item, "saveable", None):
            return True
        if item in (
            CrossItem,
            DeltaItem,
            ImageItem,
            TextItem,
            TickItem,
            EllipseItem,
            HighlightItem,
            LineItem,
            ArrowItem,
            ArrowDoubleItem,
            PenItem,
            PenArrowItem,
            QMarkItem,
        ):
            return True
        # TODO more special cases?  I notice a naked QGraphicsLineItem used in elastic box...
        return False

    def find_items_right_of(self, x):
        keep = []
        log.debug(f"Searching for user-placed objects to the right of x={x}")
        for item in self.items():
            if not self.is_user_placed(item):
                log.debug(f"  nonuser: {item}")
                continue
            br = item.mapRectToScene(item.boundingRect())
            myx = br.left()
            if myx > x:
                log.debug(f"  found:   {item}: has x={myx} > {x}")
                keep.append(item)
            else:
                log.debug(f"  discard: {item}: has x={myx} <= {x}")
        return keep

    def move_some_items(self, L: list[QGraphicsItem], dx: float, dy: float) -> None:
        """Translate some of the objects in the scene.

        Args:
            L: list of objects to move.  TODO: not quite sure yet
                what is admissible here but we will try to filter out
                non-user-created stuff.
                TODO: typed as ``QGraphicsItem`` but maybe Groups too?
            dx: translation delta in the horizontal direction.
            dy: translation delta in the vertical direction.

        Wraps the movement of all objects in a compound undo item.  If
        you want this functionality without the macro (b/c you're doing
        your own, see the low-level :py:method:`_move_some_items`.
        """
        self.undoStack.beginMacro("Move several items at once")
        self._move_some_items(L, dx, dy)
        self.undoStack.endMacro()

    def _move_some_items(self, L: list, dx: float, dy: float) -> None:
        from plom.client.tools import CommandMoveItem

        log.debug(f"Shifting {len(L)} objects by ({dx}, {dy})")
        for item in L:
            if not self.is_user_placed(item):
                continue
            log.debug(f"got user-placed item {item}, shifting by ({dx}, {dy})")
            command = CommandMoveItem(item, QPointF(dx, dy))
            self.undoStack.push(command)

    def pickleSceneItems(self):
        """Pickles the saveable annotation items in the scene.

        Returns:
            (list[str]): a list containing all pickled elements.
        """
        lst = []
        for X in self.items():
            # check if object has "saveable" attribute and it is set to true.
            if getattr(X, "saveable", False):
                lst.append(X.pickle())
        return lst

    def unpickleSceneItems(self, lst):
        """Unpickles all items from the scene.

        Args:
            lst (list[list[str]]): a list containing lists of scene items'
                pickled information.

        Notes:
            Each pickled item type in lst is in a different format. Look in
            tools for more information.

        Returns:
            None, adds pickled items to the scene.

        Raises:
            ValueError: invalid pickle data.
        """
        # do this as a single undo macro.
        self.undoStack.beginMacro("Unpickling scene items")

        # clear all items from scene.
        for X in self.items():
            # X is a saveable object then it is user-created.
            # Hence it can be deleted, otherwise leave it.
            if getattr(X, "saveable", False):
                command = CommandDelete(self, X)
                self.undoStack.push(command)
        # now load up the new items
        for X in lst:
            # Special hack for legacy server data:
            if X[0] == "GroupDeltaText":
                log.info("Rewrote legacy GroupDeltaText %s as a Rubric", X[3])
                X[0] = "Rubric"
            CmdCls = globals().get("Command{}".format(X[0]), None)
            if CmdCls and getattr(CmdCls, "from_pickle", None):
                # TODO: use try-except here?
                self.undoStack.push(CmdCls.from_pickle(X, scene=self))
                continue
            log.error("Could not unpickle whatever this is:\n  {}".format(X))
            raise ValueError("Could not unpickle whatever this is:\n  {}".format(X))
        # now make sure focus is cleared from every item
        for X in self.items():
            X.clearFocus()
        # finish the macro
        self.undoStack.endMacro()

    def shift_page_image(self, n: int, relative: int) -> None:
        """Shift a page left or right on the undostack.

        Currently does not attempt to adjust the positions of annotation items.

        Args:
            n: which page, indexed from 0.
            relative: +1 or -1, but no error checking is done and its
                not defined what happens for other values.

        Returns:
            None
        """
        if relative > 0:
            # not obvious we need a macro, but maybe later we move annotations with it
            macroname = f"Page {n} shift right {relative}"
        else:
            macroname = f"Page {n} shift left {abs(relative)}"
        self.undoStack.beginMacro(macroname)

        # like calling _shift_page_image_only but covered in undo sauce
        cmd = CommandShiftPage(self, n, n + relative)
        self.undoStack.push(cmd)

        # TODO: adjust annotations, then end the macro
        self.undoStack.endMacro()

    def _idx_from_visible_idx(self, n: int) -> int:
        """Find the index in the src_img_data for the nth visible image.

        We often want to operate on the src_img_data, for a given visible image.
        This helper routine helps us find the right index.

        Args:
            n: the nth visible image, indexed from 0.

        Returns:
            The corresponding 0-based index into the src_img_data.

        Raises:
            KeyError: cannot find such.
        """
        m = -1
        for idx, x in enumerate(self.src_img_data):
            if x["visible"]:
                m += 1
            if m == n:
                return idx
        raise KeyError(f"no row in src_img_data visible at n={n}")

    def _id_from_visible_idx(self, n: int) -> int:
        """Find the id from the src_img_data for the nth visible image.

        We often want to operate on the src_img_data, for a given visible image.
        This helper routine helps us find the right index.

        Args:
            n: the nth visible image, indexed from 0.

        Returns:
            The corresponding `id` which is one of the keys of the
            rows in the src_img_data.

        Raises:
            KeyError: cannot find such.
        """
        n_idx = self._idx_from_visible_idx(n)
        return self.src_img_data[n_idx]["id"]

    def _shift_page_image_only(self, n: int, m: int) -> None:
        n_idx = self._idx_from_visible_idx(n)
        m_idx = self._idx_from_visible_idx(m)
        d = self.src_img_data.pop(n_idx)
        self.src_img_data.insert(m_idx, d)
        # self.parent().report_new_or_permuted_image_data(self.src_img_data)
        self.buildUnderLay()

    def rotate_page_image(self, n: int, degrees: int) -> None:
        """Rotate a page on the undostack, shifting objects on other pages appropriately.

        The rotations happen within a single undoable "macro".

        Args:
            n: which page, indexed from 0.
            degrees: rotation angle, positive means CCW.

        Returns:
            None.
        """
        self.undoStack.beginMacro(f"Page {n} rotation {degrees} and item move")

        # get old page width and location, select rightward objects to shift
        img = self.underImage.images[n]
        br = img.mapRectToScene(img.boundingRect())
        loc = br.right()
        w = br.width()
        log.debug(f"About to rotate img {n} by {degrees}: right pt {loc} w={w}")
        stuff = self.find_items_right_of(loc)

        # like calling _rotate_page_image_only but covered in undo sauce
        cmd = CommandRotatePage(self, n, degrees)
        self.undoStack.push(cmd)

        # shift previously-selected rightward annotations by diff in widths
        img = self.underImage.images[n]
        br = img.mapRectToScene(img.boundingRect())
        log.debug(f"After rotation: old width {w} now {br.width()}")
        # enqueues appropriate CommmandMoves
        self._move_some_items(stuff, br.width() - w, 0)

        self.undoStack.endMacro()

    def _rotate_page_image_only(self, n: int, degrees: int) -> None:
        """Low-level rotate page support: only rotate page, no shifts."""
        # do the rotation in metadata and rebuild
        n_idx = self._idx_from_visible_idx(n)
        self.src_img_data[n_idx]["orientation"] += degrees
        # self.parent().report_new_or_permuted_image_data(self.src_img_data)
        self.buildUnderLay()

    def dont_use_page_image(self, n: int) -> None:
        imgid = self._id_from_visible_idx(n)
        img = self.underImage.images[n]
        # the try behaves like "with highlighted_pages([n]):"
        self.highlight_pages([n], "darkred")
        try:
            d = SimpleQuestion(
                self.parent(),  # self.addWidget(d) instead?
                """Remove this page? <ul>\n
                  <li>You can undo or find the page again using
                  <em>Rearrange Pages</em>.</li>\n
                <li>Existing annotations will shift left or right.</li>\n
                </ul>""",
                "Are you sure you want to remove this page?",
            )
            # h = self.addWidget(d)
            # Not sure opening a dialog from the scene is wise
            if d.exec() == QMessageBox.StandardButton.No:
                return
        finally:
            self.highlight_pages_reset()

        self.undoStack.beginMacro(f"Page {n} remove and item move")

        br = img.mapRectToScene(img.boundingRect())
        log.debug(f"About to delete img {n}: left={br.left()} w={br.width()}")

        if n == len(self.underImage.images) - 1:
            # special case when deleting right-most image
            loc = br.left()
            go_left = False
        else:
            # shift existing annotations leftward
            loc = br.right()
            go_left = True
        stuff = self.find_items_right_of(loc)

        # like calling _set_visible_page_image but covered in undo sauce
        cmd = CommandRemovePage(self, imgid, n, go_left=go_left)
        self.undoStack.push(cmd)

        # enqueues appropriate CommmandMoves
        self._move_some_items(stuff, -br.width(), 0)

        self.undoStack.endMacro()

    def _set_visible_page_image(self, imgid: int, show: bool = True) -> None:
        for row in self.src_img_data:
            if row["id"] == imgid:
                row["visible"] = show
        # TODO: replace with emit signal (if needed)
        # self.parent().report_new_or_permuted_image_data(self.src_img_data)
        self.buildUnderLay()

    def mousePressBox(self, event) -> None:
        """Handle mouse presses when box tool is selected.

        Notes:
            Creates a temp box which is updated as the mouse moves
            and replaced with a boxitem when the drawing is finished.
            If left-click then a highlight box will be drawn at finish,
            else if right-click or click+shift, an ellipse is drawn.

        Args:
            event (QMouseEvent): the mouse press event.

        Returns:
            None
        """
        if self.boxFlag != 0:
            # in middle of drawing a box, so ignore the new press
            return

        self.originPos = event.scenePos()
        self.currentPos = self.originPos
        # If left-click then a highlight box, else an ellipse.
        # Set a flag to tell the mouseReleaseBox function which.
        if (event.button() == Qt.MouseButton.RightButton) or (
            QGuiApplication.queryKeyboardModifiers()
            == Qt.KeyboardModifier.ShiftModifier
        ):
            self.boxFlag = 2
            self.ellipseItem = QGraphicsEllipseItem(
                QRectF(self.originPos.x(), self.originPos.y(), 0, 0)
            )
            self.ellipseItem.setPen(self.ink)
            self.ellipseItem.setBrush(self.lightBrush)
            self.addItem(self.ellipseItem)
        else:
            self.boxFlag = 1
            # Create a temp box item for animating the drawing as the
            # user moves the mouse.
            # Do not push command onto undoStack until drawing finished.
            self.boxItem = QGraphicsRectItem(
                QRectF(self.originPos, self.currentPos).normalized()
            )
            self.boxItem.setPen(self.ink)
            self.boxItem.setBrush(self.lightBrush)
            self.addItem(self.boxItem)

    def mouseMoveBox(self, event) -> None:
        """Update the size of the box as the mouse is moved.

        Notes:
            This animates the drawing of the box for the user.

        Args:
            event (QMouseEvent): the event of the mouse moving.

        Returns:
            None
        """
        self.currentPos = event.scenePos()
        if self.boxFlag == 2:
            if self.ellipseItem is None:
                self.ellipseItem = QGraphicsEllipseItem(
                    QRectF(self.originPos.x(), self.originPos.y(), 0, 0)
                )
            else:
                rx = abs(self.originPos.x() - self.currentPos.x())
                ry = abs(self.originPos.y() - self.currentPos.y())
                self.ellipseItem.setRect(
                    QRectF(
                        self.originPos.x() - rx, self.originPos.y() - ry, 2 * rx, 2 * ry
                    )
                )
        elif self.boxFlag == 1:
            if self.boxItem is None:
                # 2024-05: not convinced this None case can happen
                log.error("EEK: the boxItem was unexpectedly None, working around...")
                self.boxItem = QGraphicsRectItem()
                self.boxItem.setPen(self.ink)
                self.boxItem.setBrush(self.lightBrush)
                self.addItem(self.boxItem)
            self.boxItem.setRect(QRectF(self.originPos, self.currentPos).normalized())
        else:
            return

    def mouseReleaseBox(self, event) -> None:
        """Handle when the mouse is released after drawing a new box.

        Notes:
            Remove the temp boxitem (which was needed for animation)
            and create a command for either a highlighted box or opaque box
            depending on whether or not the boxflag was set.
            Push the resulting command onto the undo stack.

        Args:
            event (QMouseEvent): the given mouse release.

        Returns:
            None
        """
        if self.boxFlag == 0:
            return
        elif self.boxFlag == 1:
            self.removeItem(self.boxItem)
            # normalise the rectangle to have positive width/height
            nrect = self.boxItem.rect().normalized()
            # check if rect has some area - avoid tiny boxes
            if (
                nrect.width() > minimum_box_side_length
                and nrect.height() > minimum_box_side_length
            ):
                self.undoStack.push(CommandBox(self, nrect))
        else:
            self.removeItem(self.ellipseItem)
            # check if ellipse has some area (don't allow long/thin)
            if (
                self.ellipseItem.rect().width() > minimum_box_side_length
                and self.ellipseItem.rect().height() > minimum_box_side_length
            ):
                self.undoStack.push(CommandEllipse(self, self.ellipseItem.rect()))

        self.boxFlag = 0

    def mousePressLine(self, event) -> None:
        """Handle the mouse press when using the line tool to draw a line.

        Notes:
            Creates a temp line which is updated as the mouse moves
            and replaced with a line or arrow when the drawing is finished.
            Single arrowhead = right click or click+shift
            Double arrowhead = middle click or click+control
            No Arrows = left click or any other combination.

        Args:
            event (QMouseEvent): the given mouse press.

        Returns:
            None
        """
        # Set arrow flag to tell mouseReleaseLine to draw line or arrow
        if self.arrowFlag != 0:
            # mid line draw so ignore press
            return
        if (event.button() == Qt.MouseButton.RightButton) or (
            QGuiApplication.queryKeyboardModifiers()
            == Qt.KeyboardModifier.ShiftModifier
        ):
            self.arrowFlag = 2
        elif (event.button() == Qt.MouseButton.MiddleButton) or (
            QGuiApplication.queryKeyboardModifiers()
            == Qt.KeyboardModifier.ControlModifier
        ):
            self.arrowFlag = 4
        else:
            self.arrowFlag = 1
        # Create a temp line which is updated as mouse moves.
        # Do not push command onto undoStack until drawing finished.
        self.originPos = event.scenePos()
        self.currentPos = self.originPos
        self.lineItem = QGraphicsLineItem(QLineF(self.originPos, self.currentPos))
        self.lineItem.setPen(self.ink)
        self.addItem(self.lineItem)

    def mouseMoveLine(self, event) -> None:
        """Update the length of the box as the mouse is moved.

        Notes:
            This animates the drawing of the line for the user.

        Args:
            event (QMouseEvent): the event of the mouse moving.

        Returns:
            None
        """
        if self.arrowFlag:
            self.currentPos = event.scenePos()
            self.lineItem.setLine(QLineF(self.originPos, self.currentPos))

    def mouseReleaseLine(self, event) -> None:
        """Handle when the mouse is released after drawing a new line.

        Notes:
            Remove the temp lineitem (which was needed for animation)
            and create a command for either a line, arrow or double arrow
            depending on whether or not the arrow flag was set.
            Push the resulting command onto the undo stack.

        Args:
            event (QMouseEvent): the given mouse release.

        Returns:
            None
        """
        if self.arrowFlag == 0:
            return
        elif self.arrowFlag == 1:
            command = CommandLine(self, self.originPos, self.currentPos)
        elif self.arrowFlag == 2:
            command = CommandArrow(self, self.originPos, self.currentPos)
        elif self.arrowFlag == 4:
            command = CommandArrowDouble(self, self.originPos, self.currentPos)
        else:
            raise RuntimeError(
                f"Tertium non datur: arrowFlag={self.arrowFlag} should not be possible"
            )
        self.arrowFlag = 0
        self.removeItem(self.lineItem)
        # don't add if too short
        if (self.originPos - self.currentPos).manhattanLength() > 24:
            self.undoStack.push(command)

    def mousePressPen(self, event) -> None:
        """Handle the mouse press when using the pen tool to draw.

        Notes:
            normal pen = left click.
            highlight pen = right click or click+shift.
            pen with double-arrowhead = middle click or click+control.

        Args:
            event (QMouseEvent): the associated mouse press.

        Returns:
            None
        """
        if self.penFlag != 0:
            # in middle of drawing a path, so ignore
            return

        self.originPos = event.scenePos()
        self.currentPos = self.originPos
        # create the path.
        self.path = QPainterPath()
        self.path.moveTo(self.originPos)
        self.path.lineTo(self.currentPos)
        self.pathItem = QGraphicsPathItem(self.path)
        # If left-click then setPen to the standard thin-red
        # Else set to the highlighter or pen with arrows.
        # set penFlag so correct object created on mouse-release
        # non-zero value so we don't add to path after mouse-release
        if (event.button() == Qt.MouseButton.RightButton) or (
            QGuiApplication.queryKeyboardModifiers()
            == Qt.KeyboardModifier.ShiftModifier
        ):
            self.pathItem.setPen(self.highlight)
            self.penFlag = 2
        elif (event.button() == Qt.MouseButton.MiddleButton) or (
            QGuiApplication.queryKeyboardModifiers()
            == Qt.KeyboardModifier.ControlModifier
        ):
            # middle button is pen-path with arrows at both ends
            self.pathItem.setPen(self.ink)
            self.penFlag = 4
        else:
            self.pathItem.setPen(self.ink)
            self.penFlag = 1
        # Note - command not pushed onto stack until path is finished on
        # mouse-release.
        self.addItem(self.pathItem)

    def mouseMovePen(self, event) -> None:
        """Update the pen-path as the mouse is moved.

        Notes:
            This animates the drawing for the user.

        Args:
            event (QMouseEvent): the event of the mouse moving.

        Returns:
            None
        """
        if self.penFlag:
            self.currentPos = event.scenePos()
            self.path.lineTo(self.currentPos)
            self.pathItem.setPath(self.path)
        # do not add to path when flag is zero.

    def mouseReleasePen(self, event) -> None:
        """Handle when the mouse is released after drawing.

        Notes:
            Remove the temp pen-path (which was needed for animation)
            and create a command for either the pen-path or highlight
            path depending on whether or not the highlight flag was set.
            Push the resulting command onto the undo stack

        Args:
            event (QMouseEvent): the given mouse release.

        Returns:
            None
        """
        if self.penFlag == 0:
            return
        elif self.penFlag == 1:
            if self.path.length() <= 1:  # path is very short, so add a little blob.
                self.path.lineTo(event.scenePos() + QPointF(2, 0))
                self.path.lineTo(event.scenePos() + QPointF(2, 2))
                self.path.lineTo(event.scenePos() + QPointF(0, 2))
                self.path.lineTo(event.scenePos())
            command = CommandPen(self, self.path)
        elif self.penFlag == 2:
            if self.path.length() <= 1:  # path is very short, so add a blob.
                self.path.lineTo(event.scenePos() + QPointF(4, 0))
                self.path.lineTo(event.scenePos() + QPointF(4, 4))
                self.path.lineTo(event.scenePos() + QPointF(0, 4))
                self.path.lineTo(event.scenePos())
            command = CommandHighlight(self, self.path)
        elif self.penFlag == 4:
            command = CommandPenArrow(self, self.path)
        else:
            raise RuntimeError(
                f"Tertium non datur: penFlag={self.penFlag} should not be possible"
            )
        self.penFlag = 0
        self.removeItem(self.pathItem)
        self.undoStack.push(command)
        # don't add if too short - check by boundingRect
        # TODO: decide threshold for pen annotation size
        # if (
        #     self.pathItem.boundingRect().height() + self.pathItem.boundingRect().width()
        #     > 8
        # ):
        #     self.undoStack.push(command)

    def mousePressZoom(self, event) -> None:
        """Handle the mouse press when drawing a zoom box.

        Notes:
            If right-click (or shift) then zoom-out, else - don't do much
            until release.

        Args:
            event (QMouseEvent): given mouse press.

        Returns:
            None
        """
        if self.zoomFlag:
            return

        if (event.button() == Qt.MouseButton.RightButton) or (
            QGuiApplication.queryKeyboardModifiers()
            == Qt.KeyboardModifier.ShiftModifier
        ):
            # sets the view rectangle and updates zoom-dropdown.
            self.views()[0].scale(0.8, 0.8)
            self.views()[0].centerOn(event.scenePos())
            # convince MyPy we have a PageView, not just any QGraphicsView
            page_view = self.views()[0]
            assert isinstance(page_view, PageView)
            page_view.setZoomSelector(True)
            self.zoomFlag = 0
            return
        else:
            self.zoomFlag = 1

        self.originPos = event.scenePos()
        self.currentPos = self.originPos
        self.zoomBoxItem = QGraphicsRectItem(
            QRectF(self.originPos, self.currentPos).normalized()
        )
        self.zoomBoxItem.setPen(QColor("blue"))
        self.zoomBoxItem.setBrush(self.zoomBrush)
        self.addItem(self.zoomBoxItem)

    def mouseMoveZoom(self, event) -> None:
        """Update the size of the zoom box as the mouse is moved.

        Notes:
            This animates the drawing of the box for the user.

        Args:
            event (QMouseEvent): the event of the mouse moving.

        Returns:
            None
        """
        if self.zoomFlag:
            self.zoomFlag = 2  # drag started.
            self.currentPos = event.scenePos()
            if self.zoomBoxItem is None:
                # somehow missed the mouse-press (2024: not convinced this can happen)
                log.error("EEK: the zoombox was unexpectedly None, working around...")
                self.zoomBoxItem = QGraphicsRectItem()
                self.zoomBoxItem.setPen(self.ink)
                self.zoomBoxItem.setBrush(self.zoomBrush)
                self.addItem(self.zoomBoxItem)
            self.zoomBoxItem.setRect(
                QRectF(self.originPos, self.currentPos).normalized()
            )

    def mouseReleaseZoom(self, event) -> None:
        """Handle when the mouse is released after drawing a new zoom box.

        Notes: Either zoom-in a little (if zoombox small), else fit the
            zoombox in view. Delete the zoombox afterwards and set the zoomflag
            back to 0.

        Args:
            event (QMouseEvent): the given mouse release.

        Returns:
            None
        """
        if self.zoomFlag == 0:
            return

        # check to see if box is quite small (since very hard
        # to click button without moving a little)
        # if small then set flag to 1 and treat like a click
        # TODO: These thresholds are in physical units ("page pixels"?) so are effected by zoom
        # TODO: it would be much better to express them in (screen) pixels b/c they are a UI threshold
        if self.zoomBoxItem.rect().height() < 8 and self.zoomBoxItem.rect().width() < 8:
            self.zoomFlag = 1

        if self.zoomFlag == 1:
            self.views()[0].scale(1.25, 1.25)
            self.views()[0].centerOn(event.scenePos())

        elif self.zoomFlag == 2:
            self.views()[0].fitInView(
                self.zoomBoxItem, Qt.AspectRatioMode.KeepAspectRatio
            )

        # sets the view rectangle and updates zoom-dropdown.
        # convince MyPy we have a PageView, not just any QGraphicsView
        page_view = self.views()[0]
        assert isinstance(page_view, PageView)
        page_view.setZoomSelector(True)
        # remove the box and put flag back.
        self.removeItem(self.zoomBoxItem)
        self.zoomFlag = 0

    def mousePressDelete(self, event) -> None:
        """Handle the mouse press when drawing a delete box.

        Notes:
            Nothing happens until button is released.

        Args:
            event (QMouseEvent): given mouse press.

        Returns:
            None
        """
        if self.deleteFlag:
            return

        self.deleteFlag = 1
        self.originPos = event.scenePos()
        self.currentPos = self.originPos
        self.delBoxItem = QGraphicsRectItem(
            QRectF(self.originPos, self.currentPos).normalized()
        )
        assert isinstance(self.style, dict)
        self.delBoxItem.setPen(QPen(QColor("red"), self.style["pen_width"]))
        self.delBoxItem.setBrush(self.deleteBrush)
        self.addItem(self.delBoxItem)

    def mouseMoveDelete(self, event) -> None:
        """Update the size of the delete box as the mouse is moved.

        Notes:
            This animates the drawing of the box for the user.

        Args:
            event (QMouseEvent): the event of the mouse moving.

        Returns:
            None
        """
        if self.deleteFlag:
            self.deleteFlag = 2  # drag started.
            self.currentPos = event.scenePos()
            if self.delBoxItem is None:
                # somehow missed the mouse-press (2024: not convinced this can happen)
                log.error("EEK: the delbox was unexpectedly None, working around...")
                self.delBoxItem = QGraphicsRectItem()
                assert isinstance(self.style, dict)
                self.delBoxItem.setPen(QPen(QColor("red"), self.style["pen_width"]))
                self.delBoxItem.setBrush(self.deleteBrush)
                self.addItem(self.delBoxItem)
            self.delBoxItem.setRect(
                QRectF(self.originPos, self.currentPos).normalized()
            )

    def deleteIfLegal(self, item, *, dryrun: bool = False) -> bool:
        """Deletes the annotation item if that is a legal action.

        Notes:
            Can't delete the pageimage, scorebox, delete-box, ghostitem and
            its constituents, probably other things too.  You can delete
            annotations: those all have a "saveable" attribute.
            You also cannot delete objects that are part of a group: you need
            to the parent.

        Args:
            item (QGraphicsItem): the item to possibly be deleted.

        Keyword Args:
            dryrun: just check if we could delete but don't actually
                do it.

        Returns:
            True if the object was deleted, else False.
        """
        if item.group() is not None:
            return False
        if not getattr(item, "saveable", False):
            # we can only delete "saveable" items
            return False
        # we're ready to delete, unless this is a dryrun
        if dryrun:
            return True
        command = CommandDelete(self, item)
        self.undoStack.push(command)
        return True

    def mouseReleaseRubric(self, event) -> None:
        # if haven't started drawing, or are mid draw of line be careful of what is underneath
        # if there is text under the ghost then do not stamp anything - ignore the event.
        if self.textUnderneathGhost() and self.boxLineStampState in [0, 2]:
            return

        # update things
        self.boxStampRelease(event)
        # only have to do something if in states 3 or 4
        if self.boxLineStampState == 3:  # means is small box and we are ready to stamp!
            # if text under ghost then ignore this event
            if self.textUnderneathGhost():  # text under here - not safe to stamp
                self.undoStack.endMacro()
                self.undoStack.undo()
                self.boxLineStampState = 0
                return
            # small box, so just stamp the rubric
            command = CommandRubric(self, event.scenePos(), self.current_rubric)
            log.debug(
                "Making a Rubric: boxLineStampState is {}".format(
                    self.boxLineStampState
                )
            )
            # push the delta onto the undo stack.
            self.undoStack.push(command)

        if self.boxLineStampState >= 3:  # stamp is done
            # TODO: how to get here?  In testing 2022-03-01, Colin could not make this code run
            log.debug(
                f"flag = {self.boxLineStampState} so we must be finishing a click-drag rubric: finalizing macro"
            )
            self.undoStack.endMacro()
            self.boxLineStampState = 0

    def mouseReleaseDelete(self, event) -> None:
        """Handle when the mouse is released after drawing a new delete box.

        Notes:
             Remove the temp boxitem (which was needed for animation)
            and then delete all objects that lie within the box.
            Push the resulting commands onto the undo stack

        Args:
            event (QMouseEvent): the given mouse release.

        Returns:
            None
        """
        if self.deleteFlag == 0:
            return
        # check to see if box is quite small (since very hard
        # to click button without moving a little)
        # if small then set flag to 1 and treat like a click
        if self.delBoxItem.rect().height() < 8 and self.delBoxItem.rect().width() < 8:
            self.deleteFlag = 1

        if self.deleteFlag == 1:
            self.originPos = event.scenePos()
            # grab list of items in rectangle around click
            nearby = self.items(
                QRectF(self.originPos.x() - 5, self.originPos.y() - 5, 8, 8),
                mode=Qt.ItemSelectionMode.IntersectsItemShape,
                deviceTransform=QTransform(),
            )
            if len(nearby) == 0:
                return
            else:
                # delete the zeroth element of the list
                if nearby[0].group() is not None:  # object part of Rubric
                    self.deleteIfLegal(nearby[0].group())  # delete the group
                else:
                    self.deleteIfLegal(nearby[0])
        elif self.deleteFlag == 2:
            del_list = []
            # check all items against the delete-box - this is a little clumsy, but works and there are not so many items typically.
            for X in self.items():
                # make sure is not background image or the scorebox, or the delbox itself.
                if X.collidesWithItem(
                    self.delBoxItem, mode=Qt.ItemSelectionMode.ContainsItemShape
                ):
                    if self.deleteIfLegal(X, dryrun=True):
                        del_list.append(X)

            if del_list:
                self.undoStack.beginMacro(f"Deleting {len(del_list)} items")
                for X in del_list:
                    self.deleteIfLegal(X)
                self.undoStack.endMacro()

        self.removeItem(self.delBoxItem)
        self.deleteFlag = 0  # put flag back.

    def hasAnyCrosses(self) -> bool:
        """Returns True if scene has any crosses, False otherwise."""
        for X in self.items():
            if isinstance(X, CrossItem):
                return True
        return False

    def hasOnlyCrosses(self) -> bool:
        """Returns True if scene has only crosses, False otherwise."""
        for X in self.items():
            if getattr(X, "saveable", None):
                if not isinstance(X, CrossItem):
                    return False
        return True

    def hasAnyComments(self) -> bool:
        """Returns True if scene has any rubrics or text items, False otherwise."""
        for X in self.items():
            if isinstance(X, (TextItem, RubricItem)):
                return True
        return False

    def hasAnyTicks(self) -> bool:
        """Returns True if scene has any ticks. False otherwise."""
        for X in self.items():
            if isinstance(X, TickItem):
                return True
        return False

    def hasOnlyTicks(self) -> bool:
        """Returns True if scene has only ticks, False otherwise."""
        for X in self.items():
            if getattr(X, "saveable", None):
                if not isinstance(X, TickItem):
                    return False
        return True

    def hasOnlyTicksCrossesDeltas(self) -> bool:
        """Checks if the image only has crosses, ticks or deltas.

        Returns:
            True if scene only has ticks/crosses/deltas, False otherwise.
        """
        for x in self.items():
            if getattr(x, "saveable", None):
                if isinstance(x, (TickItem, CrossItem)):
                    continue
                if isinstance(x, RubricItem):
                    # check if this is a delta-rubric
                    # TODO: see rubrics_list.py: rubric_is_naked_delta
                    if x.kind == "relative" and x.blurb.toPlainText() == ".":
                        continue
                return False  # otherwise
        return True  # only tick,cross or delta-rubrics

    def highlight_pages(
        self, indices: list[int], colour: str = "blue", *, fade_others: bool = True
    ) -> None:
        """Highlight some of the underlying images that we are annotating."""
        for i in range(len(self.underImage.images)):
            img = self.underImage.images[i]
            if i in indices:
                colour_effect = QGraphicsColorizeEffect()
                colour_effect.setColor(QColor(colour))
                img.setGraphicsEffect(colour_effect)
            elif fade_others:
                fade_effect = QGraphicsOpacityEffect()
                fade_effect.setOpacity(0.25)
                img.setGraphicsEffect(fade_effect)
            else:
                pass

    def highlight_pages_reset(self) -> None:
        """Remove any graphical effects from the underlying images that we are annotating."""
        for i in range(len(self.underImage.images)):
            img = self.underImage.images[i]
            img.setGraphicsEffect(None)

    def get_list_of_non_annotated_underimages(self) -> list[int]:
        """Which images in the scene are not yet annotated.

        Note these are indexed from zero.  Thinking of them as pages is
        potentially misleading: we are annotating a scene made of a list
        of images: which of those images are not yet annotated?
        """
        # TODO: Issue #3367: do nicer code without explicit N^2
        lst = []
        for n in range(len(self.underImage.images)):
            img = self.underImage.images[n]
            page_annotated = False
            for x in self.items():
                if self.is_user_placed(x) and x.collidesWithItem(img):
                    page_annotated = True
                    # no need to further check this img
                    break
            if not page_annotated:
                lst.append(n)
        return lst

    def itemWithinBounds(self, item) -> bool:
        """Check if given item is within the margins or not."""
        return item.collidesWithItem(
            self.underRect, mode=Qt.ItemSelectionMode.ContainsItemShape
        )

    def check_all_saveable_objects_inside(self) -> list:
        """Checks that all objects are within the boundary of the page.

        Returns:
            All annotation (saveable) objects that are outside
            of the boundaries of the margin box (annotable area).
            The list will be empty in the good case of no objects being
            outside.
        """
        out_objs = []
        for X in self.items():
            if getattr(X, "saveable", False):
                if not self.itemWithinBounds(X):
                    out_objs.append(X)
        return out_objs

    def _updateGhost(self, rubric: dict[str, Any]) -> None:
        """Updates the ghost object based on the delta and text.

        Args:
            rubric: we need its delta, its text and whether its legal.

        Returns:
            None
        """
        self.ghostItem.changeComment(
            rubric["display_delta"], rubric["text"], self.isLegalRubric(rubric)
        )

    def _exposeGhost(self) -> None:
        """Exposes the ghost object."""
        self.ghostItem.setVisible(True)

    def _hideGhost(self) -> None:
        """Hides the ghost object."""
        self.ghostItem.setVisible(False)

    def mouseMoveRubric(self, event) -> None:
        """Handles mouse moving with a rubric.

        Args:
            event (QMouseEvent): the event of the mouse moving.

        Returns:
            None
        """
        if not self.ghostItem.isVisible():
            self.ghostItem.setVisible(True)
        self.ghostItem.setPos(event.scenePos())

        # pass in the bounding rect of the ghost text so can draw connecting path correctly
        self.boxStampMove(
            event,
            ghost_rect=self.ghostItem.mapRectToScene(self.ghostItem.boundingRect()),
        )

    def setTheMark(self, newMark: int) -> None:
        """Sets the new mark/score for the paper.

        Args:
            newMark: the new mark/score for the paper.

        Returns:
            None
        """
        self.score = newMark
        self.scoreBox.changeScore(self.score)

    def undo(self):
        """Undoes a given action."""
        self.undoStack.undo()

    def redo(self):
        """Redoes a given action."""
        self.undoStack.redo()

    def isLegalRubric(self, rubric: dict[str, Any]) -> bool:
        """Is this rubric-type legal for the current scene, and does it move score below 0 or above maxMark?

        Args:
            rubric (dict): must have at least the keys "kind", "value",
                "display_delta", and "out_of".

        Returns:
            True if the delta is legal, False otherwise.
        """
        rubrics = self.get_rubrics()
        rubrics.append(rubric)

        try:
            compute_score(rubrics, self.maxMark)
        except ValueError:
            return False
        except PlomInconsistentRubric:
            return False
        return True

    def setCurrentRubric(self, rubric: dict[str, Any]) -> None:
        """Changes the new rubric for the paper based on the delta and text.

        This doesn't effect what is shown in the scene: its just a setter.
        To force an update, see ``setToolMode``, which you likely want to call
        after this method.

        Args:
            rubric (dict): must have at least the keys and values::
                - value (int):
                - out_of (int):
                - display_delta (str): a string displaying the value of the rubric.
                - text (str): the text in the rubric.
                - id (int): the id of the rubric.
                - kind (str): ``"absolute"``, ``"neutral"``, etc.

        Returns:
            None
        """
        self.current_rubric = rubric
        self._updateGhost(rubric)

    def stopMidDraw(self):
        # look at all the mid-draw flags and cancel accordingly.
        # the flags are arrowFlag, boxFlag, penFlag, boxLineStampState, zoomBox
        # note - only one should be non-zero at a given time
        log.debug("Flags = {}".format(self.__getFlags()))
        if self.arrowFlag > 0:  # midway through drawing a line
            self.arrowFlag = 0
            self.removeItem(self.lineItem)
        if self.penFlag > 0:  # midway through drawing a path
            self.penFlag = 0
            self.removeItem(self.pathItem)
        # box flag needs a little care since two possibilities mid-draw
        if self.boxFlag == 1:  # midway through drawing a box
            self.boxFlag = 0
            self.removeItem(self.boxItem)
        if self.boxFlag == 2:  # midway through drawing an ellipse
            self.boxFlag = 0
            self.removeItem(self.ellipseItem)
        # box-stamp flag needs care - uses undo-macro - need to clean that up
        # 1 = drawing the box
        # 2 = drawing the line
        # 3 = pasting the object - this should only be very briefly mid function.
        if self.boxLineStampState == 1:  # drawing the box
            self.removeItem(self.boxItem)
            self.boxLineStampState = 0
        if (
            self.boxLineStampState == 2
        ):  # undo-macro started, box drawn, mid draw of path
            self.removeItem(self.pathItem)
            self.undoStack.endMacro()
            self.undo()  # removes the drawn box
            self.boxLineStampState = 0
        if self.boxLineStampState == 3:
            # Should be very hard to reach here - end macro and undo
            self.undoStack.endMacro()
            self.undo()  # removes the drawn box

        # check if mid-zoom-box draw:
        if self.zoomFlag == 2:
            self.removeItem(self.zoomBoxItem)
            self.zoomFlag = 0

    def isDrawing(self):
        return any(flag > 0 for flag in self.__getFlags())

    def __getFlags(self):
        return [
            self.arrowFlag,
            self.boxFlag,
            self.penFlag,
            self.zoomFlag,
            self.boxLineStampState,
        ]

    # PAGE SCENE CROPPING STUFF
    def _crop_to_focus(self, crop_rect):
        # this is called by the actual command-redo.
        self.overMask.crop_to_focus(crop_rect)
        self.scoreBox.setPos(crop_rect.topLeft())
        self.avoidBox = self.scoreBox.boundingRect().adjusted(-16, -16, 64, 24)
        # set zoom to "fit-page"
        self.views()[0].zoomFitPage(update=True)

    def current_crop_rectangle_as_proportions(
        self,
    ) -> tuple[float, float, float, float]:
        """Return the crop rectangle as proportions of original image."""
        full_height = self.underImage.boundingRect().height()
        full_width = self.underImage.boundingRect().width()
        rect_in_pix = self.overMask.inner_rect

        rect_as_proportions = (
            rect_in_pix.x() / full_width,
            rect_in_pix.y() / full_height,
            rect_in_pix.width() / full_width,
            rect_in_pix.height() / full_height,
        )
        return rect_as_proportions

    def crop_from_plomfile(self, crop_dat):
        # crop dat = (x,y,w,h) as proportions of full image, so scale by underlying image width/height
        full_height = self.underImage.boundingRect().height()
        full_width = self.underImage.boundingRect().width()
        crop_rect = QRectF(
            crop_dat[0] * full_width,
            crop_dat[1] * full_height,
            crop_dat[2] * full_width,
            crop_dat[3] * full_height,
        )
        self.trigger_crop(crop_rect)

    def uncrop_underlying_images(self):
        self.trigger_crop(self.overMask.get_original_inner_rect())

    def trigger_crop(self, crop_rect):
        # make sure that the underlying crop-rectangle is normalised
        # also make sure that it is not larger than the original image - so use their intersection
        actual_crop = crop_rect.intersected(self.underImage.boundingRect()).normalized()
        # pass new crop rect, as well as current one (for undo)
        command = CommandCrop(self, actual_crop, self.overMask.inner_rect)
        self.undoStack.push(command)
        # now set mode to move.
        self.parent().toMoveMode()

    def mousePressCrop(self, event) -> None:
        """Handle the mouse press when drawing a crop box.

        Notes:
            Nothing happens until button is released.

        Args:
            event (QMouseEvent): given mouse press.

        Returns:
            None
        """
        if self.deleteFlag:
            return

        self.deleteFlag = 1
        self.originPos = event.scenePos()
        self.currentPos = self.originPos
        self.delBoxItem = QGraphicsRectItem(
            QRectF(self.originPos, self.currentPos).normalized()
        )
        assert isinstance(self.style, dict)
        self.delBoxItem.setPen(QPen(QColor("red"), self.style["pen_width"]))
        self.delBoxItem.setBrush(self.deleteBrush)
        self.addItem(self.delBoxItem)

    def mouseMoveCrop(self, event) -> None:
        """Update the size of the crop box as the mouse is moved.

        Notes:
            This animates the drawing of the box for the user.

        Args:
            event (QMouseEvent): the event of the mouse moving.

        Returns:
            None
        """
        if self.deleteFlag:
            self.deleteFlag = 2  # drag started.
            self.currentPos = event.scenePos()
            if self.delBoxItem is None:
                log.error("EEK: the delbox was unexpectedly None, working around...")
                # somehow missed the mouse-press (2024: not convinced this can happen)
                self.delBoxItem = QGraphicsRectItem()
                assert isinstance(self.style, dict)
                self.delBoxItem.setPen(QPen(QColor("red"), self.style["pen_width"]))
                self.delBoxItem.setBrush(self.deleteBrush)
                self.addItem(self.delBoxItem)
            self.delBoxItem.setRect(
                QRectF(self.originPos, self.currentPos).normalized()
            )

    def mouseReleaseCrop(self, event) -> None:
        """Handle when the mouse is released after drawing a new delete box.

        Notes:
            Remove the temp boxitem (which was needed for animation)
            and push the crop command onto the undo stack

        Args:
            event (QMouseEvent): the given mouse release.

        Returns:
            None
        """
        if self.deleteFlag == 0:
            return
        # check to see if box is quite small (since very hard
        # to click button without moving a little)

        # The box should have a minimum size related to the smaller dimension
        # of the collection of underlying images, but never smaller than 256
        minbox = max(256, 0.2 * self.underImage.min_dimension)

        # if small then set flag to 0 and return
        if (
            self.delBoxItem.rect().height() < minbox
            or self.delBoxItem.rect().width() < minbox
        ):
            self.removeItem(self.delBoxItem)
            self.deleteFlag = 0
        else:
            self.removeItem(self.delBoxItem)
            self.deleteFlag = 0  # put flag back.
            self.trigger_crop(self.delBoxItem.rect())<|MERGE_RESOLUTION|>--- conflicted
+++ resolved
@@ -801,16 +801,12 @@
         font = QFont("Helvetica")
         font.setPixelSize(round(1.25 * self.fontSize))
         self.scoreBox.setFont(font)
-<<<<<<< HEAD
-        self.ghostItem.change_font_size(self.fontSize)
+        assert isinstance(self.style, dict)
         self.style["scale"] = self._scale
-        # TickItem.scale_tick(self._scale)
         self._refresh_ink_scaling()
-=======
         self.ghostItem.change_rubric_size(
             fontsize=int(self.fontSize), annot_scale=self._scale
         )
->>>>>>> 3b83c2a9
 
     def set_annotation_color(self, c):
         """Set the colour of annotations.
