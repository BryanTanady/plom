# SPDX-License-Identifier: AGPL-3.0-or-later
# Copyright (C) 2018-2020 Andrew Rechnitzer
# Copyright (C) 2018 Elvis Cai
# Copyright (C) 2019-2021 Colin B. Macdonald
# Copyright (C) 2020 Victoria Schuster

__copyright__ = "Copyright (C) 2018-2021 Andrew Rechnitzer and others"
__credits__ = ["Andrew Rechnitzer", "Elvis Cai", "Colin Macdonald", "Victoria Schuster"]
__license__ = "AGPLv3"

import json
import logging
import os
import re
import sys
import tempfile
from textwrap import dedent
import random

from PyQt5.QtCore import (
    Qt,
    QSize,
    QTimer,
    QElapsedTimer,
    pyqtSlot,
    pyqtSignal,
)
from PyQt5.QtGui import (
    QCursor,
    QGuiApplication,
    QIcon,
    QKeySequence,
    QPixmap,
)
from PyQt5.QtWidgets import (
    QDialog,
    QWidget,
    QMenu,
    QMessageBox,
    QPushButton,
    QShortcut,
    QToolButton,
    QFileDialog,
    QColorDialog,
)

from .comment_list import CommentWidget, RubricWidget

# import the key-help popup window class
from .key_help import KeyHelp
from .mark_handler import MarkHandler
from .origscanviewer import OriginalScansViewer, RearrangementViewer
from .pagescene import PageScene
from .pageview import PageView
from .uiFiles.ui_annotator_rhm import Ui_annotator_rhm as Ui_annotator
from .useful_classes import (
    ErrorMessage,
    SimpleMessage,
    SimpleMessageCheckBox,
    NoAnswerBox,
)


log = logging.getLogger("annotr")

# Short descriptions of each tool to display to user.
tipText = {
    "box": "Box: L = highlighted box, R/Shift = highlighted ellipse.",
    "com": "Comment: L = paste comment and associated mark, R/Shift = labelled box",
    "com up": "Comment up: Select previous comment in list",
    "com down": "Comment down: Select next comment in list",
    "cross": "Cross: L = cross, M/Ctrl = ?-mark, R/Shift = checkmark.",
    "delta": "Delta: L = paste mark, M/Ctrl = ?-mark, R/Shift = checkmark/cross.",
    "delete": "Delete: L = Delete object, L-drag = delete area.",
    "line": "Line: L = straight line, M/Ctrl = double-arrow, R/Shift = arrow.",
    "move": "Move object.",
    "pan": "Pan view.",
    "pen": "Pen: L = freehand pen, M/Ctrl = pen with arrows, R/Shift = freehand highlighter.",
    "redo": "Redo: Redo last action",
    "text": "Text: Enter = newline, Shift-Enter/ESC = finish.",
    "tick": "Tick: L = checkmark, M/Ctrl = ?-mark, R/Shift = cross.",
    "undo": "Undo: Undo last action",
    "zoom": "Zoom: L = Zoom in, R = zoom out.",
}


class Annotator(QWidget):
    """The main annotation window for annotating group-images.

    A subclass of QWidget
    """

    annotator_upload = pyqtSignal(str, list)
    annotator_done_closing = pyqtSignal(str)
    annotator_done_reject = pyqtSignal(str)

    def __init__(self, username, mouseHand, parentMarkerUI=None, initialData=None):
        """
        Initializes a new annotator window.

        Args:
            username (str): username of Marker
            mouseHand (int): The location of the grader's mouse hand. (
                Right = 0, Left != 0)
            parentMarkerUI (MarkerClient): the parent of annotator UI.
            initialData (dict): as documented by the arguments to "loadNewTGV"
        """
        super().__init__()

        self.username = username
        self.parentMarkerUI = parentMarkerUI
        self.tgvID = None

        # Show warnings or not
        self.markWarn = True
        self.commentWarn = True

        # a test view pop-up window - initially set to None for viewing whole paper
        self.testView = None
        self.testViewFiles = None

        # declares some instance vars
        self.cursorBox = None
        self.cursorCross = None
        self.cursorDelete = None
        self.cursorEllipse = None
        self.cursorLine = None
        self.cursorPen = None
        self.cursorTick = None
        self.cursorQMark = None
        self.cursorArrow = None
        self.cursorHighlight = None
        self.cursorDoubleArrow = None
        self.testName = None
        self.paperDir = None
        self.src_img_data = None
        self.saveName = None
        self.score = None
        self.maxMark = None

        # when comments are used, we just outline the comment list - not
        # the whole background - so make a style for that.
        self.currentButtonStyleOutline = "border: 2px solid #3daee9; "

        # Window depends on mouse-hand - si
        # right-hand mouse = 0, left-hand mouse = 1
        self.mouseHand = mouseHand
        self.ui = Ui_annotator()

        # Set up the gui.
        self.ui.setupUi(self)

        # hide the "revealbox" which is revealed when the hideBox is hidden.
        self.ui.revealBox0.setHidden(True)
        self.wideLayout()

        # Set up the graphicsview and graphicsscene of the group-image
        # loads in the image etc
        self.view = PageView(self, self.username)
        self.ui.pageFrameGrid.addWidget(self.view, 1, 1)

        # Create the comment list widget and put into gui.
        self.rubric_widget = RubricWidget(self, None)
        self.ui.container_commentwidget.addWidget(self.rubric_widget)

        # pass the marking style to the mark entry widget.
        # also when we set this up we have to connect various
        # mark set, delta-set, mark change functions
        self.scene = None  # TODO?
        self.markHandler = None

        self.setMiscShortCuts()
        # set the zoom combobox
        self.setZoomComboBox()
        # Set the tool icons
        self.setAllIcons()
        # Set up cursors
        self.loadCursors()

        # Connect all the buttons to relevant functions
        self.setButtons()
        # Make sure window has min/max buttons.
        self.setWindowFlags(
            self.windowFlags() | Qt.WindowSystemMenuHint | Qt.WindowMinMaxButtonsHint
        )

        # Keyboard shortcuts.
        self.key_codes = self.getKeyShortcuts()

        self.timer = QElapsedTimer()

        self.modeInformation = ["move"]

        if initialData:
            self.loadNewTGV(*initialData)

        # Grab window settings from parent
        self.loadWindowSettings()

        # TODO: use QAction, share with other UI, shortcut keys written once
        m = QMenu()
        m.addAction("Next paper\tctrl-n", self.saveAndGetNext)
        m.addAction("Done (save and close)", self.saveAndClose)
        m.addAction("Defer and go to next", lambda: None).setEnabled(False)
        m.addSeparator()
        m.addAction("Insert image", self.addImageMode)
        m.addSeparator()
        m.addAction("View whole paper", self.viewWholePaper)
        m.addAction("Adjust pages\tCtrl-r", self.rearrangePages)
        m.addSeparator()
        m.addAction("Compact UI\thome", self.narrowLayout)
        m.addAction("&Wide UI\thome", self.wideLayout)
        m.addSeparator()
        m.addAction(
            "Increase annotation scale\tshift-]", lambda: self.change_annot_scale(1.1)
        )
        # Keep a reference to this one so we can update the text
        self._reset_scale_menu_text = "Reset annotation scale"
        self._reset_scale_QAction = m.addAction(
            self._reset_scale_menu_text, self.change_annot_scale
        )
        self.update_annot_scale_menu_label()

        m.addAction(
            "Decrease annotation scale\tshift-]",
            lambda: self.change_annot_scale(1.0 / 1.1),
        )
        # Issue #1350: temporarily?
        m.addAction(
            "Temporarily change annot. colour",
            self.change_annotation_colour,
        )
        m.addSeparator()
        m.addAction("Refresh rubrics", self.refreshRubrics)
        m.addSeparator()
        m.addAction("Help", lambda: None).setEnabled(False)
        m.addAction("Show shortcut keys...\t?", self.keyPopUp)
        m.addAction("About Plom", lambda: None).setEnabled(False)
        m.addSeparator()
        m.addAction("Close without saving\tctrl-c", self.close)
        self.ui.hamMenuButton.setMenu(m)
        self.ui.hamMenuButton.setToolTip("Menu (F10)")
        self.ui.hamMenuButton.setPopupMode(QToolButton.InstantPopup)

    def closeCurrentTGV(self):
        """
        Closes the current Test Group Version (closes scene tgv and sets relevant files to None)

        Notes:
            As a result of this method, there are occasions where many instance variables will be None.
            Be cautious of how these variables will be handled in cases where they are None.

        Returns:
            None: Modifies self

        """

        # TODO: self.view.disconnectFrom(self.scene)
        # self.view = None
        # TODO: how to reset the scene?
        # This may be heavy handed, but for now we delete the old scene

        # Attempt at keeping mode information.
        self.modeInformation = [self.scene.mode]
        if self.scene.mode == "delta":
            self.modeInformation.append(self.scene.markDelta)
        elif self.scene.mode == "comment":
            self.modeInformation.append(self.rubric_widget.getCurrentRubricKeyAndTab())

        # after grabbed mode information, reset rubric_widget
        self.rubric_widget.reset()

        del self.scene
        self.scene = None

        # clean up after a testview
        self.doneViewingPaper()
        self.testView = None
        self.testViewFiles = None
        self.tgvID = None
        self.testName = None
        self.setWindowTitle("Annotator")
        self.paperDir = None
        self.src_img_data = None
        self.saveName = None
        # self.destroyMarkHandler()

    def loadNewTGV(
        self,
        tgvID,
        testName,
        paperdir,
        saveName,
        maxMark,
        markStyle,
        plomDict,
        integrity_check,
        src_img_data,
    ):
        """Loads new Data into the Toggle View window for marking.

        TODO: maintain current tool not working yet: #799.

        Args:
            tgvID (str):  Test-Group-Version ID.
                            For Example: for Test # 0027, group # 13, Version #2
                                         tgv = t0027g13v2
            testName (str): Test Name
            paperdir (dir): Working directory for the current task
            saveName (str): name the tgv is saved as
            maxMark (int): maximum possible score for that test question
            markStyle (int): marking style
                             1 = mark total = user clicks the total-mark
                             2 = mark-up = mark starts at 0 and user increments it
                             3 = mark-down = mark starts at max and user decrements it
                             Note: can be overridden by the plomDict.
            plomDict (dict) : a dictionary of annotation information.
                                A dict that contains sufficient information to recreate the
                                annotation objects on the page if you go back to continue annotating a
                                question. ie - is it mark up/down, where are all the objects, how to
                                rebuild those objects, etc.
            integrity_check (str): integrity check string
            src_img_data (list[dict]): image md5sums, filenames etc.

        Returns:
            None: Modifies many instance vars.

        """
        self.tgvID = tgvID
        self.question_num = int(re.split(r"\D+", tgvID)[-1])
        self.testName = testName
        s = "Q{} of {}: {}".format(self.question_num, testName, tgvID)
        self.setWindowTitle("{} - Plom Annotator".format(s))
        log.info("Annotating {}".format(s))
        self.paperDir = paperdir
        self.saveName = saveName
        self.integrity_check = integrity_check
        self.src_img_data = src_img_data

        if getattr(self, "maxMark", None) != maxMark:
            log.warning("Is changing maxMark supported?  we just did it...")
        self.maxMark = maxMark
        del maxMark

        log.debug("Plom data (truncated):\n{}".format(str(plomDict)[:255]))
        if plomDict:
            self.markStyle = plomDict["markStyle"]
        else:
            self.markStyle = markStyle
        del markStyle  # prevent use of non-overridden value
        log.debug("markstyle = {}".format(self.markStyle))

        if plomDict:
            assert plomDict["maxMark"] == self.maxMark, "mismatch between maxMarks"

        # Set current mark to 0.
        # 2 = mark-up = mark starts at 0 and user increments it
        # 3 = mark-down = mark starts at max and user decrements it
        if self.markStyle == 2:  # markUp
            self.score = 0
        elif self.markStyle == 3:  # markDown
            self.score = self.maxMark
        else:  # must be mark-total
            log.warning("Using mark-total. This should not happen.")
            self.score = 0

        # Set up the graphicsview and graphicsscene of the group-image
        # loads in the image etc
        self.view.setHidden(False)  # or try not hiding it...
        self.setViewAndScene()
        # TODO: see above, can we maintain our zoom b/w images?  Would anyone want that?
        # TODO: see above, don't click a different button: want to keep same tool

        # TODO: perhaps not right depending on when `self.setMarkHandler(self.markStyle)` is called
        self.rubric_widget.setStyle(self.markStyle)
        self.rubric_widget.changeMark(self.score, self.maxMark)
        self.rubric_widget.setQuestionNumber(self.question_num)
        self.rubric_widget.setTestName(testName)

        if not self.markHandler:
            # Build the mark handler and put into the gui.
            self.markHandler = MarkHandler(self, self.maxMark, self.markStyle)
            self.ui.container_markgrid.addWidget(self.markHandler)
        else:
            self.markHandler.resetAndMaybeChange(self.maxMark, self.markStyle)

        # update the displayed score - fixes #843
        self.changeMark(self.score)

        # Very last thing = unpickle scene from plomDict
        if plomDict is not None:
            self.unpickleIt(plomDict)

        # TODO: Make handling of comment less hack.
        log.debug("Restore mode info = {}".format(self.modeInformation))
        self.scene.setToolMode(self.modeInformation[0])
        if self.modeInformation[0] == "delta":
            self.markHandler.clickDelta(self.modeInformation[1])
        if self.modeInformation[0] == "comment":
            self.rubric_widget.setCurrentRubricKeyAndTab(
                self.modeInformation[1], self.modeInformation[2]
            )
            self.rubric_widget.handleClick()

        # reset the timer (its not needed to make a new one)
        self.timer.start()

    def change_annot_scale(self, scale=None):
        """Change the scale of the annotations.

        args:
            scale (float/None): if None reset the scale to the default.
                If any floating point number, multiple the scale by that
                value.
        """
        if scale is None:
            log.info("resetting annotation scale to default")
            if self.scene:
                self.scene.reset_scale_factor()
            self.update_annot_scale_menu_label()

            return
        log.info("multiplying annotation scale by {}".format(scale))
        if self.scene:
            self.scene.increase_scale_factor(scale)
        self.update_annot_scale_menu_label()

    def update_annot_scale_menu_label(self):
        """Update the menu which shows the current annotation scale."""
        if not self.scene:
            return
        self._reset_scale_QAction.setText(
            self._reset_scale_menu_text
            + "\t{:.0%}".format(self.scene.get_scale_factor())
        )

    def change_annotation_colour(self):
        """Ask user for a new colour for the annotations."""
        if not self.scene:
            return
        c = self.scene.ink.color()
        c = QColorDialog.getColor(c)
        if c.isValid():
            self.scene.set_annotation_color(c)
        # TODO: save to settings

    def setCurrentMarkMode(self):
        """
        TODO: check this.
        Checks if page scene (self.scene) is not none, in which case

        Returns:
            None

        """
        self.ui.markLabel.setStyleSheet("color: #ff0000; font: bold;")
        if self.scene:
            self.ui.modeLabel.setText(" {} ".format(self.scene.mode))
        self.ui.markLabel.setText("{} out of {}".format(self.score, self.maxMark))

    def loadCursors(self):
        """
        Loads Cursors by generating a temp folder in _MEIPASS to store cursors.

        Starts by:
            1. Reads the path to PyInstaller's temporary folder through sys._MEIPASS
               More info at: https://stackoverflow.com/questions/7674790/bundling-data-files-with-pyinstaller-onefile
            2. uses QCursor to using step 1's path to set the cursor path,

        Returns:
            None
        """

        try:
            base_path = sys._MEIPASS
        except Exception:
            # a hack - fix soon.
            base_path = os.path.join(os.path.dirname(__file__), "cursors")
            # base_path = "./cursors"

        # load pixmaps for cursors and set the hotspots
        self.cursorBox = QCursor(QPixmap("{}/box.png".format(base_path)), 4, 4)
        self.cursorEllipse = QCursor(QPixmap("{}/ellipse.png".format(base_path)), 4, 4)
        self.cursorCross = QCursor(QPixmap("{}/cross.png".format(base_path)), 4, 4)
        self.cursorDelete = QCursor(QPixmap("{}/delete.png".format(base_path)), 4, 4)
        self.cursorLine = QCursor(QPixmap("{}/line.png".format(base_path)), 4, 4)
        self.cursorPen = QCursor(QPixmap("{}/pen.png".format(base_path)), 4, 4)
        self.cursorTick = QCursor(QPixmap("{}/tick.png".format(base_path)), 4, 4)
        self.cursorQMark = QCursor(
            QPixmap("{}/question_mark.png".format(base_path)), 4, 4
        )
        self.cursorHighlight = QCursor(
            QPixmap("{}/highlighter.png".format(base_path)), 4, 4
        )
        self.cursorArrow = QCursor(QPixmap("{}/arrow.png".format(base_path)), 4, 4)
        self.cursorDoubleArrow = QCursor(
            QPixmap("{}/double_arrow.png".format(base_path)), 4, 4
        )

    def getKeyShortcuts(self):
        """
        Builds dictionary containing hotkeys and their actions.

        Returns:
            (Dict): a dictionary containing hot keys for annotator.
        """
        if self.mouseHand == 0:
            return {
                # Qt.Key_A: lambda: self.ui.zoomButton.animateClick(),
                Qt.Key_G: lambda: self.ui.undoButton.animateClick(),
                # TODO: maybe shift-G redo: need proper QAction?
                # Qt.Key_W: lambda: self.ui.redoButton.animateClick(),
                # Qt.Key_D: lambda: self.ui.tickButton.animateClick(),
                # Qt.Key_G: lambda: self.ui.textButton.animateClick(),
                # Qt.Key_Z: lambda: self.ui.moveButton.animateClick(),
                # Qt.Key_C: lambda: self.ui.boxButton.animateClick(),
                Qt.Key_Q: lambda: self.ui.deleteButton.animateClick(),
                Qt.Key_E: lambda: self.ui.commentUpButton.animateClick(),
                Qt.Key_D: lambda: self.ui.commentDownButton.animateClick(),
                Qt.Key_F: self.next_pane,
                Qt.Key_S: self.prev_pane,
                Qt.Key_R: lambda: self.next_minor_tool(),
                Qt.Key_W: lambda: self.prev_minor_tool(),
                # Qt.Key_B: lambda: self.ui.lineButton.animateClick(),
                # Qt.Key_Q: lambda: self.ui.panButton.animateClick(),
                # Qt.Key_E: lambda: self.ui.crossButton.animateClick(),
                # Qt.Key_T: lambda: self.ui.penButton.animateClick(),
                # Then maximize and mark buttons
                Qt.Key_Backslash: lambda: self.swapMaxNorm(),
                Qt.Key_Plus: lambda: self.view.zoomIn(),
                Qt.Key_Equal: lambda: self.view.zoomIn(),
                Qt.Key_Minus: lambda: self.view.zoomOut(),
                Qt.Key_Underscore: lambda: self.view.zoomOut(),
                # Change-mark shortcuts
                Qt.Key_QuoteLeft: lambda: self.keyToChangeMark(0),
                Qt.Key_1: lambda: self.keyToChangeMark(1),
                Qt.Key_2: lambda: self.keyToChangeMark(2),
                Qt.Key_3: lambda: self.keyToChangeMark(3),
                Qt.Key_4: lambda: self.keyToChangeMark(4),
                Qt.Key_5: lambda: self.keyToChangeMark(5),
                Qt.Key_6: lambda: self.keyToChangeMark(6),
                Qt.Key_7: lambda: self.keyToChangeMark(7),
                Qt.Key_8: lambda: self.keyToChangeMark(8),
                Qt.Key_9: lambda: self.keyToChangeMark(9),
                Qt.Key_0: lambda: self.keyToChangeMark(10),
                # ?-mark pop up a key-list
                Qt.Key_Question: lambda: self.keyPopUp(),
                # Toggle hide/unhide tools so as to maximise space for annotation
                Qt.Key_Home: lambda: self.toggleTools(),
                # view whole paper
                Qt.Key_F1: lambda: self.viewWholePaper(),
                Qt.Key_F10: lambda: self.ui.hamMenuButton.animateClick(),
            }
        else:
            return {
                # home-row
                Qt.Key_H: lambda: self.ui.textButton.animateClick(),
                Qt.Key_J: lambda: self.commentMode(),
                Qt.Key_K: lambda: self.ui.tickButton.animateClick(),
                Qt.Key_L: lambda: self.ui.undoButton.animateClick(),
                Qt.Key_Semicolon: lambda: self.ui.zoomButton.animateClick(),
                # lower-row
                Qt.Key_N: lambda: self.ui.lineButton.animateClick(),
                Qt.Key_M: lambda: self.ui.commentDownButton.animateClick(),
                Qt.Key_Comma: lambda: self.ui.boxButton.animateClick(),
                Qt.Key_Period: lambda: self.ui.deleteButton.animateClick(),
                Qt.Key_Slash: lambda: self.ui.moveButton.animateClick(),
                # top-row
                Qt.Key_Y: lambda: self.ui.penButton.animateClick(),
                Qt.Key_U: lambda: self.ui.commentUpButton.animateClick(),
                Qt.Key_I: lambda: self.ui.crossButton.animateClick(),
                Qt.Key_O: lambda: self.ui.redoButton.animateClick(),
                Qt.Key_P: lambda: self.ui.panButton.animateClick(),
                # Then maximize and mark buttons
                Qt.Key_Backslash: lambda: self.swapMaxNorm(),
                Qt.Key_Plus: lambda: self.view.zoomIn(),
                Qt.Key_Equal: lambda: self.view.zoomIn(),
                Qt.Key_Minus: lambda: self.view.zoomOut(),
                Qt.Key_Underscore: lambda: self.view.zoomOut(),
                # Change-mark shortcuts
                Qt.Key_QuoteLeft: lambda: self.keyToChangeMark(0),
                Qt.Key_1: lambda: self.keyToChangeMark(1),
                Qt.Key_2: lambda: self.keyToChangeMark(2),
                Qt.Key_3: lambda: self.keyToChangeMark(3),
                Qt.Key_4: lambda: self.keyToChangeMark(4),
                Qt.Key_5: lambda: self.keyToChangeMark(5),
                Qt.Key_6: lambda: self.keyToChangeMark(6),
                Qt.Key_7: lambda: self.keyToChangeMark(7),
                Qt.Key_8: lambda: self.keyToChangeMark(8),
                Qt.Key_9: lambda: self.keyToChangeMark(9),
                Qt.Key_0: lambda: self.keyToChangeMark(10),
                # ?-mark pop up a key-list
                Qt.Key_Question: lambda: self.keyPopUp(),
                # Toggle hide/unhide tools so as to maximise space for annotation
                Qt.Key_Home: lambda: self.toggleTools(),
                # view whole paper
                Qt.Key_F1: lambda: self.viewWholePaper(),
                Qt.Key_F10: lambda: self.ui.hamMenuButton.animateClick(),
            }

    def toggleTools(self):
        """
        Shows/Hides tools making more space to view the group-image.

        Returns:
            None: modifies self.ui.hideableBox
        """
        # All tools in gui inside 'hideablebox' - so easily shown/hidden
        if self.ui.hideableBox.isHidden():
            self.wideLayout()
        else:
            self.narrowLayout()

    def narrowLayout(self):
        """
        Changes view to narrow Layout style.

        Returns:
            None: modifies self.ui

        """
        self.ui.revealBox0.show()
        self.ui.hideableBox.hide()
        self.ui.revealLayout.addWidget(self.ui.hamMenuButton, 0, 1, 1, 1)
        self.ui.revealLayout.addWidget(self.ui.finishedButton, 0, 2, 1, 1)
        # TODO: just use an icon in compact?
        # self.ui.finishedButton.setText("N")
        # self.ui.finishedButton.setStyleSheet("padding-left: 1px; padding-right: 1px;")
        self.ui.finishedButton.setMaximumWidth(44)

        to_reveal = [
            [self.ui.penButton, 4, 1],
            [self.ui.lineButton, 4, 2],
            [self.ui.tickButton, 5, 1],
            [self.ui.crossButton, 5, 2],
            [self.ui.textButton, 6, 1],
            [self.ui.commentButton, 6, 2],
            [self.ui.boxButton, 7, 1],
            [self.ui.deltaButton, 7, 2],
            [self.ui.deleteButton, 8, 1],
            [self.ui.panButton, 8, 2],
            [self.ui.undoButton, 8, 1],
            [self.ui.redoButton, 8, 2],
            [self.ui.zoomButton, 9, 1],
            [self.ui.moveButton, 9, 2],
        ]

        self.ui.revealLayout.addWidget(
            self.ui.zoomCB, 1, 1, 1, 2, Qt.AlignHCenter | Qt.AlignTop
        )
        self.ui.revealLayout.addWidget(
            self.ui.markLabel, 2, 1, 1, 2, Qt.AlignHCenter | Qt.AlignTop
        )

        for button in to_reveal:
            self.ui.revealLayout.addWidget(
                button[0], button[1], button[2], Qt.AlignHCenter | Qt.AlignTop
            )

        self.ui.deltaButton.setVisible(True)

        self.ui.revealLayout.addWidget(
            self.ui.modeLabel, 10, 1, 1, 2, Qt.AlignHCenter | Qt.AlignTop
        )

    def wideLayout(self):
        """
        Changes view to Wide Layout style.

        Returns:
            None: modifies self.ui
        """
        self.ui.hideableBox.show()
        self.ui.revealBox0.hide()

        def load_tools(mouse_hand):
            """
            Loads tools based on left or right handed mouse.

            Args:
                mouse_hand(int): left or right handed mouse. Right = 0, Left != 0

            Returns:
                None: adds tool widgets to self.ui.toolLayout
            """
            tools = [
                [
                    self.ui.deleteButton,
                    self.ui.undoButton,
                    self.ui.redoButton,
                    self.ui.moveButton,
                    self.ui.panButton,
                    self.ui.zoomButton,
                    self.ui.commentButton,
                    self.ui.commentDownButton,
                    self.ui.commentUpButton,
                    self.ui.deltaButton,
                ],
                [
                ],
                [
                    # TODO: match the order in "next_minor_tool"
                    self.ui.boxButton,
                    self.ui.tickButton,
                    self.ui.crossButton,
                    self.ui.textButton,
                    self.ui.lineButton,
                    self.ui.penButton,
                ],
            ]
            self.ui.commentButton.setVisible(False)
            self.ui.commentDownButton.setVisible(False)
            self.ui.commentUpButton.setVisible(False)
            # self.ui.redoButton.setVisible(False)
            row_index = 0
            for row in tools:
                column_index = 0
                # right handed mouse
                if mouse_hand == 0:
                    for tool in row:
                        self.ui.toolLayout.addWidget(tool, row_index, column_index)
                        column_index += 1
                else:
                    # if left handed, loads column elements in reverse order (right to left)
                    for tool in reversed(row):
                        self.ui.toolLayout.addWidget(tool, row_index, column_index)
                        column_index += 1
                row_index += 1

        # TODO: not polite to be grubbing around in parent.ui, fix with QSetting
        if self.parentMarkerUI.ui.sidebarRightCB.isChecked():
            self.ui.horizontalLayout.addWidget(self.ui.pageFrame)
            self.ui.horizontalLayout.addWidget(self.ui.revealBox0)
            self.ui.horizontalLayout.addWidget(self.ui.hideableBox)
        else:
            self.ui.horizontalLayout.addWidget(self.ui.hideableBox)
            self.ui.horizontalLayout.addWidget(self.ui.revealBox0)
            self.ui.horizontalLayout.addWidget(self.ui.pageFrame)

        load_tools(self.mouseHand)

        self.ui.deltaButton.setVisible(False)
        self.ui.ebLayout.addWidget(self.ui.modeLabel)
        self.ui.modeLayout.addWidget(self.ui.hamMenuButton)
        self.ui.modeLayout.addWidget(self.ui.finishedButton)
        self.ui.finishedButton.setMaximumWidth(16777215)  # back to default
        self.ui.modeLayout.addWidget(self.ui.finishNoRelaunchButton)
        self.ui.buttonsLayout.addWidget(self.ui.markLabel)
        self.ui.buttonsLayout.addWidget(self.ui.zoomCB)

    def next_pane(self, dir=1):
        """Switch to the next rubric pane."""
        panelist = ["Favs", "Part (b)", "All Rubrics", "Shared"]
        if not hasattr(self, "_whot_pane"):
            self.refreshComments()  # not all updates go through here
            self._whot_pane = 2
        self._whot_pane += dir
        self._whot_pane %= len(panelist)
        i = self._whot_pane
        # bold the selected one
        panelist[i] = "<b>{}</b>".format(panelist[i])
        self.comment_widget._fake_tabz.setText("  |  ".join(panelist))
        if i == 2:  # hardcoded "All" pane
            self.comment_widget.CL.clist = self._keep_clist
        elif i == 0:
            self.comment_widget.CL.clist = []
        else:
            self.comment_widget.CL.clist = random.choices(self._keep_clist, k=2)
        self.comment_widget.CL.populateTable()



    def prev_pane(self):
        """Switch to the prev rubric pane."""
        self.next_pane(dir=-1)

    def next_minor_tool(self, dir=1):
        """Switch to current minor tool or advance to next minor tool."""
        if not hasattr(self, "_which_tool"):
            self._which_tool = 0
        L = [
            self.ui.boxButton,
            self.ui.tickButton,
            self.ui.crossButton,
            self.ui.textButton,
            self.ui.lineButton,
            self.ui.penButton,
        ]
        if any([f.isChecked() for f in L]):
            # TODO: find it, set to in case the shudder *mouse* was used
            # self._which_tool = L.index(...)
            self._which_tool += dir
            self._which_tool %= len(L)
        # no tool was selected so click the previously-used tool
        f = L[self._which_tool]
        f.animateClick()

    def prev_minor_tool(self):
        """Switch to current minor tool or go back to prev minor tool."""
        self.next_minor_tool(dir=-1)

    def viewWholePaper(self):
        """
        Changes view layout to show entire paper.

        If paper has not been opened, downloads it by it's tgvID and shows.

        Returns:
            None: modifies self.testView
        """
        # grab the files if needed.
        testNumber = self.tgvID[:4]
        if self.testViewFiles is None:
            log.debug("wholePage: downloading files for testnum {}".format(testNumber))
            (
                self.pageData,
                self.testViewFiles,
            ) = self.parentMarkerUI.downloadWholePaper(testNumber)

        # if we haven't built a testview, built it now
        if self.testView is None:
            self.testView = OriginalScansViewer(
                self, testNumber, self.pageData, self.testViewFiles
            )
        self.testView.show()
        return

    def rearrangePages(self):
        """Rearranges pages in UI.

        Returns:
            None
        """
        self.parentMarkerUI.Qapp.setOverrideCursor(Qt.WaitCursor)
        # disable ui before calling process events
        self.setEnabled(False)
        self.parentMarkerUI.Qapp.processEvents()
        testNumber = self.tgvID[:4]
        # TODO: maybe download should happen in Marker?
        # TODO: all ripe for refactoring as the src_img_data improves
        image_md5_list = [x["md5"] for x in self.src_img_data]
        # note we'll md5 match within one paper only: low birthday probability
        md5_to_file_map = {x["md5"]: x["filename"] for x in self.src_img_data}
        log.info("adjustpgs: md5-to-file map: {}".format(md5_to_file_map))
        if len(set(image_md5_list)) != len(image_md5_list):
            s = dedent(
                """
                Unexpectedly repeated md5sums: are there two identical pages
                in the current annotator?  Is it allowed?  How did it happen?\n
                Annotator's image_md5_list is {}\n
                The src_img_data is {}\n
                Consider filing a bug with this info!
                """.format(
                    image_md5_list, self.src_img_data
                )
            ).strip()
            log.error(s)
            ErrorMessage(s).exec_()
        log.debug("adjustpgs: downloading files for testnum {}".format(testNumber))
        page_data = self.parentMarkerUI.downloadWholePaperMetadata(testNumber)
        for x in image_md5_list:
            if x not in [p[1] for p in page_data]:
                s = dedent(
                    """
                    Unexpectedly situation!\n
                    There is an image being annotated that is not present in
                    the server's page data.  Probably that is not allowed(?)
                    How did it happen?\n
                    Annotator's src img data is: {}\n
                    Server page_data is:
                      {}\n
                    Consider filing a bug with this info!
                    """.format(
                        self.src_img_data, page_data
                    )
                ).strip()
                log.error(s)
                ErrorMessage(s).exec_()
        # Crawl over the page_data, append a filename for each file
        # download what's needed but avoid re-downloading duplicate files
        # TODO: could defer downloading to background thread of dialog
        page_adjuster_downloads = []
        for (i, p) in enumerate(page_data):
            md5 = p[1]
            image_id = p[-1]
            fname = md5_to_file_map.get(md5)
            if fname:
                log.info(
                    "adjustpgs: not downloading image id={}; we have it already at i={}, {}".format(
                        image_id, i, fname
                    )
                )
            else:
                tmp = self.parentMarkerUI.downloadOneImage(self.tgvID, image_id, md5)
                # TODO: wrong to put these in the paperdir (?)
                # Maybe Marker should be doing this downloading
                workdir = self.parentMarkerUI.workingDirectory
                fname = tempfile.NamedTemporaryFile(
                    dir=workdir,
                    prefix="adj_pg_{}_".format(i),
                    suffix=".image",
                    delete=False,
                ).name
                log.info(
                    'adjustpages: writing "{}" from id={}, md5={}'.format(
                        fname, image_id, md5
                    )
                )
                with open(fname, "wb") as f:
                    f.write(tmp)
                assert md5_to_file_map.get(md5) is None
                md5_to_file_map[md5] = fname
                page_adjuster_downloads.append(fname)
            p.append(fname)

        is_dirty = self.scene.areThereAnnotations()
        log.debug("page_data is\n  {}".format("\n  ".join([str(x) for x in page_data])))
        rearrangeView = RearrangementViewer(
            self, testNumber, self.src_img_data, page_data, is_dirty
        )
        self.parentMarkerUI.Qapp.restoreOverrideCursor()
        if rearrangeView.exec_() == QDialog.Accepted:
            perm = rearrangeView.permute
            log.debug("adjust pages permutation output is: {}".format(perm))
        else:
            perm = None
        # Workaround for memory leak Issue #1322, TODO better fix
        rearrangeView.listA.clear()
        rearrangeView.listB.clear()
        del rearrangeView
        if perm:
            md5_tmp = [x[0] for x in perm]
            if len(set(md5_tmp)) != len(md5_tmp):
                s = dedent(
                    """
                    Unexpectedly repeated md5sums: did Adjust Pages somehow
                    dupe a page?  This should not happen!\n
                    Please file an issue with this info!\n
                    perm = {}\n
                    annotr src_img_data = {}\n
                    page_data = {}
                    """.format(
                        perm, self.src_img_data, page_data
                    )
                ).strip()
                log.error(s)
                ErrorMessage(s).exec_()
            stuff = self.parentMarkerUI.PermuteAndGetSamePaper(self.tgvID, perm)
            ## TODO: do we need to do this?
            ## TODO: before or after stuff = ...?
            # closeCurrentTGV(self)
            # TODO: possibly md5 stuff broken here too?
            log.debug("permuted: new stuff is {}".format(stuff))
            self.loadNewTGV(*stuff)
        # CAREFUL, wipe only those files we created
        # TODO: consider a broader local caching system
        for f in page_adjuster_downloads:
            os.unlink(f)
        self.setEnabled(True)
        return

    def doneViewingPaper(self):
        """
        Performs end tasks to close the Paper and view next.

        Notes:
            Called when user is done with testViewFiles.
            Adds the action to log.debug and informs self.parentMarkerUI.

        Returns:
            None: Modifies self.testView
        """
        if self.testViewFiles:
            log.debug("wholePage: done with viewFiles {}".format(self.testViewFiles))
            # could just delete them here but maybe Marker wants to cache
            self.parentMarkerUI.doneWithWholePaperFiles(self.testViewFiles)
            self.testViewFiles = None
        if self.testView:
            self.testView.close()
            self.testView = None

    def keyPopUp(self):
        """ Sets KeyPress shortcuts. """
        kp = KeyHelp()
        # Pop it up.
        kp.exec_()

    def setViewAndScene(self):
        """
        Makes a new scene (pagescene object) and connects it to the view (pageview object).

        The pageview (which is a qgraphicsview) which is (mostly) a layer
        between the annotation widget and the graphics scene which
        actually stores all the graphics objects (the image, lines, boxes,
        text etc etc). The view allows us to zoom pan etc over image and
        its annotations.

        Returns:
            None: modifies self.scene from None to a pagescene object and connects it to a pageview object.
        """
        self.scene = PageScene(
            self,
            self.src_img_data,
            self.saveName,
            self.maxMark,
            self.score,
            self.question_num,
            self.markStyle,
        )
        # connect view to scene
        self.view.connectScene(self.scene)
        # scene knows which views are connected via self.views()
        log.debug("Scene has this list of views: {}".format(self.scene.views()))

    def swapMaxNorm(self):
        """
        Toggles the window size between max and normal.

        Returns
             None: modifies self.windowState
        """
        if self.windowState() != Qt.WindowMaximized:
            self.setWindowState(Qt.WindowMaximized)
        else:
            self.setWindowState(Qt.WindowNoState)

    def keyToChangeMark(self, buttonNumber):
        """
        Translates a key-press into a button-press.

        Notes:
            Each key clicks one of the delta-mark buttons in the mark-entry widget.
            If mark-up style then they trigger the positive mark buttons,
            hence p0,p1 etc... if mark down then triggers the negative mark
            buttons - n1,n2, etc.

        Returns:
            None: modifies self.markHandler.

        """
        # if key is higher than maxMark then no such button.
        if buttonNumber > self.maxMark:
            return
        # Otherwise click the appropriate button.
        self.markHandler.markButtons[buttonNumber].animateClick()

    def keyPressEvent(self, event):
        """
        Translates a key press into tool-button press if appropriate.

        Notes:
            This overrides the QWidget keyPressEvent method.

        Args:
            event(QKeyEvent): a key event (a key being pressed or released)

        Returns:
            None: modifies self

        """
        # Check to see if no mousebutton pressed
        # If a key-press detected use the keycodes dict to translate
        # the press into a function call (if exists)
        if QGuiApplication.mouseButtons() == Qt.NoButton:
            self.key_codes.get(event.key(), lambda *args: None)()
        super().keyPressEvent(event)

    def setToolMode(self, newMode, newCursor, imagePath=None):
        """
        Changes the current tool mode and cursor.

        Notes:
            TODO: this does various other mucking around for legacy
            reasons: could probably still use some refactoring.

        Returns:
            None: Modifies self
        """
        # A bit of a hack to take care of comment-mode and delta-mode
        if self.scene and self.scene.mode == "comment" and newMode != "comment":
            self.comment_widget.CL.setStyleSheet("")
        # We have to be a little careful since not all widgets get the styling in the same way.
        # If the mark-handler widget sent us here, it takes care of its own styling - so we update the little tool-tip

        if self.sender() in self.markHandler.getButtonList():
            # has come from mark-change button, markHandler does its own styling
            pass
        elif self.sender() in self.ui.frameTools.children():
            # tool buttons change the mode
            self.sender().setChecked(True)
            self.markHandler.clearButtonStyle()
        elif self.sender() is self.comment_widget.CL:
            self.markHandler.clearButtonStyle()
            self.comment_widget.CL.setStyleSheet(self.currentButtonStyleOutline)
            self.ui.commentButton.setChecked(True)
        elif self.sender() is self.markHandler:
            # Clear the style of the mark-handler (this will mostly not do
            # anything, but saves us testing if we had styled it)
            self.markHandler.clearButtonStyle()
            # this should not happen
        else:
            # this should also not happen - except by strange async race issues. So we don't change anything.
            pass

        if imagePath is not None:
            self.scene.tempImagePath = imagePath

        # pass the new mode to the graphicsview, and set the cursor in view
        if self.scene:
            self.scene.setToolMode(newMode)
            self.view.setCursor(newCursor)
            # set the modelabel
            self.ui.modeLabel.setText(" {} ".format(self.scene.mode))
        # refresh everything.
        self.repaint()

    def setIcon(self, toolButton, iconName, absoluteIconPath):
        """
        Sets a name and svg icon for a given QToolButton.

        Args:
            toolButton (QToolButton): the ui Tool Button for a name and icon to be added to.
            iconName (str): a name defining toolButton.
            absoluteIconPath (str): the absolute path to the icon for toolButton.

        Returns:
            None: alters toolButton
        """
        toolButton.setToolButtonStyle(Qt.ToolButtonIconOnly)
        toolButton.setToolTip("{}".format(tipText.get(iconName, iconName)))
        toolButton.setIcon(QIcon(QPixmap(absoluteIconPath)))
        toolButton.setIconSize(QSize(40, 40))

    def setAllIcons(self):
        """
        Sets all icons for the ui Tool Buttons.

        Does this by:
            1. Reads the path to PyInstaller's temporary folder through sys._MEIPASS
               More info at: https://stackoverflow.com/questions/7674790/bundling-data-files-with-pyinstaller-onefile
            2. calls the setIcon method using step 1's path to set the Icon path.

        Returns:
            None: Modifies ui Tool Buttons.
        """
        try:
            base_path = sys._MEIPASS
        except Exception:
            # a hack - fix soon.
            base_path = os.path.join(os.path.dirname(__file__), "icons")
            # base_path = "./icons"

        self.setIcon(
            self.ui.boxButton, "box", "{}/rectangle_highlight.svg".format(base_path)
        )
        self.setIcon(self.ui.commentButton, "com", "{}/comment.svg".format(base_path))
        self.setIcon(
            self.ui.commentDownButton,
            "com down",
            "{}/comment_down.svg".format(base_path),
        )
        self.setIcon(
            self.ui.commentUpButton, "com up", "{}/comment_up.svg".format(base_path)
        )
        self.setIcon(self.ui.crossButton, "cross", "{}/cross.svg".format(base_path))
        self.setIcon(self.ui.deleteButton, "delete", "{}/delete.svg".format(base_path))
        self.setIcon(self.ui.deltaButton, "delta", "{}/delta.svg".format(base_path))
        self.setIcon(self.ui.lineButton, "line", "{}/line.svg".format(base_path))
        self.setIcon(self.ui.moveButton, "move", "{}/move.svg".format(base_path))
        self.setIcon(self.ui.panButton, "pan", "{}/pan.svg".format(base_path))
        self.setIcon(self.ui.penButton, "pen", "{}/pen.svg".format(base_path))
        self.setIcon(self.ui.redoButton, "redo", "{}/redo.svg".format(base_path))
        self.setIcon(self.ui.textButton, "text", "{}/text.svg".format(base_path))
        self.setIcon(self.ui.tickButton, "tick", "{}/tick.svg".format(base_path))
        self.setIcon(self.ui.undoButton, "undo", "{}/undo.svg".format(base_path))
        self.setIcon(self.ui.zoomButton, "zoom", "{}/zoom.svg".format(base_path))

    @pyqtSlot()
    def saveAndGetNext(self):
        """ Saves the current annotations, and moves on to the next paper. """
        if self.scene:
            if not self.saveAnnotations():
                return
            log.debug("We have surrendered {}".format(self.tgvID))
            oldtgv = self.tgvID
            self.closeCurrentTGV()
        else:
            oldtgv = None
        stuff = self.parentMarkerUI.getMorePapers(oldtgv)
        if not stuff:
            ErrorMessage("No more to grade?").exec_()
            # Not really safe to give it back? (at least we did the view...)
            return
        log.debug("saveAndGetNext: new stuff is {}".format(stuff))
        self.loadNewTGV(*stuff)

    @pyqtSlot()
    def saveAndClose(self):
        """
        Save the current annotations, and then close.

        Returns:
            None: alters self.scene
        """
        if self.scene and not self.saveAnnotations():
            return
        self._priv_force_close = True
        self.close()

    def setMiscShortCuts(self):
        """
        Sets miscellaneous shortcuts.

        Returns:
            None: adds shortcuts.

        """
        # shortcuts for next paper
        self.endShortCut = QShortcut(QKeySequence("Alt+Enter"), self)
        self.endShortCut.activated.connect(self.saveAndGetNext)
        self.endShortCutb = QShortcut(QKeySequence("Alt+Return"), self)
        self.endShortCutb.activated.connect(self.saveAndGetNext)
        self.endShortCutc = QShortcut(QKeySequence("Ctrl+n"), self)
        self.endShortCutc.activated.connect(self.saveAndGetNext)
        self.endShortCutd = QShortcut(QKeySequence("Ctrl+b"), self)
        self.endShortCutd.activated.connect(self.saveAndGetNext)
        self.cancelShortCut = QShortcut(QKeySequence("Ctrl+c"), self)
        self.cancelShortCut.activated.connect(self.close)

        # shortcuts for zoom-states
        self.zoomToggleShortCut = QShortcut(QKeySequence("Ctrl+="), self)
        self.zoomToggleShortCut.activated.connect(self.view.zoomToggle)

        self.scaleAnnotIncShortCut = QShortcut(QKeySequence("Shift+]"), self)
        self.scaleAnnotIncShortCut.activated.connect(
            lambda: self.change_annot_scale(1.1)
        )
        self.scaleAnnotDecShortCut = QShortcut(QKeySequence("Shift+["), self)
        self.scaleAnnotDecShortCut.activated.connect(
            lambda: self.change_annot_scale(1 / 1.1)
        )

        # shortcuts for undo/redo
        self.undoShortCut = QShortcut(QKeySequence("Ctrl+z"), self)
        self.undoShortCut.activated.connect(self.undo)
        self.redoShortCut = QShortcut(QKeySequence("Ctrl+y"), self)
        self.redoShortCut.activated.connect(self.redo)
        # TODO: this is one of our left/right keybindings
        # TODO: can we do all our shortcuts like this instead of the keyPressEvent?
        self.redoShortCut2 = QShortcut(QKeySequence("Shift+g"), self)
        self.redoShortCut2.activated.connect(self.ui.redoButton.animateClick)

        self.twisterShortCut = QShortcut(QKeySequence("Ctrl+r"), self)
        self.twisterShortCut.activated.connect(self.rearrangePages)

        # pan shortcuts
        self.panShortCut = QShortcut(QKeySequence("space"), self)
        self.panShortCut.activated.connect(self.view.panThrough)
        self.depanShortCut = QShortcut(QKeySequence("Shift+space"), self)
        self.depanShortCut.activated.connect(self.view.depanThrough)
        self.slowPanShortCut = QShortcut(QKeySequence("Ctrl+space"), self)
        self.slowPanShortCut.activated.connect(lambda: self.view.panThrough(0.02))
        self.slowDepanShortCut = QShortcut(QKeySequence("Ctrl+Shift+space"), self)
        self.slowDepanShortCut.activated.connect(lambda: self.view.depanThrough(0.02))

    def undo(self):
        """ Undoes the last action in the UI. """
        self.scene.undo()

    def redo(self):
        """ Redoes the last action in the UI. """
        self.scene.redo()

    # Simple mode change functions
    def boxMode(self):
        """ Changes the tool to box. """
        self.setToolMode("box", self.cursorBox)

    def commentMode(self):
        """ Changes the tool to comment."""
        if self.scene.mode == "comment":
            self.comment_widget.nextItem()
        else:
            self.comment_widget.currentItem()
        self.comment_widget.CL.handleClick()

    def crossMode(self):
        """ Changes the tool to crossMode. """
        self.setToolMode("cross", self.cursorCross)

    def deleteMode(self):
        """ Changes the tool to delete. """
        self.setToolMode("delete", self.cursorDelete)

    def deltaButtonMode(self):
        """ Changes the tool to the delta button. """
        if QGuiApplication.queryKeyboardModifiers() == Qt.ShiftModifier:
            self.ui.deltaButton.showMenu()
        else:
            self.setToolMode("delta", Qt.ArrowCursor)

    def lineMode(self):
        """ Changes the tool to the line button.  """
        self.setToolMode("line", self.cursorLine)

    def moveMode(self):
        """ Changes the tool to the move button. """
        self.setToolMode("move", Qt.OpenHandCursor)

    def panMode(self):
        """ Changes the tool to the pan button. """
        self.setToolMode("pan", Qt.OpenHandCursor)
        # The pan button also needs to change dragmode in the view
        self.view.setDragMode(1)

    def penMode(self):
        """ Changes the tool to the pen button. """
        self.setToolMode("pen", self.cursorPen)

    def textMode(self):
        """ Changes the tool to the text button. """
        self.setToolMode("text", Qt.IBeamCursor)

    def tickMode(self):
        """ Changes the tool to the tick button. """
        self.setToolMode("tick", self.cursorTick)

    def zoomMode(self):
        """ Changes the tool to the zoom button. """
        self.setToolMode("zoom", Qt.SizeFDiagCursor)

    def loadModeFromBefore(self, mode, aux=None):
        """
        Loads mode from previous.

        Args:
            mode (str): String corresponding to the toolMode to be loaded
            aux (int) : the row of the current comment if applicable.

        Returns:

        """
        self.loadModes = {
            "box": lambda: self.ui.boxButton.animateClick(),
            "comment": lambda: self.commentMode(),
            "cross": lambda: self.ui.crossButton.animateClick(),
            "line": lambda: self.ui.lineButton.animateClick(),
            "pen": lambda: self.ui.penButton.animateClick(),
            "text": lambda: self.ui.textButton.animateClick(),
            "tick": lambda: self.ui.tickButton.animateClick(),
        }
        if mode == "delta" and aux is not None:
            # make sure that the mark handler has been set.
            self.markHandler.loadDeltaValue(aux)
        elif mode == "comment" and aux is not None:
            self.comment_widget.setCurrentItemRow(aux)
            self.ui.commentButton.animateClick()
        else:
            self.loadModes.get(mode, lambda *args: None)()

    def addImageMode(self):
        """
        Opens a file dialog for images, shows a message box if the image is
        too large, otherwise continues to image mode.

        Notes:
            If the Image is greater than 200kb, will return an error.

        Returns:
            None
        """
        fileName, _ = QFileDialog.getOpenFileName(
            self,
            "Select Image",
            "/home",
            "Image files (*.jpg *.gif " "*.png " "*.xpm" ")",
        )
        if not os.path.isfile(fileName):
            return
        if os.path.getsize(fileName) > 200000:
            msg = QMessageBox()
            msg.setIcon(QMessageBox.Critical)
            msg.setWindowTitle("Image Too large.")
            msg.setText(
                "Max image size (200kB) reached. Please try again "
                "with a smaller image."
            )
            msg.setStandardButtons(QMessageBox.Ok)
            msg.exec()
        else:
            self.setToolMode("image", Qt.ClosedHandCursor, fileName)

    def setButtons(self):
        """ Connects buttons to their corresponding functions. """
        # List of tool buttons, the corresponding modes and cursor shapes
        self.ui.boxButton.clicked.connect(self.boxMode)
        self.ui.crossButton.clicked.connect(self.crossMode)
        self.ui.deleteButton.clicked.connect(self.deleteMode)
        self.ui.lineButton.clicked.connect(self.lineMode)
        self.ui.moveButton.clicked.connect(self.moveMode)
        self.ui.panButton.clicked.connect(self.panMode)
        self.ui.penButton.clicked.connect(self.penMode)
        self.ui.textButton.clicked.connect(self.textMode)
        self.ui.tickButton.clicked.connect(self.tickMode)
        self.ui.zoomButton.clicked.connect(self.zoomMode)
        # Also the "hidden" delta-button
        self.ui.deltaButton.clicked.connect(self.deltaButtonMode)

        # Pass the undo/redo button clicks on to the view
        self.ui.undoButton.clicked.connect(self.undo)
        self.ui.redoButton.clicked.connect(self.redo)
        # TODO: messy viz hacks
        self.ui.cancelButton.setVisible(False)

        # Cancel button closes annotator(QDialog) with a 'reject' via the cleanUpCancel function
        self.ui.cancelButton.clicked.connect(self.close)

        # Connect the comment buttons to the comment list
        # They select the item and trigger its handleClick which fires
        # off a commentSignal which will be picked up by the annotator
        # First up connect the comment list's signal to the annotator's
        # handle comment function.
        self.rubric_widget.rubricSignal.connect(self.handleComment)
        # Now connect up the buttons
        self.ui.commentButton.clicked.connect(self.rubric_widget.reselectCurrentRubric)
        self.ui.commentButton.clicked.connect(self.rubric_widget.handleClick)
        # the previous comment button
        self.ui.commentUpButton.clicked.connect(self.rubric_widget.previousRubric)
        self.ui.commentUpButton.clicked.connect(self.rubric_widget.handleClick)
        # the next comment button
        self.ui.commentDownButton.clicked.connect(self.rubric_widget.nextRubric)
        self.ui.commentDownButton.clicked.connect(self.rubric_widget.handleClick)
        # Connect up the finishing buttons
        self.ui.finishedButton.clicked.connect(self.saveAndGetNext)
        self.ui.finishNoRelaunchButton.clicked.connect(self.saveAndClose)
        self.ui.noAnswerButton.clicked.connect(self.noAnswer)
        self.ui.rearrangePagesButton.clicked.connect(self.rearrangePages)

    def handleComment(self, dlt_txt):
        """Pass comment ID, delta, and text the scene.

        Args:
            dlt_txt (tuple): the comment ID number, delta, and string of
                text, e.g., `[12345, -2, "missing chain rule"]`

        Returns:
            None: Modifies self.scene and self.toolMode
        """
        # Set the model to text and change cursor.
        self.setToolMode("comment", QCursor(Qt.IBeamCursor))
        if self.scene:  # TODO: not sure why, Issue #1283 workaround
            self.scene.changeTheComment(
                dlt_txt[0], dlt_txt[1], dlt_txt[2], annotatorUpdate=True
            )

    def totalMarkSet(self, tm):
        """
        Sets the total mark and passes that info to the comment list.

        Args:
            tm (double) : the total mark of the paper.

        Returns:
            None: modifies self.scoree and self.scene.

        """
        self.score = tm
        self.rubric_widget.changeMark(self.score)
        # also tell the scene what the new mark is
        if self.scene:  # TODO: bit of a hack
            self.scene.setTheMark(self.score)

    def deltaMarkSet(self, dm):
        """
        Handles when the delta button, or a comment is clicked.
        Proceeds to set set the scene and view based on the current
        delta.

        Args:
            dm (double): the positive or negative value corresponding
                           to the delta change in mark.

        Notes:
            The delta will be checked for "legality" (i.e. will the delta
             cause the grade to go below zero or above the max) at a later
             date. This will not cause the method to break.

        Returns:
            None: Modifies self.scene

        """
        if not self.scene:
            return
        self.setToolMode("delta", QCursor(Qt.IBeamCursor))
        if not self.scene.changeTheDelta(dm, annotatorUpdate=True):
            # If it is out of range then change mode to "move" so that
            # the user cannot paste in that delta.
            self.ui.moveButton.animateClick()
            return
        # Else, the delta is now set, so now change the mode here.
        self.setToolMode("delta", QCursor(Qt.IBeamCursor))
        self.ui.deltaButton.setChecked(True)

    def changeMark(self, mark):
        """
        Updates the mark-handler.

        Args:
            mark: the new mark for the given tgv.

        Returns:
            None: modifies self.score, self.ui and self.markHandler

        """
        # Tell the mark-handler what the new mark is and force a repaint.
        assert self.markStyle != 1, "Should not be called if mark-total"

        self.score = mark
        # update the markline
        self.ui.markLabel.setText(
            "{} out of {}".format(self.scene.score, self.scene.maxMark)
        )
        self.markHandler.setMark(self.score)
        self.markHandler.repaint()
        self.markHandler.updateRelevantDeltaActions()

    def loadWindowSettings(self):
        """ Loads the window settings. """
        # load the window geometry, else maximise.
        if self.parentMarkerUI.annotatorSettings["geometry"] is not None:
            self.restoreGeometry(self.parentMarkerUI.annotatorSettings["geometry"])
        else:
            self.showMaximized()

        # remember the "do not show again" checks
        if self.parentMarkerUI.annotatorSettings["markWarnings"] is not None:
            self.markWarn = self.parentMarkerUI.annotatorSettings["markWarnings"]
        if self.parentMarkerUI.annotatorSettings["commentWarnings"] is not None:
            self.commentWarn = self.parentMarkerUI.annotatorSettings["commentWarnings"]

        # remember the last tool used
        if self.parentMarkerUI.annotatorSettings["tool"] is not None:
            if self.parentMarkerUI.annotatorSettings["tool"] == "delta":
                dlt = self.parentMarkerUI.annotatorSettings["delta"]
                self.loadModeFromBefore("delta", dlt)
            elif self.parentMarkerUI.annotatorSettings["tool"] == "comment":
                cmt = self.parentMarkerUI.annotatorSettings["comment"]
                self.loadModeFromBefore("comment", cmt)
            else:
                self.loadModeFromBefore(self.parentMarkerUI.annotatorSettings["tool"])

        # if zoom-state is none, set it to index 1 (fit page) - but delay.
        if self.parentMarkerUI.annotatorSettings["zoomState"] is None:
            QTimer.singleShot(200, lambda: self.ui.zoomCB.setCurrentIndex(1))
        elif self.parentMarkerUI.annotatorSettings["zoomState"] == 0:
            # is set to "user", so set the view-rectangle
            if self.parentMarkerUI.annotatorSettings["viewRectangle"] is not None:
                QTimer.singleShot(200, lambda: self.ui.zoomCB.setCurrentIndex(0))
                QTimer.singleShot(
                    200,
                    lambda: self.view.initializeZoom(
                        self.parentMarkerUI.annotatorSettings["viewRectangle"]
                    ),
                )
            else:
                # no view-rectangle, so set to "fit-page"
                QTimer.singleShot(200, lambda: self.ui.zoomCB.setCurrentIndex(1))
        else:
            QTimer.singleShot(
                200,
                lambda: self.ui.zoomCB.setCurrentIndex(
                    self.parentMarkerUI.annotatorSettings["zoomState"]
                ),
            )
        # wide vs compact
        if self.parentMarkerUI.annotatorSettings["compact"] is True:
            log.debug("compacting UI (b/c of last use setting")
            self.toggleTools()

    def saveWindowSettings(self):
        """
        saves current window settings

        Returns:
            None: modifies self.parentMarkerUI and self.scene

        """
        self.parentMarkerUI.annotatorSettings["geometry"] = self.saveGeometry()
        self.parentMarkerUI.annotatorSettings[
            "viewRectangle"
        ] = self.view.getCurrentViewRect()
        self.parentMarkerUI.annotatorSettings["markWarnings"] = self.markWarn
        self.parentMarkerUI.annotatorSettings["commentWarnings"] = self.commentWarn
        self.parentMarkerUI.annotatorSettings[
            "zoomState"
        ] = self.ui.zoomCB.currentIndex()
        self.parentMarkerUI.annotatorSettings["tool"] = self.scene.mode
        if self.scene.mode == "delta":
            self.parentMarkerUI.annotatorSettings["delta"] = self.scene.markDelta
        if self.scene.mode == "comment":
            self.parentMarkerUI.annotatorSettings[
                "comment"
            ] = self.comment_widget.getCurrentRubricKeyAndTab()

        if self.ui.hideableBox.isVisible():
            self.parentMarkerUI.annotatorSettings["compact"] = False
        else:
            self.parentMarkerUI.annotatorSettings["compact"] = True

    def saveAnnotations(self):
        """
        Try to save the annotations and signal Marker to upload them.

        Notes:
            There are various sanity checks and user interaction to be
            done.  Return `False` if user cancels.  Return `True` if we
            should move on (for example, to close the Annotator).

            Be careful of a score of 0 - when mark total or mark up.
            Be careful of max-score when marking down.
            In either case - get user to confirm the score before closing.
            Also confirm various "not enough feedback" cases.

        Returns:
            False if user cancels, True if annotator is closed successfully.

        """
        # do some checks before accepting things
        if not self.scene.areThereAnnotations():
            msg = ErrorMessage("Please make an annotation, even if there is no answer.")
            msg.exec_()
            return False

        # check annotations are inside the margins
        if not self.scene.checkAllObjectsInside():
            msg = ErrorMessage(
                "Some annotations are outside the margins. Please move or delete them before saving."
            )
            msg.exec_()
            return False

        # warn if points where lost but insufficient annotations
        if (
            self.commentWarn
            and 0 < self.score < self.maxMark
            and self.scene.hasOnlyTicksCrossesDeltas()
        ):
            msg = SimpleMessageCheckBox(
                "<p>You have given neither comments nor detailed annotations "
                "(other than &#x2713; &#x2717; &plusmn;<i>n</i>).</p>\n"
                "<p>This may make it difficult for students to learn from this "
                "feedback.</p>\n"
                "<p>Are you sure you wish to continue?</p>",
                "Don't ask me again this session.",
            )
            if msg.exec_() == QMessageBox.No:
                return False
            if msg.cb.checkState() == Qt.Checked:
                # Note: these are only saved if we ultimately accept
                self.commentWarn = False

        if self.score == 0 and self.markHandler.style != "Down":
            if not self._zeroMarksWarn():
                return False

        if self.score == self.maxMark and self.markHandler.style == "Down":
            if not self._fullMarkWarn():
                return False

        self.scene.save()
        rubrics = self.scene.getRubrics()
        self.pickleIt()  # Pickle the scene as a plom-file

        # TODO: we should assume its dead?  Or not... let it be and fix scene?
        self.view.setHidden(True)

        # Save the current window settings for next time annotator is launched
        self.saveWindowSettings()
        # Deprecated?  Add menu option to export comments?
        # try:
        #     self.comment_widget.saveComments()
        # except (PermissionError, FileNotFoundError) as e:
        #     msg = ErrorMessage(
        #         "Error when saving local comment list:\n\n{}\n\n"
        #         "You may continue, but comments will not be saved "
        #         "between Plom instances".format(e)
        #     )
        #     msg.exec_()

        log.debug("emitting accept signal")
        tim = self.timer.elapsed() // 1000

        # some things here hardcoded elsewhere too, and up in marker
        plomFile = self.saveName[:-3] + "plom"
        stuff = [
            self.score,
            tim,
            self.paperDir,
            self.saveName,
            plomFile,
            rubrics,
            self.integrity_check,
            self.src_img_data,
        ]
        self.annotator_upload.emit(self.tgvID, stuff)
        return True

    def _zeroMarksWarn(self):
        """
        A helper method for saveAnnotations.

        Controls warnings for when paper has 0 marks.

        Returns:
            False if user cancels, True otherwise.

        """
        warn = False
        forceWarn = False
        msg = "<p>You have given <b>0/{}</b>,".format(self.maxMark)
        if self.scene.hasOnlyTicks():
            warn = True
            forceWarn = True
            msg += " but there are <em>only ticks on the page!</em>"
        elif self.scene.hasAnyTicks():
            # forceWarn = True
            warn = True
            msg += " but there are some ticks on the page."
        if warn:
            msg += "  Please confirm, or consider using comments to clarify.</p>"
            msg += "\n<p>Do you wish to submit?</p>"
            if forceWarn:
                msg = SimpleMessage(msg)
                if msg.exec_() == QMessageBox.No:
                    return False
            elif self.markWarn:
                msg = SimpleMessageCheckBox(msg, "Don't ask me again this session.")
                if msg.exec_() == QMessageBox.No:
                    return False
                if msg.cb.checkState() == Qt.Checked:
                    self.markWarn = False
        return True

    def _fullMarkWarn(self):
        """
        A helper method for saveAnnotations.

        Controls warnings for when paper has full marks.

        Returns:
            False if user cancels, True otherwise.

        """
        msg = "<p>You have given full {0}/{0},".format(self.maxMark)
        forceWarn = False
        if self.scene.hasOnlyTicks():
            warn = False
        elif self.scene.hasOnlyCrosses():
            warn = True
            forceWarn = True
            msg += " <em>but there are only crosses on the page!</em>"
        elif self.scene.hasAnyCrosses():
            warn = True
            # forceWarn = True
            msg += " but there are crosses on the page."
        elif self.scene.hasAnyComments():
            warn = False
        else:
            warn = True
            msg += " but there are other annotations on the page which might be contradictory."
        if warn:
            msg += "  Please confirm, or consider using comments to clarify.</p>"
            msg += "\n<p>Do you wish to submit?</p>"
            if forceWarn:
                msg = SimpleMessage(msg)
                if msg.exec_() == QMessageBox.No:
                    return False
            elif self.markWarn:
                msg = SimpleMessageCheckBox(msg, "Don't ask me again this session.")
                if msg.exec_() == QMessageBox.No:
                    return False
                if msg.cb.checkState() == Qt.Checked:
                    self.markWarn = False

        return True

    def closeEvent(self, event):
        """
        Overrides QWidget.closeEvent().

        Deal with various cases of window trying to close.

        Notes:
        These include:
          * User closes window via titlebar close icon (or alt-f4 or...)
          * User clicks "Cancel"
          * User clicks "Done"
        Window close or Cancel are currently treated the same way:
        discard all annotations.

        Args:
            event: the event of the window closing.

        Returns:
            None: modifies many instance vars.
        """
        log.debug("========CLOSE EVENT======: {}".format(self))
        # weird hacking to force close if we came from saving.
        # Appropriate signals have already been sent so just close
        force = getattr(self, "_priv_force_close", False)
        if force:
            log.debug("emitting the closing signal")
            self.annotator_done_closing.emit(self.tgvID)
            event.accept()
            return

        # We are here b/c of cancel button, titlebar close, or related
        if self.scene and self.scene.areThereAnnotations():
            msg = SimpleMessage(
                "<p>There are annotations on the page.</p>\n"
                "<p>Do you want to discard them and close the annotator?</p>"
            )
            if msg.exec_() == QMessageBox.No:
                event.ignore()
                return
        log.debug("emitting reject/cancel signal, discarding, and closing")
        self.annotator_done_reject.emit(self.tgvID)
        # clean up after a testview
        self.doneViewingPaper()
        event.accept()

    def getComments(self):
        """ Retrieves comments from self.scene. """
        return self.scene.getComments()

    def latexAFragment(self, txt):
        """
        Handles Latex text.

        Args:
            txt: the text to be Latexed

        Returns:
            None: modifies self.parentMarkerUI

        """
        return self.parentMarkerUI.latexAFragment(txt)

    def pickleIt(self):
        """
        Pickles the current page and saves it as a .plom file.
        1. Retrieves current scene items
        2. Reverses list such that newest items show last
        3. Saves pickled file as a .plom file
        4. Adds a dictionary of current Plom Data to the .plom file.

        Returns:
            None: builds a .plom file.

        """
        lst = self.scene.pickleSceneItems()  # newest items first
        lst.reverse()  # so newest items last
        # TODO: consider saving colour only if not red?
        # TODO: someday src_img_data may have other images not used
        # TODO: interleave the underlay filenames and their metadata
        plomData = {
            "fileNames": [os.path.basename(x["filename"]) for x in self.src_img_data],
            "orientations": [x["orientation"] for x in self.src_img_data],
            "saveName": os.path.basename(self.saveName),
            "markStyle": self.markStyle,
            "maxMark": self.maxMark,
            "currentMark": self.score,
            "sceneScale": self.scene.get_scale_factor(),
            "annotationColor": self.scene.ink.color().getRgb()[:3],
            "sceneItems": lst,
        }
        # save pickled file as <blah>.plom
        plomFile = self.saveName[:-3] + "plom"
        with open(plomFile, "w") as fh:
            json.dump(plomData, fh, indent="  ")
            fh.write("\n")

    def unpickleIt(self, plomData):
        """
        Unpickles the page by calling scene.unpickleSceneItems and sets
        the page's mark.

        Args:
            plomData (dict): a dictionary containing the data for the
                                pickled .plom file.

        Returns:
            None: modifies self.mark

        """
        self.view.setHidden(True)
        if plomData.get("sceneScale", None):
            self.scene.set_scale_factor(plomData["sceneScale"])
        if plomData.get("annotationColor", None):
            self.scene.set_annotation_color(plomData["annotationColor"])
        self.scene.unpickleSceneItems(plomData["sceneItems"])
        # if markstyle is "Total", then click appropriate button
        if self.markStyle == 1:
            self.markHandler.unpickleTotal(plomData["currentMark"])
        self.view.setHidden(False)

    def setZoomComboBox(self):
        """
        Sets the combo box for the zoom method.

        Returns:
            None: Modifies self.ui

        """
        self.ui.zoomCB.addItem("User")
        self.ui.zoomCB.addItem("Fit page")
        self.ui.zoomCB.addItem("Fit width")
        self.ui.zoomCB.addItem("Fit height")
        self.ui.zoomCB.addItem("200%")
        self.ui.zoomCB.addItem("150%")
        self.ui.zoomCB.addItem("100%")
        self.ui.zoomCB.addItem("50%")
        self.ui.zoomCB.addItem("33%")
        self.ui.zoomCB.currentIndexChanged.connect(self.zoomCBChanged)

    def isZoomFitWidth(self):
        """
        Sets the zoom ui text when user has selected "Fit Width."

        Returns:
            None: Modifies self.ui
        """
        return self.ui.zoomCB.currentText() == "Fit width"

    def isZoomFitHeight(self):
        """
        Sets the zoom ui text when user has selected "Fit Height."

        Returns:
            None: Modifies self.ui

        """
        return self.ui.zoomCB.currentText() == "Fit height"

    def changeCBZoom(self, CBIndex):
        """
        Keeps zoom combo box at selected index.

        Args:
            CBIndex (int) : the current zoom Combo Box Index

        Returns:
            None: Modifies self.ui

        """
        old = self.ui.zoomCB.blockSignals(True)
        self.ui.zoomCB.setCurrentIndex(CBIndex)
        self.ui.zoomCB.blockSignals(old)

    def zoomCBChanged(self):
        """
        Modifies the page view based on the selected zoom option.

        Returns:
            None: Modifies self.ui

        """
        if self.ui.zoomCB.currentText() == "Fit page":
            self.view.zoomFitPage()
        elif self.ui.zoomCB.currentText() == "Fit width":
            self.view.zoomFitWidth()
        elif self.ui.zoomCB.currentText() == "Fit height":
            self.view.zoomFitHeight()
        elif self.ui.zoomCB.currentText() == "100%":
            self.view.zoomToScale(1)
        elif self.ui.zoomCB.currentText() == "150%":
            self.view.zoomToScale(1.5)
        elif self.ui.zoomCB.currentText() == "200%":
            self.view.zoomToScale(2)
        elif self.ui.zoomCB.currentText() == "50%":
            self.view.zoomToScale(0.5)
        elif self.ui.zoomCB.currentText() == "33%":
            self.view.zoomToScale(0.33)
        else:
            pass
        self.view.setFocus()

    def noAnswer(self):
        """
        Handles when the user selects the "No Answer Given" option
        and ensures the user has not assigned deltas on the page. If
        deltas have been assigned, displays an error message.

        Returns:
            None

        """
        # ID for no-answer rubric is defined in the db_create module
        # in the createNoAnswerRubric function.
        # rID = 1000 + 2 * questionNumber  # +0 for mark-up and +1 for mark-down
        # build a delta-comment
        noAnswerCID = 1000 + 2 * self.question_num
        # what we do depends on whether we are marking up or down.
        # mark-up leaves a "0", while mark-down leaves "-N"
        # Of course, have to check that no other delta-marks made.
        if self.markStyle == 2:
            if self.score > 0:  # is mark-up
                ErrorMessage(
                    'You have added marks - cannot then set "No answer given". Delete deltas before trying again.'
                ).exec_()
                return
            else:
                self.scene.noAnswer(0, noAnswerCID)
        elif self.markStyle == 3:
            if self.score < self.maxMark:  # is mark-down
                ErrorMessage(
                    'You have deducted marks - cannot then set "No answer given". Delete deltas before trying again.'
                ).exec()
                return
            else:
                # TODO: Linter cases this as an error.
                self.scene.noAnswer(-self.maxMark, noAnswerCID + 1)
        nabValue = NoAnswerBox().exec_()
        if nabValue == 0:
            # equivalent to cancel - apply undo three times (to remove the noanswer lines+comment)
            self.scene.undo()
            self.scene.undo()
            self.scene.undo()
        elif nabValue == 1:
            # equivalent to "yes - give me next paper"
            self.ui.finishedButton.animateClick()
        else:
            pass

    def checkCommentSimilarity(self, new_comment):
        """Check if this new comment is similar to an existing one.

        Args:
            new_comment (dict): The dictionary representing the new added comment.

        Returns:
            boolean: True/False based on wether this comment should be added or not
        """

        # First lets refresh the comments
        self.refreshRubrics()

        current_comments_list = self.comment_widget.CL.clist

        for existing_comment in current_comments_list:
            if (
                existing_comment["text"] == new_comment["text"]
                and existing_comment["delta"] == new_comment["delta"]
            ):
                new_comment_str = (
                    str(new_comment["delta"]) + " : " + new_comment["text"]
                )
                existing_comment_str = (
                    str(existing_comment["delta"]) + " : " + existing_comment["text"]
                )

                similar_comment_message = "<p>You asked for a new comment to be built but it is too similar to other comments:<\p>"
                similar_comment_message += str(
                    "<p>Your comment is " + new_comment_str + "<\p>"
                )
                similar_comment_message += str(
                    "<p>The similar comment is " + existing_comment_str + "<\p>"
                )
                similar_comment_message += str(
                    "<p>Are you sure you want to add this new comment?<\p>"
                )

                msg = SimpleMessage(similar_comment_message)
                if msg.exec_() == QMessageBox.No:
                    add_new_comment = False
                else:
                    add_new_comment = True
                break
            else:
                add_new_comment = True

        return add_new_comment

    def refreshRubrics(self):
        """Request for a refreshed comments list and update the current comments box."""
        wtf, refreshed_rubrics_list = self.parentMarkerUI.getRubricsFromServer()
        assert wtf

        if len(refreshed_rubrics_list) == 0:
            ErrorMessage(
                "Refreshing the comments lists did not go through successfully. Comments list will remain unchanged."
            ).exec()
            return
<<<<<<< HEAD
        self.rubric_widget.setRubrics(refreshed_rubrics_list)
=======
        self._keep_clist = refreshed_comments_list
        self.comment_widget.CL.clist = refreshed_comments_list
        self.comment_widget.CL.populateTable()
>>>>>>> 5dc75b9f

    def createNewRubric(self, new_rubric):
        """Ask server to create a new rubric with data supplied"""
        return self.parentMarkerUI.sendNewRubricToServer(new_rubric)

    def modifyRubric(self, key, updated_rubric):
        """Ask server to create a new rubric with data supplied"""
        return self.parentMarkerUI.modifyRubricOnServer(key, updated_rubric)<|MERGE_RESOLUTION|>--- conflicted
+++ resolved
@@ -696,8 +696,7 @@
                     self.ui.commentUpButton,
                     self.ui.deltaButton,
                 ],
-                [
-                ],
+                [],
                 [
                     # TODO: match the order in "next_minor_tool"
                     self.ui.boxButton,
@@ -748,31 +747,11 @@
         self.ui.buttonsLayout.addWidget(self.ui.markLabel)
         self.ui.buttonsLayout.addWidget(self.ui.zoomCB)
 
-    def next_pane(self, dir=1):
-        """Switch to the next rubric pane."""
-        panelist = ["Favs", "Part (b)", "All Rubrics", "Shared"]
-        if not hasattr(self, "_whot_pane"):
-            self.refreshComments()  # not all updates go through here
-            self._whot_pane = 2
-        self._whot_pane += dir
-        self._whot_pane %= len(panelist)
-        i = self._whot_pane
-        # bold the selected one
-        panelist[i] = "<b>{}</b>".format(panelist[i])
-        self.comment_widget._fake_tabz.setText("  |  ".join(panelist))
-        if i == 2:  # hardcoded "All" pane
-            self.comment_widget.CL.clist = self._keep_clist
-        elif i == 0:
-            self.comment_widget.CL.clist = []
-        else:
-            self.comment_widget.CL.clist = random.choices(self._keep_clist, k=2)
-        self.comment_widget.CL.populateTable()
-
-
+    def next_pane(self):
+        self.rubric_widget.next_pane()
 
     def prev_pane(self):
-        """Switch to the prev rubric pane."""
-        self.next_pane(dir=-1)
+        self.rubric_widget.prev_pane()
 
     def next_minor_tool(self, dir=1):
         """Switch to current minor tool or advance to next minor tool."""
@@ -1078,7 +1057,8 @@
         """
         # A bit of a hack to take care of comment-mode and delta-mode
         if self.scene and self.scene.mode == "comment" and newMode != "comment":
-            self.comment_widget.CL.setStyleSheet("")
+            # self.comment_widget.CL.setStyleSheet("")
+            print("TODO - fix up style setting in rubric widget")
         # We have to be a little careful since not all widgets get the styling in the same way.
         # If the mark-handler widget sent us here, it takes care of its own styling - so we update the little tool-tip
 
@@ -1089,9 +1069,10 @@
             # tool buttons change the mode
             self.sender().setChecked(True)
             self.markHandler.clearButtonStyle()
-        elif self.sender() is self.comment_widget.CL:
+        elif self.sender() is self.rubric_widget:
             self.markHandler.clearButtonStyle()
-            self.comment_widget.CL.setStyleSheet(self.currentButtonStyleOutline)
+            print("TODO - fix this style setting")
+            # self.comment_widget.CL.setStyleSheet(self.currentButtonStyleOutline)
             self.ui.commentButton.setChecked(True)
         elif self.sender() is self.markHandler:
             # Clear the style of the mark-handler (this will mostly not do
@@ -1420,7 +1401,7 @@
         # off a commentSignal which will be picked up by the annotator
         # First up connect the comment list's signal to the annotator's
         # handle comment function.
-        self.rubric_widget.rubricSignal.connect(self.handleComment)
+        self.rubric_widget.rubricSignal.connect(self.handleRubric)
         # Now connect up the buttons
         self.ui.commentButton.clicked.connect(self.rubric_widget.reselectCurrentRubric)
         self.ui.commentButton.clicked.connect(self.rubric_widget.handleClick)
@@ -1436,7 +1417,7 @@
         self.ui.noAnswerButton.clicked.connect(self.noAnswer)
         self.ui.rearrangePagesButton.clicked.connect(self.rearrangePages)
 
-    def handleComment(self, dlt_txt):
+    def handleRubric(self, dlt_txt):
         """Pass comment ID, delta, and text the scene.
 
         Args:
@@ -1446,10 +1427,12 @@
         Returns:
             None: Modifies self.scene and self.toolMode
         """
+        print("Got from signal {}".format(dlt_txt))
+
         # Set the model to text and change cursor.
         self.setToolMode("comment", QCursor(Qt.IBeamCursor))
         if self.scene:  # TODO: not sure why, Issue #1283 workaround
-            self.scene.changeTheComment(
+            self.scene.changeTheRubric(
                 dlt_txt[0], dlt_txt[1], dlt_txt[2], annotatorUpdate=True
             )
 
@@ -2091,13 +2074,7 @@
                 "Refreshing the comments lists did not go through successfully. Comments list will remain unchanged."
             ).exec()
             return
-<<<<<<< HEAD
         self.rubric_widget.setRubrics(refreshed_rubrics_list)
-=======
-        self._keep_clist = refreshed_comments_list
-        self.comment_widget.CL.clist = refreshed_comments_list
-        self.comment_widget.CL.populateTable()
->>>>>>> 5dc75b9f
 
     def createNewRubric(self, new_rubric):
         """Ask server to create a new rubric with data supplied"""
