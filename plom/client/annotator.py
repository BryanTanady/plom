__author__ = "Andrew Rechnitzer"
__copyright__ = "Copyright (C) 2018-2020 Andrew Rechnitzer"
__credits__ = ["Andrew Rechnitzer", "Colin Macdonald", "Elvis Cai", "Matt Coles"]
__license__ = "AGPLv3"

import json
import logging
import os
import sys

from PyQt5.QtCore import (
    Qt,
    QSize,
    QTimer,
    QElapsedTimer,
    pyqtSlot,
    pyqtSignal,
)
from PyQt5.QtGui import (
    QCursor,
    QGuiApplication,
    QIcon,
    QKeySequence,
    QPixmap,
)
from PyQt5.QtWidgets import (
    QDialog,
    QWidget,
    QMenu,
    QMessageBox,
    QPushButton,
    QShortcut,
    QToolButton,
)

from .comment_list import CommentWidget

# import the key-help popup window class
from .key_help import KeyHelp
from .mark_handler import MarkHandler
from .origscanviewer import OriginalScansViewer, RearrangementViewer
from .pagescene import PageScene
from .pageview import PageView
from .uiFiles.ui_annotator_rhm import Ui_annotator_rhm as Ui_annotator
from .useful_classes import (
    ErrorMessage,
    SimpleMessage,
    SimpleMessageCheckBox,
    NoAnswerBox,
)

log = logging.getLogger("annotr")

# Short descriptions of each tool to display to user.
tipText = {
    "box": "Box: L = highlighted box, R/Shift = highlighted ellipse.",
    "com": "Comment: L = paste comment and associated mark.",
    "com up": "Comment up: Select previous comment in list",
    "com down": "Comment down: Select next comment in list",
    "cross": "Cross: L = cross, M/Ctrl = ?-mark, R/Shift = checkmark.",
    "delta": "Delta: L = paste mark, M/Ctrl = ?-mark, R/Shift = checkmark/cross.",
    "delete": "Delete: L = Delete object, L-drag = delete area.",
    "line": "Line: L = straight line, M/Ctrl = double-arrow, R/Shift = arrow.",
    "move": "Move object.",
    "pan": "Pan view.",
    "pen": "Pen: L = freehand pen, M/Ctrl = pen with arrows, R/Shift = freehand highlighter.",
    "redo": "Redo: Redo last action",
    "text": "Text: Enter = newline, Shift-Enter/ESC = finish.",
    "tick": "Tick: L = checkmark, M/Ctrl = ?-mark, R/Shift = cross.",
    "undo": "Undo: Undo last action",
    "zoom": "Zoom: L = Zoom in, R = zoom out.",
}


class Annotator(QWidget):
    """The main annotation window for annotating group-images.

    A subclass of QWidget
    """

    annotator_upload = pyqtSignal(str, list)
    annotator_done_closing = pyqtSignal(str)
    annotator_done_reject = pyqtSignal(str)

    def __init__(self, username, mouseHand, parentMarkerUI=None, initialData=None):
        """
        Initializes a new annotator window.

        Args:
<<<<<<< HEAD
            username (str) -- username of Marker
            mouseHand (int) -- The location of the grader's mouse hand. Right = 0, Left = 1
                                (in this code, all values other than 0 will be treated as Left.)
                                mouseHand doesn't change throughout lifetime of an annotator instance.
            parentMarkerUI (MarkerClient) -- the parent of annotator UI.
            initialData (list) -- contains
                                {
                                tgvID (Str) --  Test-Group-Version ID.
                                                 For Example: for Test # 0027, group # 13, Version #2
                                                 tgvID = t0027g13v2
                                testname (str) -- test name
                                paperdir (dir) -- Working directory for the current task
                                fnames (str) -- original file name (unannotated)
                                aname (str) -- annotated file name
                                maxMark (int) -- maximum possible score for that test question
                                markStyle (int) -- marking style
                                                   1 = mark total = user clicks the total-mark
                                                   2 = mark-up = mark starts at 0 and user increments it
                                                   3 = mark-down = mark starts at max and user decrements it
                                plomDict (dict) -- a dictionary of annotation information.
                                                A dict that contains sufficient information to recreate the
                                                annotation objects on the page if you go back to continue annotating a
                                                question. ie - is it mark up/down, where are all the objects, how to
                                                rebuild those objects, etc.
                                }
=======
            username (str): username of Marker
            mouseHand (int): The location of the grader's mouse hand. (
                Right = 0, Left != 0)
            parentMarkerUI (MarkerClient): the parent of annotator UI.
            initialData (dict): contains
                {
                tgvID (Str):  Test-Group-Version ID.
                    For Example: for Test # 0027, group # 13,
                    Version #2, tgvID = t0027g13v2
                testname (str): test name
                paperdir (dir): Working directory for the
                    current task
                fnames (str): original file name (unannotated)
                aname (str): annotated file name
                maxMark (int): maximum possible score for that test question
                markStyle (int): marking style
                    1 = mark total = user clicks the total-mark
                    2 = mark-up = mark starts at 0 and user increments it
                    3 = mark-down = mark starts at max and user decrements it
                plomDict (dict): a dictionary of annotation information.
                    A dict that contains sufficient information to recreate the
                    annotation objects on the page if you go back to continue annotating a
                    question. ie - is it mark up/down, where are all the objects, how to
                    rebuild those objects, etc.
                }
>>>>>>> 25ee8685
        """
        super(Annotator, self).__init__()

        self.username = username
        self.parentMarkerUI = parentMarkerUI
        self.tgvID = None

        # Show warnings or not
        self.markWarn = True
        self.commentWarn = True

        # a test view pop-up window - initially set to None for viewing whole paper
        self.testView = None
        self.rearrangeView = None
        self.testViewFiles = None

        # declares some instance vars
        self.cursorBox = None
        self.cursorCross = None
        self.cursorDelete = None
        self.cursorLine = None
        self.cursorPen = None
        self.cursorTick = None
        self.testName = None
        self.paperDir = None
        self.imageFiles = None
        self.saveName = None
        self.score = None
        self.maxMark = None

        # when comments are used, we just outline the comment list - not
        # the whole background - so make a style for that.
        self.currentButtonStyleOutline = "border: 2px solid #3daee9; "

        # Window depends on mouse-hand - si
        # right-hand mouse = 0, left-hand mouse = 1
        self.mouseHand = mouseHand
        self.ui = Ui_annotator()

        # Set up the gui.
        self.ui.setupUi(self)

        # hide the "revealbox" which is revealed when the hideBox is hidden.
        self.ui.revealBox0.setHidden(True)
        self.wideLayout()

        # Set up the graphicsview and graphicsscene of the group-image
        # loads in the image etc
        self.view = PageView(self, self.username)
        self.ui.pageFrameGrid.addWidget(self.view, 1, 1)

        # Create the comment list widget and put into gui.
        self.comment_widget = CommentWidget(self, None)
        self.ui.commentGrid.addWidget(self.comment_widget, 1, 1)

        # pass the marking style to the mark entry widget.
        # also when we set this up we have to connect various
        # mark set, delta-set, mark change functions
        self.scene = None  # TODO?
        self.markHandler = None
        self.setMiscShortCuts()
        # set the zoom combobox
        self.setZoomComboBox()
        # Set the tool icons
        self.setAllIcons()
        # Set up cursors
        self.loadCursors()

        # Connect all the buttons to relevant functions
        self.setButtons()
        # Make sure window has min/max buttons.
        self.setWindowFlags(
            self.windowFlags() | Qt.WindowSystemMenuHint | Qt.WindowMinMaxButtonsHint
        )

        # Keyboard shortcuts.
        self.key_codes = self.getKeyShortcuts()

        self.timer = QElapsedTimer()

        if initialData:
            self.loadNewTGV(*initialData)

        # Grab window settings from parent
        self.loadWindowSettings()

        # TODO: use QAction, share with other UI, shortcut keys written once
        m = QMenu()
        m.addAction("Next paper\tctrl-n", self.saveAndGetNext)
        m.addAction("Done (save and close)", self.saveAndClose)
        m.addAction("Defer and go to next", self.menuDummy).setEnabled(False)
        m.addSeparator()
        m.addAction("View whole paper", self.viewWholePaper)
        m.addAction("Rearrange pages", self.rearrangePages)
        m.addSeparator()
        m.addAction("Compact UI\thome", self.narrowLayout)
        m.addAction("&Wide UI\thome", self.wideLayout)
        m.addSeparator()
        m.addAction("Help", self.menuDummy).setEnabled(False)
        m.addAction("Show shortcut keys...\t?", self.keyPopUp)
        m.addAction("About Plom", self.menuDummy).setEnabled(False)
        m.addSeparator()
        m.addAction("Close without saving\tctrl-c", self.close)
        self.ui.hamMenuButton.setMenu(m)
        self.ui.hamMenuButton.setToolTip("Menu (F10)")

    # TODO: ask andrew what this does....
    def menuDummy(self):
        """
        Prints "TODO: menu placeholder 1"

        Notes:
            This method is "Leftover junk from when I hacked the hamburger menu in place." -Colin

        Returns:
            None

        """
        print("TODO: menu placeholder 1")

    def closeCurrentTGV(self):
        """
        Closes the current Test Group Version (closes scene tgv and sets relevant files to None)

        Notes:
            As a result of this method, there are occasions where many instance variables will be None.
            Be cautious of how these variables will be handled in cases where they are None.

        Returns:
            None: Modifies self

        """
        self.comment_widget.reset()
        # TODO: self.view.disconnectFrom(self.scene)
        # self.view = None
        # TODO: how to reset the scene?
        # This may be heavy handed, but for now we delete the old scene
        del self.scene
        self.scene = None

        # clean up after a testview
        self.doneViewingPaper()
        self.testView = None
        self.testViewFiles = None
        self.tgvID = None
        self.testName = None
        self.setWindowTitle("Annotator")
        self.paperDir = None
        self.imageFiles = None
        self.saveName = None
        # self.destroyMarkHandler()

    def loadNewTGV(
        self, tgvID, testName, paperdir, fnames, saveName, maxMark, markStyle, plomDict
    ):
        """Loads new Data into the Toggle View window for marking.

        TODO: maintain current tool not working yet: #799.

        Args:
            tgvID (str):  Test-Group-Version ID.
                            For Example: for Test # 0027, group # 13, Version #2
                                         tgv = t0027g13v2
            testName (str): Test Name
            paperdir (dir): Working directory for the current task
            fnames (str): original file name (unannotated)
            saveName (str): name the tgv is saved as
            maxMark (int): maximum possible score for that test question
            markStyle (int): marking style
                             1 = mark total = user clicks the total-mark
                             2 = mark-up = mark starts at 0 and user increments it
                             3 = mark-down = mark starts at max and user decrements it
                             Note: can be overridden by the plomDict.
            plomDict (dict) : a dictionary of annotation information.
                                A dict that contains sufficient information to recreate the
                                annotation objects on the page if you go back to continue annotating a
                                question. ie - is it mark up/down, where are all the objects, how to
                                rebuild those objects, etc.

        Returns:
            None: Modifies many instance vars.

        """
        self.tgvID = tgvID
        self.testName = testName
        self.setWindowTitle("Annotator: {} of test {}".format(tgvID, testName))
        print("========= Annotator: {} of test {}".format(tgvID, testName))
        self.paperDir = paperdir
        self.imageFiles = fnames
        self.saveName = saveName

        if getattr(self, "maxMark", None) != maxMark:
            log.warn("Is changing maxMark supported?  we just did it...")
        self.maxMark = maxMark
        del maxMark

        log.debug("plomdict = ", plomDict)
        if plomDict:
            self.markStyle = plomDict["markStyle"]
        else:
            self.markStyle = markStyle
        del markStyle  # prevent use of non-overridden value
        log.debug("markstyle = ", self.markStyle)

        if plomDict:
            assert plomDict["maxMark"] == self.maxMark, "mismatch between maxMarks"

        # Set current mark to 0.
        self.score = 0

        # Set up the graphicsview and graphicsscene of the group-image
        # loads in the image etc
        self.view.setHidden(False)  # or try not hiding it...
        self.setViewAndScene()
        # TODO: see above, can we maintain our zoom b/w images?  Would anyone want that?
        # TODO: see above, don't click a different button: want to keep same tool

        # TODO: perhaps not right depending on when `self.setMarkHandler(self.markStyle)` is called
        self.comment_widget.setStyle(self.markStyle)
        self.comment_widget.maxMark = (
            self.maxMark  # TODO: add helper?  combine with changeMark?
        )
        self.comment_widget.changeMark(self.score)
        self.comment_widget.setQuestionNumberFromTGV(tgvID)
        self.comment_widget.setTestname(testName)

        if not self.markHandler:
            # Build the mark handler and put into the gui.
            self.markHandler = MarkHandler(self, self.maxMark, self.markStyle)
            self.ui.markGrid.addWidget(self.markHandler)
        else:
            self.markHandler.resetAndMaybeChange(self.maxMark, self.markStyle)

        # Very last thing = unpickle scene from plomDict
        if plomDict is not None:
            self.unpickleIt(plomDict)
        # reset the timer (its not needed to make a new one)
        self.timer.start()

    def setCurrentMarkMode(self):
        """
        TODO: check this.
        Checks if page scene (self.scene) is not none, in which case

        Returns:
            None

        """
        self.ui.markLabel.setStyleSheet("color: #ff0000; font: bold;")
        if self.scene:
            self.ui.modeLabel.setText(" {} ".format(self.scene.mode))
        self.ui.markLabel.setText("{} out of {}".format(self.score, self.maxMark))

    def loadCursors(self):
        """
        Loads Cursors by generating a temp folder in _MEIPASS to store cursors.

        Starts by:
            1. Reads the path to PyInstaller's temporary folder through sys._MEIPASS
               More info at: https://stackoverflow.com/questions/7674790/bundling-data-files-with-pyinstaller-onefile
            2. uses QCursor to using step 1's path to set the cursor path,

        Returns:
            None
        """

        try:
            base_path = sys._MEIPASS
        except Exception:
            # a hack - fix soon.
            base_path = os.path.join(os.path.dirname(__file__), "cursors")
            # base_path = "./cursors"

        # load pixmaps for cursors and set the hotspots
        self.cursorBox = QCursor(QPixmap("{}/box.png".format(base_path)), 4, 4)
        self.cursorCross = QCursor(QPixmap("{}/cross.png".format(base_path)), 4, 4)
        self.cursorDelete = QCursor(QPixmap("{}/delete.png".format(base_path)), 4, 4)
        self.cursorLine = QCursor(QPixmap("{}/line.png".format(base_path)), 4, 4)
        self.cursorPen = QCursor(QPixmap("{}/pen.png".format(base_path)), 4, 4)
        self.cursorTick = QCursor(QPixmap("{}/tick.png".format(base_path)), 4, 4)

    def getKeyShortcuts(self):
        """
        Builds dictionary containing hotkeys and their actions.

        Returns:
            (Dict): a dictionary containing hot keys for annotator.
        """
        return {
            # home-row
            Qt.Key_A: lambda: self.ui.zoomButton.animateClick(),
            Qt.Key_S: lambda: self.ui.undoButton.animateClick(),
            Qt.Key_D: lambda: self.ui.tickButton.animateClick(),
            Qt.Key_F: lambda: self.commentMode(),
            Qt.Key_G: lambda: self.ui.textButton.animateClick(),
            # lower-row
            Qt.Key_Z: lambda: self.ui.moveButton.animateClick(),
            Qt.Key_X: lambda: self.ui.deleteButton.animateClick(),
            Qt.Key_C: lambda: self.ui.boxButton.animateClick(),
            Qt.Key_V: lambda: self.ui.commentDownButton.animateClick(),
            Qt.Key_B: lambda: self.ui.lineButton.animateClick(),
            # upper-row
            Qt.Key_Q: lambda: self.ui.panButton.animateClick(),
            Qt.Key_W: lambda: self.ui.redoButton.animateClick(),
            Qt.Key_E: lambda: self.ui.crossButton.animateClick(),
            Qt.Key_R: lambda: self.ui.commentUpButton.animateClick(),
            Qt.Key_T: lambda: self.ui.penButton.animateClick(),
            # and then the same but for the left-handed
            # home-row
            Qt.Key_H: lambda: self.ui.textButton.animateClick(),
            Qt.Key_J: lambda: self.commentMode(),
            Qt.Key_K: lambda: self.ui.tickButton.animateClick(),
            Qt.Key_L: lambda: self.ui.undoButton.animateClick(),
            Qt.Key_Semicolon: lambda: self.ui.zoomButton.animateClick(),
            # lower-row
            Qt.Key_N: lambda: self.ui.lineButton.animateClick(),
            Qt.Key_M: lambda: self.ui.commentDownButton.animateClick(),
            Qt.Key_Comma: lambda: self.ui.boxButton.animateClick(),
            Qt.Key_Period: lambda: self.ui.deleteButton.animateClick(),
            Qt.Key_Slash: lambda: self.ui.moveButton.animateClick(),
            # top-row
            Qt.Key_Y: lambda: self.ui.penButton.animateClick(),
            Qt.Key_U: lambda: self.ui.commentUpButton.animateClick(),
            Qt.Key_I: lambda: self.ui.crossButton.animateClick(),
            Qt.Key_O: lambda: self.ui.redoButton.animateClick(),
            Qt.Key_P: lambda: self.ui.panButton.animateClick(),
            # Then maximize and mark buttons
            Qt.Key_Backslash: lambda: self.swapMaxNorm(),
            Qt.Key_Plus: lambda: self.view.zoomIn(),
            Qt.Key_Equal: lambda: self.view.zoomIn(),
            Qt.Key_Minus: lambda: self.view.zoomOut(),
            Qt.Key_Underscore: lambda: self.view.zoomOut(),
            # Change-mark shortcuts
            Qt.Key_QuoteLeft: lambda: self.keyToChangeMark(0),
            Qt.Key_1: lambda: self.keyToChangeMark(1),
            Qt.Key_2: lambda: self.keyToChangeMark(2),
            Qt.Key_3: lambda: self.keyToChangeMark(3),
            Qt.Key_4: lambda: self.keyToChangeMark(4),
            Qt.Key_5: lambda: self.keyToChangeMark(5),
            Qt.Key_6: lambda: self.keyToChangeMark(6),
            Qt.Key_7: lambda: self.keyToChangeMark(7),
            Qt.Key_8: lambda: self.keyToChangeMark(8),
            Qt.Key_9: lambda: self.keyToChangeMark(9),
            Qt.Key_0: lambda: self.keyToChangeMark(10),
            # ?-mark pop up a key-list
            Qt.Key_Question: lambda: self.keyPopUp(),
            # Toggle hide/unhide tools so as to maximise space for annotation
            Qt.Key_Home: lambda: self.toggleTools(),
            # view whole paper
            Qt.Key_F1: lambda: self.viewWholePaper(),
            Qt.Key_F10: lambda: self.ui.hamMenuButton.animateClick(),
        }

    def toggleTools(self):
        """
        Shows/Hides tools making more space to view the group-image.

        Returns:
            None: modifies self.ui.hideableBox
        """
        # All tools in gui inside 'hideablebox' - so easily shown/hidden
        if self.ui.hideableBox.isHidden():
            self.wideLayout()
        else:
            self.narrowLayout()

    def narrowLayout(self):
        """
        Changes view to narrow Layout style.

        Returns:
            None: modifies self.ui

        """
        self.ui.revealBox0.show()
        self.ui.hideableBox.hide()
        self.ui.revealLayout.addWidget(self.ui.hamMenuButton, 0, 1, 1, 1)
        self.ui.revealLayout.addWidget(self.ui.finishedButton, 0, 2, 1, 1)
        # TODO: just use an icon in compact?
        # self.ui.finishedButton.setText("N")
        # self.ui.finishedButton.setStyleSheet("padding-left: 1px; padding-right: 1px;")
        self.ui.finishedButton.setMaximumWidth(44)

        to_reveal = [
            [self.ui.penButton, 4, 1],
            [self.ui.lineButton, 4, 2],
            [self.ui.tickButton, 5, 1],
            [self.ui.crossButton, 5, 2],
            [self.ui.textButton, 6, 1],
            [self.ui.commentButton, 6, 2],
            [self.ui.boxButton, 7, 1],
            [self.ui.deltaButton, 7, 2],
            [self.ui.deleteButton, 8, 1],
            [self.ui.panButton, 8, 2],
            [self.ui.undoButton, 8, 1],
            [self.ui.redoButton, 8, 2],
            [self.ui.zoomButton, 9, 1],
            [self.ui.moveButton, 9, 2],
        ]

        self.ui.revealLayout.addWidget(
            self.ui.zoomCB, 1, 1, 1, 2, Qt.AlignHCenter | Qt.AlignTop
        )
        self.ui.revealLayout.addWidget(
            self.ui.markLabel, 2, 1, 1, 2, Qt.AlignHCenter | Qt.AlignTop
        )

        for button in to_reveal:
            self.ui.revealLayout.addWidget(
                button[0], button[1], button[2], Qt.AlignHCenter | Qt.AlignTop
            )

        self.ui.deltaButton.setVisible(True)

        self.ui.revealLayout.addWidget(
            self.ui.modeLabel, 10, 1, 1, 2, Qt.AlignHCenter | Qt.AlignTop
        )

    def wideLayout(self):
        """
        Changes view to Wide Layout style.

        Returns:
            None: modifies self.ui
        """
        self.ui.hideableBox.show()
        self.ui.revealBox0.hide()

        def load_tools(mouse_hand):
            """
            Loads tools based on left or right handed mouse.

            Args:
                mouse_hand(int): left or right handed mouse. Right = 0, Left != 0

            Returns:
                None: adds tool widgets to self.ui.toolLayout
            """
            tools = [
                [
                    self.ui.panButton,
                    self.ui.redoButton,
                    self.ui.crossButton,
                    self.ui.commentUpButton,
                    self.ui.penButton,
                ],
                [
                    self.ui.zoomButton,
                    self.ui.undoButton,
                    self.ui.tickButton,
                    self.ui.commentButton,
                    self.ui.textButton,
                ],
                [
                    self.ui.moveButton,
                    self.ui.deleteButton,
                    self.ui.boxButton,
                    self.ui.commentDownButton,
                    self.ui.lineButton,
                    self.ui.deltaButton,
                ],
            ]

            row_index = 0
            for row in tools:
                column_index = 0
                # right handed mouse
                if mouse_hand == 0:
                    for tool in row:
                        self.ui.toolLayout.addWidget(tool, row_index, column_index)
                        column_index += 1
                else:
                    # if left handed, loads column elements in reverse order (right to left)
                    for tool in reversed(row):
                        self.ui.toolLayout.addWidget(tool, row_index, column_index)
                        column_index += 1
                row_index += 1

        # TODO: not polite to be grubbing around in parent.ui, fix with QSetting
        if self.parentMarkerUI.ui.sidebarRightCB.isChecked():
            self.ui.horizontalLayout.addWidget(self.ui.pageFrame)
            self.ui.horizontalLayout.addWidget(self.ui.revealBox0)
            self.ui.horizontalLayout.addWidget(self.ui.hideableBox)
        else:
            self.ui.horizontalLayout.addWidget(self.ui.hideableBox)
            self.ui.horizontalLayout.addWidget(self.ui.revealBox0)
            self.ui.horizontalLayout.addWidget(self.ui.pageFrame)

        load_tools(self.mouseHand)

        self.ui.deltaButton.setVisible(False)
        self.ui.ebLayout.addWidget(self.ui.modeLabel)
        self.ui.modeLayout.addWidget(self.ui.hamMenuButton)
        self.ui.modeLayout.addWidget(self.ui.finishedButton)
        self.ui.finishedButton.setMaximumWidth(16777215)  # back to default
        self.ui.modeLayout.addWidget(self.ui.finishNoRelaunchButton)
        self.ui.buttonsLayout.addWidget(self.ui.markLabel)
        self.ui.buttonsLayout.addWidget(self.ui.zoomCB)

    def viewWholePaper(self):
        """
        Changes view layout to show entire paper.

        If paper has not been opened, downloads it by it's tgvID and shows.

        Returns:
            None: modifies self.testView
        """
        # grab the files if needed.
        testNumber = self.tgvID[:4]
        if self.testViewFiles is None:
            log.debug("wholePage: downloading files for testnum {}".format(testNumber))
            (
                self.pageData,
                self.testViewFiles,
            ) = self.parentMarkerUI.downloadWholePaper(testNumber)

        # if we haven't built a testview, built it now
        if self.testView is None:
            self.testView = OriginalScansViewer(
                self, testNumber, self.pageData, self.testViewFiles
            )
        self.testView.show()
        return

    def rearrangePages(self):
        """
        Rearranges pages in UI.

        Returns:
            None

        """
        testNumber = self.tgvID[:4]
        # grab the files if needed.
        if self.testViewFiles is None:
            log.debug(
                "rearrangePage: downloading files for testnum {}".format(testNumber)
            )
            (
                self.pageData,
                self.testViewFiles,
            ) = self.parentMarkerUI.downloadWholePaper(testNumber)

            log.debug(
                "rearrangePage: pageData = {}, viewFiles = {}".format(
                    self.pageData, self.testViewFiles
                )
            )
        # if we haven't built a testview, built it now
        if self.rearrangeView is None:
            self.rearrangeView = RearrangementViewer(
                self, testNumber, self.pageData, self.testViewFiles,
            )
        if self.rearrangeView.exec_() == QDialog.Accepted:
            stuff = self.parentMarkerUI.permuteAndGimmeSame(
                self.tgvID, self.rearrangeView.permute
            )
            ## TODO: do we need to do this?
            ## TODO: before or after stuff = ...?
            # closeCurrentTGV(self)
            log.debug("permuted: new stuff is {}".format(stuff))
            self.loadNewTGV(*stuff)
        return

    def doneViewingPaper(self):
        """
        Performs end tasks to close the Paper and view next.

        Notes:
            Called when user is done with testViewFiles.
            Adds the action to log.debug and informs self.parentMarkerUI.

        Returns:
            None: Modifies self.testView
        """
        if self.testViewFiles:
            log.debug("wholePage: done with viewFiles {}".format(self.testViewFiles))
            # could just delete them here but maybe Marker wants to cache
            self.parentMarkerUI.doneWithWholePaperFiles(self.testViewFiles)
            self.testViewFiles = None
        if self.testView:
            self.testView.close()
            self.testView = None

    def keyPopUp(self):
        """ Sets KeyPress shortcuts. """
        kp = KeyHelp()
        # Pop it up.
        kp.exec_()

    def setViewAndScene(self):
        """
        Makes a new scene (pagescene object) and connects it to the view (pageview object).

        The pageview (which is a qgraphicsview) which is (mostly) a layer
        between the annotation widget and the graphics scene which
        actually stores all the graphics objects (the image, lines, boxes,
        text etc etc). The view allows us to zoom pan etc over image and
        its annotations.

        Returns:
            None: modifies self.scene from None to a pagescene object and connects it to a pageview object.
        """
        self.scene = PageScene(
            self,
            self.imageFiles,
            self.saveName,
            self.maxMark,
            self.score,
            self.markStyle,
        )
        # connect view to scene
        self.view.connectScene(self.scene)
        # scene knows which views are connected via self.views()
        log.debug("Scene has this list of views: {}".format(self.scene.views()))

    def swapMaxNorm(self):
        """
        Toggles the window size between max and normal.

        Returns
             None: modifies self.windowState
        """
        if self.windowState() != Qt.WindowMaximized:
            self.setWindowState(Qt.WindowMaximized)
        else:
            self.setWindowState(Qt.WindowNoState)

    def keyToChangeMark(self, buttonNumber):
        """
<<<<<<< HEAD
        Translates a key-press (0,1,2,..,9) into a button-press.
=======
        Translates a key-press into a button-press.
>>>>>>> 25ee8685

        Notes:
            Each key clicks one of the delta-mark buttons in the mark-entry widget.
            If mark-up style then they trigger the positive mark buttons,
            hence p0,p1 etc... if mark down then triggers the negative mark
            buttons - n1,n2, etc.

        Returns:
            None: modifies self.markHandler.

        """
        # if key is higher than maxMark then no such button.
        if buttonNumber > self.maxMark:
            return
        # Otherwise click the appropriate button.
        self.markHandler.markButtons[buttonNumber].animateClick()

    def keyPressEvent(self, event):
        """
        Translates a key press into tool-button press if appropriate.

        Notes:
            This overrides the QWidget keyPressEvent method.

        Args:
            event(QKeyEvent): a key event (a key being pressed or released)

        Returns:
            None: modifies self

        """
        # Check to see if no mousebutton pressed
        # If a key-press detected use the keycodes dict to translate
        # the press into a function call (if exists)
        if QGuiApplication.mouseButtons() == Qt.NoButton:
            self.key_codes.get(event.key(), lambda *args: None)()
        super(Annotator, self).keyPressEvent(event)

    def setToolMode(self, newMode, newCursor):
        """
        Changes the current tool mode and cursor.

        Notes:
            TODO: this does various other mucking around for legacy
            reasons: could probably still use some refactoring.

        Returns:
            None: Modifies self
        """
        # A bit of a hack to take care of comment-mode and delta-mode
        if self.scene and self.scene.mode == "comment" and newMode != "comment":
            self.comment_widget.CL.setStyleSheet("")
        # We have to be a little careful since not all widgets get the styling in the same way.
        # If the mark-handler widget sent us here, it takes care of its own styling - so we update the little tool-tip

        if isinstance(self.sender(), QPushButton):
            # has come from mark-change button, markHandler does its own styling
            pass
        elif isinstance(
            self.sender(), QToolButton
        ):  # only tool buttons are the mode-changing ones.
            self.sender().setChecked(True)
            self.markHandler.clearButtonStyle()
        elif self.sender() is self.comment_widget.CL:
            self.markHandler.clearButtonStyle()
            self.comment_widget.CL.setStyleSheet(self.currentButtonStyleOutline)
            self.ui.commentButton.setChecked(True)
        elif self.sender() is self.markHandler:
            # Clear the style of the mark-handler (this will mostly not do
            # anything, but saves us testing if we had styled it)
            self.markHandler.clearButtonStyle()
            # this should not happen
        else:
            # this should also not happen - except by strange async race issues. So we don't change anything.
            pass
        # pass the new mode to the graphicsview, and set the cursor in view
        if self.scene:
            self.scene.setMode(newMode)
            self.view.setCursor(newCursor)
            # set the modelabel
            self.ui.modeLabel.setText(" {} ".format(self.scene.mode))
        # refresh everything.
        self.repaint()

    def setIcon(self, toolButton, iconName, absoluteIconPath):
        """
        Sets a name and svg icon for a given QToolButton.

        Args:
            toolButton (QToolButton): the ui Tool Button for a name and icon to be added to.
            iconName (str): a name defining toolButton.
            absoluteIconPath (str): the absolute path to the icon for toolButton.

        Returns:
            None: alters toolButton
        """
        toolButton.setToolButtonStyle(Qt.ToolButtonIconOnly)
        toolButton.setToolTip("{}".format(tipText.get(iconName, iconName)))
        toolButton.setIcon(QIcon(QPixmap(absoluteIconPath)))
        toolButton.setIconSize(QSize(40, 40))

    def setAllIcons(self):
        """
        Sets all icons for the ui Tool Buttons.

        Does this by:
            1. Reads the path to PyInstaller's temporary folder through sys._MEIPASS
               More info at: https://stackoverflow.com/questions/7674790/bundling-data-files-with-pyinstaller-onefile
            2. calls the setIcon method using step 1's path to set the Icon path.

        Returns:
            None: Modifies ui Tool Buttons.
        """
        try:
            base_path = sys._MEIPASS
        except Exception:
            # a hack - fix soon.
            base_path = os.path.join(os.path.dirname(__file__), "icons")
            # base_path = "./icons"

        self.setIcon(
            self.ui.boxButton, "box", "{}/rectangle_highlight.svg".format(base_path)
        )
        self.setIcon(self.ui.commentButton, "com", "{}/comment.svg".format(base_path))
        self.setIcon(
            self.ui.commentDownButton,
            "com down",
            "{}/comment_down.svg".format(base_path),
        )
        self.setIcon(
            self.ui.commentUpButton, "com up", "{}/comment_up.svg".format(base_path)
        )
        self.setIcon(self.ui.crossButton, "cross", "{}/cross.svg".format(base_path))
        self.setIcon(self.ui.deleteButton, "delete", "{}/delete.svg".format(base_path))
        self.setIcon(self.ui.deltaButton, "delta", "{}/delta.svg".format(base_path))
        self.setIcon(self.ui.lineButton, "line", "{}/line.svg".format(base_path))
        self.setIcon(self.ui.moveButton, "move", "{}/move.svg".format(base_path))
        self.setIcon(self.ui.panButton, "pan", "{}/pan.svg".format(base_path))
        self.setIcon(self.ui.penButton, "pen", "{}/pen.svg".format(base_path))
        self.setIcon(self.ui.redoButton, "redo", "{}/redo.svg".format(base_path))
        self.setIcon(self.ui.textButton, "text", "{}/text.svg".format(base_path))
        self.setIcon(self.ui.tickButton, "tick", "{}/tick.svg".format(base_path))
        self.setIcon(self.ui.undoButton, "undo", "{}/undo.svg".format(base_path))
        self.setIcon(self.ui.zoomButton, "zoom", "{}/zoom.svg".format(base_path))

    @pyqtSlot()
    def saveAndGetNext(self):
        """ Saves the current annotations, and moves on to the next paper. """
        if self.scene:
            if not self.saveAnnotations():
                return
            print("We have surrendered {}".format(self.tgvID))
            oldtgv = self.tgvID
            self.closeCurrentTGV()
        else:
            oldtgv = None
        stuff = self.parentMarkerUI.getMoreTests(oldtgv)
        if not stuff:
            ErrorMessage("No more to grade?").exec_()
            # Not really safe to give it back? (at least we did the view...)
            return
        log.debug("saveAndGetNext: new stuff is {}".format(stuff))
        self.loadNewTGV(*stuff)

    @pyqtSlot()
    def saveAndClose(self):
        """
        Save the current annotations, and then close.

        Returns:
            None: alters self.scene
        """
        if self.scene and not self.saveAnnotations():
            return
        self._priv_force_close = True
        self.close()

    def setMiscShortCuts(self):
        """
        Sets miscellaneous shortcuts.

        Returns:
            None: adds shortcuts.

        """
        # shortcuts for next paper
        self.endShortCut = QShortcut(QKeySequence("Alt+Enter"), self)
        self.endShortCut.activated.connect(self.saveAndGetNext)
        self.endShortCutb = QShortcut(QKeySequence("Alt+Return"), self)
        self.endShortCutb.activated.connect(self.saveAndGetNext)
        self.endShortCutc = QShortcut(QKeySequence("Ctrl+n"), self)
        self.endShortCutc.activated.connect(self.saveAndGetNext)
        self.endShortCutd = QShortcut(QKeySequence("Ctrl+b"), self)
        self.endShortCutd.activated.connect(self.saveAndGetNext)
        self.cancelShortCut = QShortcut(QKeySequence("Ctrl+c"), self)
        self.cancelShortCut.activated.connect(self.close)

        # shortcuts for zoom-states
        self.zoomToggleShortCut = QShortcut(QKeySequence("Ctrl+="), self)
        self.zoomToggleShortCut.activated.connect(self.view.zoomToggle)

        # shortcuts for undo/redo
        self.undoShortCut = QShortcut(QKeySequence("Ctrl+z"), self)
        self.undoShortCut.activated.connect(self.undo)
        self.redoShortCut = QShortcut(QKeySequence("Ctrl+y"), self)
        self.redoShortCut.activated.connect(self.redo)

        # pan shortcuts
        self.panShortCut = QShortcut(QKeySequence("space"), self)
        self.panShortCut.activated.connect(self.view.panThrough)
        self.depanShortCut = QShortcut(QKeySequence("Shift+space"), self)
        self.depanShortCut.activated.connect(self.view.depanThrough)
        self.slowPanShortCut = QShortcut(QKeySequence("Ctrl+space"), self)
        self.slowPanShortCut.activated.connect(lambda: self.view.panThrough(0.02))
        self.slowDepanShortCut = QShortcut(QKeySequence("Ctrl+Shift+space"), self)
        self.slowDepanShortCut.activated.connect(lambda: self.view.depanThrough(0.02))

    def undo(self):
        """ Undoes the last action in the UI. """
        self.scene.undo()

    def redo(self):
        """ Redoes the last action in the UI. """
        self.scene.redo()

    # Simple mode change functions
    def boxMode(self):
        """ Changes the tool to box. """
        self.setToolMode("box", self.cursorBox)

    def commentMode(self):
        """ Changes the tool to comment."""
        if self.scene.mode == "comment":
            self.comment_widget.nextItem()
        else:
            self.comment_widget.currentItem()
        self.comment_widget.CL.handleClick()

    def crossMode(self):
        """ Changes the tool to crossMode. """
        self.setToolMode("cross", self.cursorCross)

    def deleteMode(self):
        """ Changes the tool to delete. """
        self.setToolMode("delete", self.cursorDelete)

    def deltaButtonMode(self):
        """ Changes the tool to the delta button. """
        if QGuiApplication.queryKeyboardModifiers() == Qt.ShiftModifier:
            self.ui.deltaButton.showMenu()
        else:
            self.setToolMode("delta", Qt.IBeamCursor)

    def lineMode(self):
        """ Changes the tool to the line button.  """
        self.setToolMode("line", self.cursorLine)

    def moveMode(self):
        """ Changes the tool to the move button. """
        self.setToolMode("move", Qt.OpenHandCursor)

    def panMode(self):
        """ Changes the tool to the pan button. """
        self.setToolMode("pan", Qt.OpenHandCursor)
        # The pan button also needs to change dragmode in the view
        self.view.setDragMode(1)

    def penMode(self):
        """ Changes the tool to the pen button. """
        self.setToolMode("pen", self.cursorPen)

    def textMode(self):
        """ Changes the tool to the text button. """
        self.setToolMode("text", Qt.IBeamCursor)

    def tickMode(self):
        """ Changes the tool to the tick button. """
        self.setToolMode("tick", self.cursorTick)

    def zoomMode(self):
        """ Changes the tool to the zoom button. """
        self.setToolMode("zoom", Qt.SizeFDiagCursor)

    def loadModeFromBefore(self, mode, aux=None):
        """
        Loads mode from previous.

        Args:
            mode (str): String corresponding to the toolMode to be loaded
            aux (int) : the row of the current comment if applicable.

        Returns:

        """
        self.loadModes = {
            "box": lambda: self.ui.boxButton.animateClick(),
            "comment": lambda: self.commentMode(),
            "cross": lambda: self.ui.crossButton.animateClick(),
            "line": lambda: self.ui.lineButton.animateClick(),
            "pen": lambda: self.ui.penButton.animateClick(),
            "text": lambda: self.ui.textButton.animateClick(),
            "tick": lambda: self.ui.tickButton.animateClick(),
        }
        if mode == "delta" and aux is not None:
            self.markHandler.loadDeltaValue(aux)
        elif mode == "comment" and aux is not None:
            self.comment_widget.setCurrentItemRow(aux)
            self.ui.commentButton.animateClick()
        else:
            self.loadModes.get(mode, lambda *args: None)()

    def setButtons(self):
        """ Connects buttons to their corresponding functions. """
        # List of tool buttons, the corresponding modes and cursor shapes
        self.ui.boxButton.clicked.connect(self.boxMode)
        self.ui.crossButton.clicked.connect(self.crossMode)
        self.ui.deleteButton.clicked.connect(self.deleteMode)
        self.ui.lineButton.clicked.connect(self.lineMode)
        self.ui.moveButton.clicked.connect(self.moveMode)
        self.ui.panButton.clicked.connect(self.panMode)
        self.ui.penButton.clicked.connect(self.penMode)
        self.ui.textButton.clicked.connect(self.textMode)
        self.ui.tickButton.clicked.connect(self.tickMode)
        self.ui.zoomButton.clicked.connect(self.zoomMode)
        # Also the "hidden" delta-button
        self.ui.deltaButton.clicked.connect(self.deltaButtonMode)

        # Pass the undo/redo button clicks on to the view
        self.ui.undoButton.clicked.connect(self.undo)
        self.ui.redoButton.clicked.connect(self.redo)
        # The key-help button connects to the keyPopUp command.
        # TODO: messy viz hacks
        # self.ui.keyHelpButton.clicked.connect(self.keyPopUp)
        self.ui.keyHelpButton.setVisible(False)
        self.ui.cancelButton.setVisible(False)
        # The view button connects to the viewWholePaper
        # self.ui.viewButton.clicked.connect(self.viewWholePaper)
        self.ui.viewButton.setVisible(False)

        # Cancel button closes annotator(QDialog) with a 'reject' via the cleanUpCancel function
        self.ui.cancelButton.clicked.connect(self.close)

        # Connect the comment buttons to the comment list
        # They select the item and trigger its handleClick which fires
        # off a commentSignal which will be picked up by the annotator
        # First up connect the comment list's signal to the annotator's
        # handle comment function.
        self.comment_widget.CL.commentSignal.connect(self.handleComment)
        # Now connect up the buttons
        self.ui.commentButton.clicked.connect(self.comment_widget.currentItem)
        self.ui.commentButton.clicked.connect(self.comment_widget.CL.handleClick)
        # the previous comment button
        self.ui.commentUpButton.clicked.connect(self.comment_widget.previousItem)
        self.ui.commentUpButton.clicked.connect(self.comment_widget.CL.handleClick)
        # the next comment button
        self.ui.commentDownButton.clicked.connect(self.comment_widget.nextItem)
        self.ui.commentDownButton.clicked.connect(self.comment_widget.CL.handleClick)
        # Connect up the finishing buttons
        self.ui.finishedButton.clicked.connect(self.saveAndGetNext)
        self.ui.finishNoRelaunchButton.clicked.connect(self.saveAndClose)
        # Connect the "no answer" button
        self.ui.noAnswerButton.clicked.connect(self.noAnswer)

    def handleComment(self, dlt_txt):
        """
        Handles comments by passing the comment's delta value and text to self.scene.

        Args:
            dlt_txt (tuple [double, string] ): consists of a number corresponding to the delta for
                               the comment, followed by a string with it's corresponding text.
                               Ex:  for a +1 comment with text "forgot the chain rule"
                                    [1, "forgot the chain rule"]

        Returns:
            None: Modifies self.scene and self.toolMode

        """
        # Set the model to text and change cursor.
        # self.setMode("comment", self.cursorComment)
        self.setToolMode("comment", QCursor(Qt.IBeamCursor))
        # Grab the delta from the arguments
        self.scene.changeTheComment(dlt_txt[0], dlt_txt[1], annotatorUpdate=True)

    def totalMarkSet(self, tm):
        """
        Sets the total mark and passes that info to the comment list.

        Args:
            tm (double) : the total mark of the paper.

        Returns:
            None: modifies self.scoree and self.scene.

        """
        self.score = tm
        self.comment_widget.changeMark(self.score)
        # also tell the scene what the new mark is
        if self.scene:  # TODO: bit of a hack
            self.scene.setTheMark(self.score)

    def deltaMarkSet(self, dm):
        """
        Handles when the delta button, or a comment is clicked.
        Proceeds to set set the scene and view based on the current
        delta.

        Args:
            dm (double): the positive or negative value corresponding
                           to the delta change in mark.

        Notes:
            The delta will be checked for "legality" (i.e. will the delta
             cause the grade to go below zero or above the max) at a later
             date. This will not cause the method to break.

        Returns:
            None: Modifies self.scene

        """
        # Change the mode to delta
        self.setToolMode("delta", QCursor(Qt.IBeamCursor))
        # Try changing the delta in the scene
        if not self.scene.changeTheDelta(dm, annotatorUpdate=True):
            # If it is out of range then change mode to "move" so that
            # the user cannot paste in that delta.
            self.ui.moveButton.animateClick()
            return
        # Else, the delta is now set, so now change the mode here.
        self.setToolMode("delta", QCursor(Qt.IBeamCursor))
        self.ui.deltaButton.setChecked(True)

    def changeMark(self, mark):
        """
        Updates the mark-handler.

        Args:
            mark: the new mark for the given tgv.

        Returns:
            None: modifies self.score, self.ui and self.markHandler

        """
        # Tell the mark-handler what the new mark is and force a repaint.
        assert self.markStyle != 1, "Should not be called if mark-total"

        self.score = mark
        # update the markline
        self.ui.markLabel.setText(
            "{} out of {}".format(self.scene.score, self.scene.maxMark)
        )
        self.markHandler.setMark(self.score)
        self.markHandler.repaint()
        self.markHandler.updateRelevantDeltaActions()

    def loadWindowSettings(self):
        """ Loads the window settings. """
        # load the window geometry, else maximise.
        if self.parentMarkerUI.annotatorSettings["geometry"] is not None:
            self.restoreGeometry(self.parentMarkerUI.annotatorSettings["geometry"])
        else:
            self.showMaximized()

        # remember the "do not show again" checks
        if self.parentMarkerUI.annotatorSettings["markWarnings"] is not None:
            self.markWarn = self.parentMarkerUI.annotatorSettings["markWarnings"]
        if self.parentMarkerUI.annotatorSettings["commentWarnings"] is not None:
            self.commentWarn = self.parentMarkerUI.annotatorSettings["commentWarnings"]

        # remember the last tool used
        if self.parentMarkerUI.annotatorSettings["tool"] is not None:
            if self.parentMarkerUI.annotatorSettings["tool"] == "delta":
                dlt = self.parentMarkerUI.annotatorSettings["delta"]
                self.loadModeFromBefore("delta", dlt)
            elif self.parentMarkerUI.annotatorSettings["tool"] == "comment":
                cmt = self.parentMarkerUI.annotatorSettings["comment"]
                self.loadModeFromBefore("comment", cmt)
            else:
                self.loadModeFromBefore(self.parentMarkerUI.annotatorSettings["tool"])

        # if zoom-state is none, set it to index 1 (fit page) - but delay.
        if self.parentMarkerUI.annotatorSettings["zoomState"] is None:
            QTimer.singleShot(200, lambda: self.ui.zoomCB.setCurrentIndex(1))
        elif self.parentMarkerUI.annotatorSettings["zoomState"] == 0:
            # is set to "user", so set the view-rectangle
            if self.parentMarkerUI.annotatorSettings["viewRectangle"] is not None:
                QTimer.singleShot(200, lambda: self.ui.zoomCB.setCurrentIndex(0))
                QTimer.singleShot(
                    200,
                    lambda: self.view.initializeZoom(
                        self.parentMarkerUI.annotatorSettings["viewRectangle"]
                    ),
                )
            else:
                # no view-rectangle, so set to "fit-page"
                QTimer.singleShot(200, lambda: self.ui.zoomCB.setCurrentIndex(1))
        else:
            QTimer.singleShot(
                200,
                lambda: self.ui.zoomCB.setCurrentIndex(
                    self.parentMarkerUI.annotatorSettings["zoomState"]
                ),
            )
        # wide vs compact
        if self.parentMarkerUI.annotatorSettings["compact"] is True:
            log.debug("compacting UI (b/c of last use setting")
            self.toggleTools()

    def saveWindowSettings(self):
        """
        saves current window settings

        Returns:
            None: modifies self.parentMarkerUI and self.scene

        """
        self.parentMarkerUI.annotatorSettings["geometry"] = self.saveGeometry()
        self.parentMarkerUI.annotatorSettings[
            "viewRectangle"
        ] = self.view.getCurrentViewRect()
        self.parentMarkerUI.annotatorSettings["markWarnings"] = self.markWarn
        self.parentMarkerUI.annotatorSettings["commentWarnings"] = self.commentWarn
        self.parentMarkerUI.annotatorSettings[
            "zoomState"
        ] = self.ui.zoomCB.currentIndex()
        self.parentMarkerUI.annotatorSettings["tool"] = self.scene.mode
        if self.scene.mode == "delta":
            self.parentMarkerUI.annotatorSettings["delta"] = self.scene.markDelta
        if self.scene.mode == "comment":
            self.parentMarkerUI.annotatorSettings[
                "comment"
            ] = self.comment_widget.getCurrentItemRow()

        if self.ui.hideableBox.isVisible():
            self.parentMarkerUI.annotatorSettings["compact"] = False
        else:
            self.parentMarkerUI.annotatorSettings["compact"] = True

    def saveAnnotations(self):
        """
        Try to save the annotations and signal Marker to upload them.

        Notes:
            There are various sanity checks and user interaction to be
            done.  Return `False` if user cancels.  Return `True` if we
            should move on (for example, to close the Annotator).

            Be careful of a score of 0 - when mark total or mark up.
            Be careful of max-score when marking down.
            In either case - get user to confirm the score before closing.
            Also confirm various "not enough feedback" cases.

        Returns:
            False if user cancels, True if annotator is closed successfully.

        """
        # do some checks before accepting things
        if not self.scene.areThereAnnotations():
            msg = ErrorMessage("Please make an annotation, even if there is no answer.")
            msg.exec_()
            return False

        # warn if points where lost but insufficient annotations
        if (
            self.commentWarn
            and 0 < self.score < self.maxMark
            and self.scene.hasOnlyTicksCrossesDeltas()
        ):
            msg = SimpleMessageCheckBox(
                "<p>You have given neither comments nor detailed annotations "
                "(other than &#x2713; &#x2717; &plusmn;<i>n</i>).</p>\n"
                "<p>This may make it difficult for students to learn from this "
                "feedback.</p>\n"
                "<p>Are you sure you wish to continue?</p>",
                "Don't ask me again this session.",
            )
            if msg.exec_() == QMessageBox.No:
                return False
            if msg.cb.checkState() == Qt.Checked:
                # Note: these are only saved if we ultimately accept
                self.commentWarn = False

        if self.score == 0 and self.markHandler.style != "Down":
            if not self._zeroMarksWarn():
                return False

        if self.score == self.maxMark and self.markHandler.style == "Down":
            if not self._fullMarkWarn():
                return False

        self.scene.save()
        self.saveMarkerComments()
        self.pickleIt()  # Pickle the scene as a plom-file

        # TODO: we should assume its dead?  Or not... let it be and fix scene?
        self.view.setHidden(True)

        # Save the current window settings for next time annotator is launched
        self.saveWindowSettings()
        self.comment_widget.saveComments()

        log.debug("emitting accept signal")
        tim = self.timer.elapsed() // 1000

        # some things here hardcoded elsewhere too, and up in marker
        plomFile = self.saveName[:-3] + "plom"
        commentFile = self.saveName[:-3] + "json"
        stuff = [
            self.score,
            tim,
            self.paperDir,
            self.imageFiles,
            self.saveName,
            plomFile,
            commentFile,
        ]
        self.annotator_upload.emit(self.tgvID, stuff)
        return True

    def _zeroMarksWarn(self):
        """
        A helper method for saveAnnotations.

        Controls warnings for when paper has 0 marks.

        Returns:
            False if user cancels, True otherwise.

        """
        warn = False
        forceWarn = False
        msg = "<p>You have given <b>0/{}</b>,".format(self.maxMark)
        if self.scene.hasOnlyTicks():
            warn = True
            forceWarn = True
            msg += " but there are <em>only ticks on the page!</em>"
        elif self.scene.hasAnyTicks():
            # forceWarn = True
            warn = True
            msg += " but there are some ticks on the page."
        if warn:
            msg += "  Please confirm, or consider using comments to clarify.</p>"
            msg += "\n<p>Do you wish to submit?</p>"
            if forceWarn:
                msg = SimpleMessage(msg)
                if msg.exec_() == QMessageBox.No:
                    return False
            elif self.markWarn:
                msg = SimpleMessageCheckBox(msg, "Don't ask me again this session.")
                if msg.exec_() == QMessageBox.No:
                    return False
                if msg.cb.checkState() == Qt.Checked:
                    self.markWarn = False
        return True

    def _fullMarkWarn(self):
        """
         A helper method for saveAnnotations.

         Controls warnings for when paper has full marks.

         Returns:
             False if user cancels, True otherwise.

         """
        msg = "<p>You have given full {0}/{0},".format(self.maxMark)
        forceWarn = False
        if self.scene.hasOnlyTicks():
            warn = False
        elif self.scene.hasOnlyCrosses():
            warn = True
            forceWarn = True
            msg += " <em>but there are only crosses on the page!</em>"
        elif self.scene.hasAnyCrosses():
            warn = True
            # forceWarn = True
            msg += " but there are crosses on the page."
        elif self.scene.hasAnyComments():
            warn = False
        else:
            warn = True
            msg += " but there are other annotations on the page which might be contradictory."
        if warn:
            msg += "  Please confirm, or consider using comments to clarify.</p>"
            msg += "\n<p>Do you wish to submit?</p>"
            if forceWarn:
                msg = SimpleMessage(msg)
                if msg.exec_() == QMessageBox.No:
                    return False
            elif self.markWarn:
                msg = SimpleMessageCheckBox(msg, "Don't ask me again this session.")
                if msg.exec_() == QMessageBox.No:
                    return False
                if msg.cb.checkState() == Qt.Checked:
                    self.markWarn = False

        return True

    def closeEvent(self, event):
        """
        Overrides QWidget.closeEvent().

        Deal with various cases of window trying to close.

        Notes:
        These include:
          * User closes window via titlebar close icon (or alt-f4 or...)
          * User clicks "Cancel"
          * User clicks "Done"
        Window close or Cancel are currently treated the same way:
        discard all annotations.

        Args:
            event: the event of the window closing.

        Returns:
            None: modifies many instance vars.
        """
        print("========CLOSE EVENT======: {}".format(self))
        # weird hacking to force close if we came from saving.
        # Appropriate signals have already been sent so just close
        force = getattr(self, "_priv_force_close", False)
        if force:
            log.debug("emitting the closing signal")
            self.annotator_done_closing.emit(self.tgvID)
            event.accept()
            return

        # We are here b/c of cancel button, titlebar close, or related
        if self.scene and self.scene.areThereAnnotations():
            msg = SimpleMessage(
                "<p>There are annotations on the page.</p>\n"
                "<p>Do you want to discard them and close the annotator?</p>"
            )
            if msg.exec_() == QMessageBox.No:
                event.ignore()
                return
        log.debug("emitting reject/cancel signal, discarding, and closing")
        self.annotator_done_reject.emit(self.tgvID)
        # clean up after a testview
        self.doneViewingPaper()
        event.accept()

    def getComments(self):
        """ Retrieves comments from self.scene. """
        return self.scene.getComments()

    def saveMarkerComments(self):
        """ Saves the markers current comments as a commentFile. """
        commentList = self.getComments()
        # savefile is <blah>.png, save comments as <blah>.json
        with open(self.saveName[:-3] + "json", "w") as commentFile:
            json.dump(commentList, commentFile)

    def latexAFragment(self, txt):
        """
        Handles Latex text.

        Args:
            txt: the text to be Latexed

        Returns:
            None: modifies self.parentMarkerUI

        """
        return self.parentMarkerUI.latexAFragment(txt)

    def pickleIt(self):
        """
        Pickles the current page and saves it as a .plom file.
        1. Retrieves current scene items
        2. Reverses list such that newest items show last
        3. Saves pickled file as a .plom file
        4. Adds a dictionary of current Plom Data to the .plom file.

        Returns:
            None: builds a .plom file.

        """
        lst = self.scene.pickleSceneItems()  # newest items first
        lst.reverse()  # so newest items last
        plomData = {
            "fileNames": [os.path.basename(fn) for fn in self.imageFiles],
            "saveName": os.path.basename(self.saveName),
            "markStyle": self.markStyle,
            "maxMark": self.maxMark,
            "currentMark": self.score,
            "sceneItems": lst,
        }
        # save pickled file as <blah>.plom
        plomFile = self.saveName[:-3] + "plom"
        with open(plomFile, "w") as fh:
            json.dump(plomData, fh)

    def unpickleIt(self, plomData):
        """
        Unpickles the page by calling scene.unpickleSceneItems and sets
        the page's mark.

        Args:
            plomData (dict): a dictionary containing the data for the
                                pickled .plom file.

        Returns:
            None: modifies self.mark

        """
        self.view.setHidden(True)
        self.scene.unpickleSceneItems(plomData["sceneItems"])
        # if markstyle is "Total", then click appropriate button
        if self.markStyle == 1:
            self.markHandler.unpickleTotal(plomData["currentMark"])
        self.view.setHidden(False)

    def setZoomComboBox(self):
        """
        Sets the combo box for the zoom method.

        Returns:
            None: Modifies self.ui

        """
        self.ui.zoomCB.addItem("User")
        self.ui.zoomCB.addItem("Fit page")
        self.ui.zoomCB.addItem("Fit width")
        self.ui.zoomCB.addItem("Fit height")
        self.ui.zoomCB.addItem("200%")
        self.ui.zoomCB.addItem("150%")
        self.ui.zoomCB.addItem("100%")
        self.ui.zoomCB.addItem("50%")
        self.ui.zoomCB.addItem("33%")
        self.ui.zoomCB.currentIndexChanged.connect(self.zoomCBChanged)

    def isZoomFitWidth(self):
        """
        Sets the zoom ui text when user has selected "Fit Width."

        Returns:
            None: Modifies self.ui
        """
        return self.ui.zoomCB.currentText() == "Fit width"

    def isZoomFitHeight(self):
        """
        Sets the zoom ui text when user has selected "Fit Height."

        Returns:
            None: Modifies self.ui

        """
        return self.ui.zoomCB.currentText() == "Fit height"

    def changeCBZoom(self, CBIndex):
        """
        Keeps zoom combo box at selected index.

        Args:
            CBIndex (int) : the current zoom Combo Box Index

        Returns:
            None: Modifies self.ui

        """
        old = self.ui.zoomCB.blockSignals(True)
        self.ui.zoomCB.setCurrentIndex(CBIndex)
        self.ui.zoomCB.blockSignals(old)

    def zoomCBChanged(self):
        """
        Modifies the page view based on the selected zoom option.

        Returns:
            None: Modifies self.ui

        """
        if self.ui.zoomCB.currentText() == "Fit page":
            self.view.zoomFitPage()
        elif self.ui.zoomCB.currentText() == "Fit width":
            self.view.zoomFitWidth()
        elif self.ui.zoomCB.currentText() == "Fit height":
            self.view.zoomFitHeight()
        elif self.ui.zoomCB.currentText() == "100%":
            self.view.zoomToScale(1)
        elif self.ui.zoomCB.currentText() == "150%":
            self.view.zoomToScale(1.5)
        elif self.ui.zoomCB.currentText() == "200%":
            self.view.zoomToScale(2)
        elif self.ui.zoomCB.currentText() == "50%":
            self.view.zoomToScale(0.5)
        elif self.ui.zoomCB.currentText() == "33%":
            self.view.zoomToScale(0.33)
        else:
            pass
        self.view.setFocus()

    def noAnswer(self):
        """
        Handles when the user selects the "No Answer Given" option
        and ensures the user has not assigned deltas on the page. If
        deltas have been assigned, displays an error message.

        Returns:
            None

        """
        if self.markStyle == 2:
            if self.score > 0:  # is mark-up
                ErrorMessage(
                    'You have added marks - cannot then set "No answer given". Delete deltas before trying again.'
                ).exec_()
                return
            else:
                self.scene.noAnswer(0)
        elif self.markStyle == 3:
            if self.score < self.maxMark:  # is mark-down
                ErrorMessage(
                    'You have deducted marks - cannot then set "No answer given". Delete deltas before trying again.'
                ).exec()
                return
            else:
                self.scene.noAnswer(-self.maxMark)
        nabValue = NoAnswerBox().exec_()
        if nabValue == 0:
            # equivalent to cancel - apply undo three times (to remove the noanswer lines+comment)
            self.scene.undo()
            self.scene.undo()
            self.scene.undo()
        elif nabValue == 1:
            # equivalent to "yes - give me next paper"
            self.ui.finishedButton.animateClick()
        else:
            pass<|MERGE_RESOLUTION|>--- conflicted
+++ resolved
@@ -87,33 +87,6 @@
         Initializes a new annotator window.
 
         Args:
-<<<<<<< HEAD
-            username (str) -- username of Marker
-            mouseHand (int) -- The location of the grader's mouse hand. Right = 0, Left = 1
-                                (in this code, all values other than 0 will be treated as Left.)
-                                mouseHand doesn't change throughout lifetime of an annotator instance.
-            parentMarkerUI (MarkerClient) -- the parent of annotator UI.
-            initialData (list) -- contains
-                                {
-                                tgvID (Str) --  Test-Group-Version ID.
-                                                 For Example: for Test # 0027, group # 13, Version #2
-                                                 tgvID = t0027g13v2
-                                testname (str) -- test name
-                                paperdir (dir) -- Working directory for the current task
-                                fnames (str) -- original file name (unannotated)
-                                aname (str) -- annotated file name
-                                maxMark (int) -- maximum possible score for that test question
-                                markStyle (int) -- marking style
-                                                   1 = mark total = user clicks the total-mark
-                                                   2 = mark-up = mark starts at 0 and user increments it
-                                                   3 = mark-down = mark starts at max and user decrements it
-                                plomDict (dict) -- a dictionary of annotation information.
-                                                A dict that contains sufficient information to recreate the
-                                                annotation objects on the page if you go back to continue annotating a
-                                                question. ie - is it mark up/down, where are all the objects, how to
-                                                rebuild those objects, etc.
-                                }
-=======
             username (str): username of Marker
             mouseHand (int): The location of the grader's mouse hand. (
                 Right = 0, Left != 0)
@@ -139,7 +112,6 @@
                     question. ie - is it mark up/down, where are all the objects, how to
                     rebuild those objects, etc.
                 }
->>>>>>> 25ee8685
         """
         super(Annotator, self).__init__()
 
@@ -771,11 +743,7 @@
 
     def keyToChangeMark(self, buttonNumber):
         """
-<<<<<<< HEAD
-        Translates a key-press (0,1,2,..,9) into a button-press.
-=======
         Translates a key-press into a button-press.
->>>>>>> 25ee8685
 
         Notes:
             Each key clicks one of the delta-mark buttons in the mark-entry widget.
