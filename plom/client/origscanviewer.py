--- conflicted
+++ resolved
@@ -747,30 +747,11 @@
                 lstViewI.selectionModel().clearSelection()
 
 
-<<<<<<< HEAD
-class ShowExamPage(QDialog):
-    """
-    Shows an expanded view of the Exam.
-    """
-
-    def __init__(self, parent, fname):
-        """
-        Initialize new exam page
-        Args:
-            parent (RearrangementViewer): Parent.
-            fname (str): file name
-
-        """
-        super().__init__()
-        self.setParent(parent)
-        self.setWindowFlags(Qt.Dialog)
-=======
 class GroupView(QDialog):
     def __init__(self, parent, fnames, bigger=False):
         super().__init__(parent)
->>>>>>> c5340a43
         grid = QGridLayout()
-        self.testImg = ImageViewWidget(self, fnames, has_reset_button=False)
+        self.testImg = ImageViewWidget(self, fnames, has_reset_button=False)p
         closeButton = QPushButton("&Close")
         resetB = QPushButton("&reset view")
         grid.addWidget(self.testImg, 1, 1, 1, 8)
@@ -798,7 +779,6 @@
         self.close()
 
 
-<<<<<<< HEAD
 class GroupView(QDialog):
     def __init__(self, fnames):
         super().__init__()
@@ -813,7 +793,8 @@
 
     def closeEvent(self, event):
         self.closeWindow()
-=======
+
+
 class QuestionViewDialog(GroupView):
     """View the raw scans from a particular question, optionally with tagging.
 
@@ -829,7 +810,6 @@
         marker (None/plom.client.Marker): used to talk to the server for
             tagging.
     """
->>>>>>> c5340a43
 
     def __init__(self, parent, fnames, testnum, questnum, ver=None, marker=None):
         super().__init__(parent, fnames)
@@ -877,17 +857,9 @@
 
 
 class WholeTestView(QDialog):
-<<<<<<< HEAD
-    def __init__(self, fnames):
-        super().__init__()
-        self.pageList = fnames
-        self.numberOfPages = len(fnames)
-        grid = QGridLayout()
-=======
     def __init__(self, testnum, filenames, labels=None, parent=None):
         super().__init__(parent)
         self.setWindowTitle(f"Original scans of test {testnum}")
->>>>>>> c5340a43
         self.pageTabs = QTabWidget()
         closeButton = QPushButton("&Close")
         prevButton = QPushButton("&Previous")
