--- conflicted
+++ resolved
@@ -5,11 +5,8 @@
 # Copyright (C) 2020 Victoria Schuster
 # Copyright (C) 2020 Vala Vakilian
 # Copyright (C) 2021 Forest Kobayashi
-<<<<<<< HEAD
+# Copyright (C) 2024 Bryan Tanady
 # Copyright (C) 2024 Aidan Murphy
-=======
-# Copyright (C) 2024 Bryan Tanady
->>>>>>> 5c9104b3
 
 from __future__ import annotations
 
