# SPDX-License-Identifier: AGPL-3.0-or-later
# Copyright (C) 2018-2021 Andrew Rechnitzer
# Copyright (C) 2018 Elvis Cai
# Copyright (C) 2019-2022 Colin B. Macdonald
# Copyright (C) 2020 Victoria Schuster
# Copyright (C) 2022 Edith Coates

"""
The Plom Marker client
"""

__copyright__ = "Copyright (C) 2018-2022 Andrew Rechnitzer and others"
__credits__ = [
    "Andrew Rechnitzer",
    "Elvis Cai",
    "Colin Macdonald",
    "Victoria Schuster",
    "Edith Coates",
]
__license__ = "AGPL-3.0-or-later"


from collections import defaultdict
import imghdr
import json
import logging
from math import ceil
import os
from pathlib import Path
import queue
import tempfile
from textwrap import shorten
import time
import threading

# in order to get shortcuts under OSX this needs to set this.... but only osx.
import platform

from PyQt5.QtCore import (
    Qt,
    QSortFilterProxyModel,
    QTimer,
    QThread,
    pyqtSlot,
    pyqtSignal,
)
from PyQt5.QtGui import QStandardItem, QStandardItemModel
from PyQt5.QtWidgets import (
    QAction,
    QDialog,
    QInputDialog,
    QMessageBox,
    QMenu,
    QProgressDialog,
    QWidget,
)

from plom import get_question_label
from plom.plom_exceptions import (
    PlomAuthenticationException,
    PlomBadTagError,
    PlomRangeException,
    PlomVersionMismatchException,
    PlomSeriousException,
    PlomTakenException,
    PlomTaskChangedError,
    PlomTaskDeletedError,
    PlomConflict,
    PlomException,
    PlomNoSolutionException,
)
from plom.messenger import Messenger
from plom.webPlomMessenger import WebPlomMessenger
from .annotator import Annotator
from .image_view_widget import ImageViewWidget
from .viewers import QuestionViewDialog, SelectTestQuestion
from .uiFiles.ui_marker import Ui_MarkerWindow
from .useful_classes import AddRemoveTagDialog
from .useful_classes import ErrorMsg, WarnMsg, InfoMsg, SimpleQuestion
from .downloader import Downloader


if platform.system() == "Darwin":
    from PyQt5.QtGui import qt_set_sequence_auto_mnemonic

    qt_set_sequence_auto_mnemonic(True)

log = logging.getLogger("marker")


class BackgroundUploader(QThread):
    """Uploads exams in Background."""

    uploadSuccess = pyqtSignal(str, int, int)
    uploadKnownFail = pyqtSignal(str, str)
    uploadUnknownFail = pyqtSignal(str, str)

    def __init__(self, msgr, webplom=False):
        """Initialize a new uploader

        args:
            msgr (Messenger):
                Note Messenger is not multithreaded and blocks using
                mutexes.  Here we make our own private clone so caller
                can keep using their's.
                TODO: have caller do clone, for symmetry with downloader?
        """
        super().__init__()
        self.q = None
        self.is_upload_in_progress = False
        if webplom:
            self._msgr = WebPlomMessenger.clone(msgr)
        else:
            self._msgr = Messenger.clone(msgr)

    def enqueueNewUpload(self, *args):
        """
        Places something in the upload queue.

        Note:
            If you call this from the main thread, this code runs in the
            main thread. That is ok because Queue is threadsafe, but it's
            important to be aware, not all code in this object runs in the new
            thread: it depends on where that code is called!

        Args:
            *args: all input arguments are cached and will eventually be
                passed untouched to the `upload` function.  There is one
                exception: `args[0]` is assumed to contain the task str
                of the form `"q1234g9"` for printing debugging messages.

        Returns:
            None
        """
        log.debug("upQ enqueuing item from main thread " + str(threading.get_ident()))
        self.q.put(args)

    def queue_size(self):
        """Return the number of papers waiting or currently uploading."""
        if self.is_upload_in_progress:
            return self.q.qsize() + 1
        return self.q.qsize()

    def isEmpty(self):
        """
        Checks if the upload queue is empty.

        Returns:
            True if the upload queue is empty, false otherwise.
        """
        # return self.q.empty()
        return self.queue_size() == 0

    def run(self):
        """
        Runs the uploader in background.

        Notes:
            Overrides run method of Qthread.

        Returns:
            None
        """

        def tryToUpload():
            # define this inside run so it will run in the new thread
            # https://stackoverflow.com/questions/52036021/qtimer-on-a-qthread
            from queue import Empty as EmptyQueueException

            try:
                data = self.q.get_nowait()
            except EmptyQueueException:
                return
            self.is_upload_in_progress = True
            # TODO: remove so that queue needs no knowledge of args
            code = data[0]
            log.info("upQ thread: popped code {} from queue, uploading".format(code))
            # For experimenting with slow uploads
            # time.sleep(30)
            upload(
                self._msgr,
                *data,
                knownFailCallback=self.uploadKnownFail.emit,
                unknownFailCallback=self.uploadUnknownFail.emit,
                successCallback=self.uploadSuccess.emit,
            )
            self.is_upload_in_progress = False

        self.q = queue.Queue()
        log.info("upQ thread: starting with new empty queue and starting timer")
        # TODO: Probably don't need the timer: after each enqueue, signal the
        # QThread (in the new thread's event loop) to call tryToUpload.
        timer = QTimer()
        timer.timeout.connect(tryToUpload)
        timer.start(250)
        self.exec()


def upload(
    _msgr,
    task,
    grade,
    filenames,
    mtime,
    question,
    ver,
    rubrics,
    integrity_check,
    images_used,
    knownFailCallback=None,
    unknownFailCallback=None,
    successCallback=None,
):
    """
    Uploads a paper.

    Args:
        task (str): the Task ID for the page being uploaded. Takes the form
            "q1234g9" = test 1234 question 9.
        grade (int): grade given to question.
        filenames (list[str]): a list containing the annotated file's name,
            the .plom file's name and the comment file's name, in that order.
        mtime (int): the marking time (s) for this specific question.
        question (int or str): the question number
        ver (int or str): the version number
        integrity_check (str): the integrity_check string of the task.
        images_used (list[dict]): a list of dicts of the images used.
            Must have keys ``id`` and ``md5``, other keys ignored.
            If you have a ``img_src_data``, that should work.
        knownFailCallback: if we fail in a way that is reasonably expected,
            call this function.
        unknownFailCallback: if we fail but don't really know why or what
            do to, call this function.
        successCallback: a function to call when we succeed.

    Returns:
        None

    Raises:
        PlomSeriousException: elements in filenames do not correspond to
            the same exam.
    """
    # do name sanity checks here
    aname, pname = filenames

    if not (
        task.startswith("q")
        and aname.stem == f"G{task[1:]}"
        and pname.name == f"G{task[1:]}.plom"
    ):
        raise PlomSeriousException(
            "Upload file names mismatch [{}, {}] - this should not happen".format(
                aname, pname
            )
        )
    try:
        msg = _msgr.MreturnMarkedTask(
            task,
            question,
            ver,
            grade,
            mtime,
            aname,
            pname,
            rubrics,
            integrity_check,
            images_used,
        )
    except (PlomTaskChangedError, PlomTaskDeletedError, PlomConflict) as ex:
        knownFailCallback(task, str(ex))
        # probably previous call does not return: it forces a crash
        return
    except PlomException as ex:
        unknownFailCallback(task, str(ex))
        return

    numDone = msg[0]
    numTotal = msg[1]
    successCallback(task, numDone, numTotal)


class ExamQuestion:
    """
    A class storing identifying information for one Exam Question.

    A simple container for storing a groupimage's task ID,
    number, group, version, status, the mark, the original image
    filename, the annotated image filename, the mark, and the
    time spent marking the groupimage.
    """

    def __init__(
        self,
        task,
        *,
        src_img_data=[],
        stat="untouched",
        mrk="-1",
        mtime="0",
        tags=[],
        integrity_check="",
    ):
        """
        Initializes an exam question.

        Args:
            task (str): the Task ID for the page being uploaded. Takes the form
            "q1234g9" = test 1234 question 9.
            stat (str): test status.
            mrk (int): the mark of the question.
            mtime (int): marking time spent on that page in seconds.
            tags (list): Tags corresponding to the exam.  We will flatten to
                a space-separaed string.
            integrity_check (str): integrity_check = concat of md5sums of underlying images
            src_img_metadata (list[dict]): a list of dicts of md5sums,
                filenames and other metadata of the images for the test
                question.

        Notes:
            By default set mark to be negative (since 0 is a possible mark)
        """
        self.prefix = task
        self.status = stat
        self.mark = mrk
        self.src_img_data = src_img_data
        # The filename for the (future) annotated image
        self.annotatedFile = ""
        self.plomFile = ""  # The filename for the (future) plom file
        self.markingTime = mtime
        self.tags = " ".join(tags)
        self.integrity_check = integrity_check


class MarkerExamModel(QStandardItemModel):
    """A tablemodel for handling the group image marking data."""

    def __init__(self, parent=None):
        """
        Initializes a new MarkerExamModel.

        Args:
            parent (QStandardItemModel): MarkerExamModel's Parent.

        """
        super().__init__(parent)
        self.setHorizontalHeaderLabels(
            [
                "Task",
                "Status",
                "Mark",
                "Time (s)",
                "Tag",
                "OriginalFiles",
                "AnnotatedFile",
                "PlomFile",
                "PaperDir",
                "integrity_check",
                "src_img_data",
            ]
        )

    def addPaper(self, paper):
        """
        Adds a paper to self.

        Args:
            paper (ExamQuestion): the paper to be added

        Returns:
            int: the row identifier of the added paper.

        """
        # check if paper is already in model - if so, delete it and add it back with the new data.
        # **but** be careful - if annotation in progress then ??
        try:
            r = self._findTask(paper.prefix)
        except ValueError:
            pass
        else:
            # TODO: why is the model opening dialogs?!  Issue #2145.
            ErrorMsg(
                None,
                f"Task {paper.prefix} has been modified by server - you will need to annotate it again.",
            ).exec()
            self.removeRow(r)
        # Append new groupimage to list and append new row to table.
        r = self.rowCount()
        # hide -1 which upstream tooling uses "not yet marked"
        try:
            markstr = str(paper.mark) if int(paper.mark) >= 0 else ""
        except ValueError:
            markstr = ""
        # TODO: these *must* be strings but I don't understand why
        self.appendRow(
            [
                QStandardItem(paper.prefix),
                QStandardItem(paper.status),
                QStandardItem(markstr),
                QStandardItem(str(paper.markingTime)),
                QStandardItem(paper.tags),
                QStandardItem("placeholder"),
                QStandardItem(paper.annotatedFile),
                QStandardItem(paper.plomFile),
                QStandardItem("placeholder"),
                # todo - reorder these?
                QStandardItem(paper.integrity_check),
                QStandardItem(repr(paper.src_img_data)),
            ]
        )
        return r

    def _expensive_search_and_update(self, img_id, md5, local_filename):
        """Yuck, just yuck.

        Tested with a few hundred papers, is not noticeably slow.  So the code
        is aethetically unpleasant but perhaps good enough.
        TODO: we could also just refresh/check the src_img_data on later read
        """
        for i in range(self.rowCount()):
            src_img_data = eval(self.data(self.index(i, 10)))
            for x in src_img_data:
                if x["id"] == img_id:
                    x["filename"] = local_filename
            self.setData(self.index(i, 10), repr(src_img_data))

    def _getPrefix(self, r):
        """
        Return the prefix of the image

        Args:
            r (int): the row identifier of the paper.

        Returns:
            str: the prefix of the image

        """
        return self.data(self.index(r, 0))

    def _getStatus(self, r):
        """
        Returns the status of the image.

        Args:
            r (int): the row identifier of the paper.

        Returns:
            str: the status of the image

        """
        return self.data(self.index(r, 1))

    def _setStatus(self, r, stat):
        """
        Sets the status of the image.

        Args:
            r (int): the row identifier of the paper.
            stat (str): the new status of the image.

        Returns:
            None

        """
        self.setData(self.index(r, 1), stat)

    def _setAnnotatedFile(self, r, aname, pname):
        """
        Set the file name for the annotated image.

        Args:
            r (int): the row identifier of the paper.
            aname (str): the name for the annotated file.
            pname (str): the name for the .plom file

        Returns:
            None

        """
        self.setData(self.index(r, 6), aname)
        self.setData(self.index(r, 7), pname)

    def _setPaperDir(self, r, tdir):
        """
        Sets the paper directory for the given paper.
        Args:
            r (int): the row identifier of the paper.
            tdir (dir): a temporary directory for this paper.

        Returns:
            None
        """
        self.setData(self.index(r, 8), tdir)

    def _clearPaperDir(self, r):
        """
        Clears the paper directory for the given paper.

        Args:
            r (int): the row identifier of the paper.

        Returns:
            None
        """
        self._setPaperDir(r, None)

    def _getPaperDir(self, r):
        """
        Returns the paper directory for the given paper.

        Args:
            r (int): the row identifier of the paper.

        Returns:
            dir: a temporary directory for this paper.
        """
        return self.data(self.index(r, 8))

    def _findTask(self, task):
        """
        Return the row index of this task.

        Args:
            task (str): the task for the image files to be loaded from.
                Takes the form "q1234g9" = test 1234 question 9

        Raises:
             ValueError if not found.
        """
        r0 = []
        for r in range(self.rowCount()):
            if self._getPrefix(r) == task:
                r0.append(r)

        if len(r0) == 0:
            raise ValueError("task {} not found!".format(task))
        elif not len(r0) == 1:
            raise ValueError(
                "Repeated task {} in rows {}  This should not happen!".format(task, r0)
            )
        return r0[0]

    def _setDataByTask(self, task, n, stuff):
        """
        Find the row identifier with `task` and sets `n`th column to `stuff`.

        Args:
            task (str): the task for the image files to be loaded from.
            n (int): the column to be loaded into.
            stuff: whatever is being added.

        Returns:
            None
        """
        r = self._findTask(task)
        self.setData(self.index(r, n), stuff)

    def _getDataByTask(self, task, n):
        """
        Returns contents of task in `n`th column.

        Args:
            task (str): the task for the image files to be loaded from.
            n (int): the column to return from.

        Returns:
            Contents of task in `n`th column.
        """
        r = self._findTask(task)
        return self.data(self.index(r, n))

    def getStatusByTask(self, task):
        """Return status for task (task(str) defined above.)"""
        return self._getDataByTask(task, 1)

    def setStatusByTask(self, task, st):
        """Set status for task, ((task(str) and st(str) defined above.)"""
        self._setDataByTask(task, 1, st)

    def getTagsByTask(self, task):
        """Return a list of tags for task.

        TODO: can we draw flat, but use list for storing?
        """
        return self._getDataByTask(task, 4).split()

    def setTagsByTask(self, task, tags):
        """Set a list of tags for task.
        Note: internally stored as flattened string.
        """
        return self._setDataByTask(task, 4, " ".join(tags))

    def getMTimeByTask(self, task):
        """Return total marking time (s) for task, (task(str), return (int).)"""
        return int(self._getDataByTask(task, 3))

    def getAnnotatedFileByTask(self, task):
        """Returns the filename of the annotated image."""
        return Path(self._getDataByTask(task, 6))

    def getPlomFileByTask(self, task):
        """Returns the filename of the plom json data."""
        return Path(self._getDataByTask(task, 7))

    def getPaperDirByTask(self, task):
        """Return temporary directory for this task, (task(str) defined above)"""
        return self._getDataByTask(task, 8)

    def setPaperDirByTask(self, task, tdir):
        """
        Set temporary directory for this grading.

        Args:
            task (str): the task for the image files to be loaded from.
            tdir (dir): the temporary directory for task to be set to.

        Returns:
            None
        """
        self._setDataByTask(task, 8, tdir)

    def _setImageData(self, task, src_img_data):
        """Set the md5sums etc of the original image files."""
        log.debug("Setting img data to {}".format(src_img_data))
        self._setDataByTask(task, 10, repr(src_img_data))

    def get_source_image_data(self, task):
        """Return the image data (as a list of dicts) for task."""
        # dangerous repr/eval pair?  Is json safer/better?
        r = eval(self._getDataByTask(task, 10))
        return r

    def setOriginalFilesAndData(self, task, src_img_data):
        """Set the original un-annotated image filenames and other metadata."""
        self._setImageData(task, src_img_data)

    def setAnnotatedFile(self, task, aname, pname):
        """Set the annotated image and .plom file names."""
        self._setDataByTask(task, 6, aname)
        self._setDataByTask(task, 7, pname)

    def getIntegrityCheck(self, task):
        """Return integrity_check for task as string."""
        return self._getDataByTask(task, 9)

    def markPaperByTask(self, task, mrk, aname, pname, mtime, tdir):
        """
        Add marking data for the given task.

        Args:
            task (str): the task for the image files to be loaded from.
            mrk (int): the mark for this paper.
            aname (str): the annotated file name.
            pname (str): the .plom file name.
            mtime (int): total marking time in seconds.
            tdir (dir): the temporary directory for task to be set to.

        Returns:
            None

        """
        # There should be exactly one row with this Task
        r = self._findTask(task)
        # When marked, set the annotated filename, the plomfile, the mark,
        # and the total marking time (in case it was annotated earlier)
        mt = int(self.data(self.index(r, 3)))
        # total elapsed time.
        self.setData(self.index(r, 3), str(mtime + mt))
        self._setStatus(r, "uploading...")
        self.setData(self.index(r, 2), str(mrk))
        self._setAnnotatedFile(r, aname, pname)
        self._setPaperDir(r, tdir)

    def deferPaper(self, task):
        """Sets the status for the task's paper to deferred."""
        self.setStatusByTask(task, "deferred")

    def removePaper(self, task):
        """Removes the task's paper from self."""
        r = self._findTask(task)
        self.removeRow(r)

    def countReadyToMark(self):
        """Returns the number of untouched Papers."""
        count = 0
        for r in range(self.rowCount()):
            if self._getStatus(r) == "untouched":
                count += 1
        return count


##########################
class ProxyModel(QSortFilterProxyModel):
    """A proxymodel wrapper to handle filtering and sorting of table model."""

    def __init__(self, parent=None):
        """
        Initializes a new ProxyModel object.

        Args:
            parent (QObject): self's parent.
        """
        super().__init__(parent)
        self.setFilterKeyColumn(4)
        self.filterString = ""
        self.invert = False

    def lessThan(self, left, right):
        """
        Sees if left data is less than right data.

        Args:
            left (QModelIndex):
            right (QModelIndex):

        Returns:
            bool: if both can be converted to int, compare as ints.
            Otherwise, convert to strings and compare.
        """
        # try to compare as integers
        try:
            return int(left.data()) < int(right.data())
        except (ValueError, TypeError):
            pass
        # else compare as strings
        return str(left.data()) < str(right.data())

    def setFilterString(self, flt):
        """
        Sets the Filter String.

        Args:
            flt (str): the string to filter by

        Returns:
            None

        """
        self.filterString = flt

    def filterTags(self, invert=False):
        """
        Sets the Filter Tags based on string.

        Args:
            invert (bool): True if looking for files that do not have given
                filter string, false otherwise.

        Returns:
            None

        """
        self.invert = invert
        self.setFilterFixedString(self.filterString)

    def filterAcceptsRow(self, pos, index):
        """
        Checks if a row matches the current filter.

        Notes:
            Overrides base method.

        Args:
            pos (int): row being checked.
            index (any): unused.

        Returns:
            bool: True if filter accepts the row, False otherwise.

        The filter string is first broken into words.  All of those words
        must be in the tags of the row, in any order.  The `invert` flag
        inverts that logic: at least one of the words must not be in the
        tags.
        """
        search_terms = self.filterString.casefold().split()
        tags = self.sourceModel().data(self.sourceModel().index(pos, 4)).casefold()
        all_search_terms_in_tags = all(x in tags for x in search_terms)
        if self.invert:
            return not all_search_terms_in_tags
        return all_search_terms_in_tags

    def getPrefix(self, r):
        """
        Returns the task code of inputted row index.

        Args:
            r (int): the row identifier of the paper.

        Returns:
            str: the prefix of the paper indicated by r.

        """
        return self.data(self.index(r, 0))

    def getStatus(self, r):
        """
        Returns the status of inputted row index.

        Args:
            r (int): the row identifier of the paper.

        Returns:
            str: the status of the paper indicated by r.

        """
        # Return the status of the image
        return self.data(self.index(r, 1))

    def getAnnotatedFile(self, r):
        """
        Returns the file names of the annotated image of r.

        Args:
            r (int): the row identifier of the paper.

        Returns:
            str: the file name of the annotated image of the paper in r.

        """
        return self.data(self.index(r, 6))

    def rowFromTask(self, task):
        """Return the row index (int) of this task (str) or None if absent."""
        r0 = []
        for r in range(self.rowCount()):
            if self.getPrefix(r) == task:
                r0.append(r)

        if len(r0) == 0:
            return None
        elif not len(r0) == 1:
            raise ValueError(
                "Repeated task {} in rows {}  This should not happen!".format(task, r0)
            )
        return r0[0]


class MarkerClient(QWidget):
    """
    Setup for marking client and annotator

    Notes:
        TODO: should be a QMainWindow but at any rate not a Dialog
        TODO: should this be parented by the QApplication?
    """

    my_shutdown_signal = pyqtSignal(int, list)

    def __init__(self, Qapp, tmpdir=None):
        """
        Initialize a new MarkerClient

        Args:
            Qapp(QApplication): Main client application
            tmpdir (pathlib.Path/str/None): a temporary directory for
                storing image files and other data.  In principle can
                be shared with Identifier although this may not be
                implemented.  If `None`, we will make our own.
        """
        super().__init__()
        self.Qapp = Qapp

        # Save the local temp directory for image files and the class list.
        if not tmpdir:
            tmpdir = tempfile.mkdtemp(prefix="plom_")
        self.workingDirectory = Path(tmpdir)
        log.debug("Working directory set to %s", self.workingDirectory)

        self.maxMark = -1  # temp value
        self.downloader = self.Qapp.downloader
        self.downloader.download_finished.connect(self.background_download_finished)

        self.examModel = (
            MarkerExamModel()
        )  # Exam model for the table of groupimages - connect to table
        self.prxM = ProxyModel()  # set proxy for filtering and sorting
        # A view window for the papers so user can zoom in as needed.
        self.testImg = ImageViewWidget(self, has_rotate_controls=False)
        self.annotatorSettings = defaultdict(
            lambda: None
        )  # settings variable for annotator settings (initially None)
        self.commentCache = {}  # cache for Latex Comments
        self.backgroundUploader = None

        self.allowBackgroundOps = True

        # instance vars that get initialized later
        self.question = None
        self.version = None
        self.exam_spec = None
        self.ui = None
        self.msgr = None
        # history contains all the tgv in order of being marked except the current one.
        self.marking_history = []
        self._cachedProgressFormatStr = None

    def setup(self, messenger, question, version, lastTime):
        """Performs setup procedure for markerClient.

        TODO: move all this into init?

        TODO: verify all lastTime Params, there are almost certainly some missing

        Args:
            messenger (Messenger): handle communication with server.
            question (int): question number.
            version (int): version number
            lastTime (dict): settings.
                containing::

                   {
                     "POWERUSER"
                     "FOREGROUND"
                     "CommentsWarnings"
                     "MarkWarnings"
                     "KeyBinding"
                   }

                and potentially others

        Returns:
            None
        """
        self.msgr = messenger
<<<<<<< HEAD
=======
        # BackgroundDownloaders come and go but share a single cloned Messenger
        # Note: BackgroundUploader is persistent and makes its own clone.
        if type(self.msgr) == WebPlomMessenger:
            self._bgdownloader_msgr = WebPlomMessenger.clone(self.msgr)
        else:
            self._bgdownloader_msgr = Messenger.clone(self.msgr)

>>>>>>> fdddb951
        self.question = question
        self.version = version

        # Get the number of Tests, Pages, Questions and Versions
        # Note: if this fails UI is not yet in a usable state
        self.exam_spec = self.msgr.get_spec()

        self.UIInitialization()
        self.applyLastTimeOptions(lastTime)
        self.connectGuiButtons()

        try:
            self.maxMark = self.msgr.MgetMaxMark(self.question, self.version)
        except PlomRangeException as err:
            ErrorMsg(self, str(err)).exec()
            return
        self.ui.maxscoreLabel.setText(str(self.maxMark))

        # Get list of papers already marked and add to table.
        # also read these into the history variable
        self.loadMarkedList()

        # Keep the original format around in case we need to change it
        self._cachedProgressFormatStr = self.ui.mProgressBar.format()
        self.updateProgress()  # Update counts

        # Connect the view **after** list updated.
        # Connect the table-model's selection change to Marker functions
        self.ui.tableView.selectionModel().selectionChanged.connect(
            self.updatePreviewImage
        )
        self.ui.tableView.selectionModel().selectionChanged.connect(
            self.ensureAllDownloaded
        )

        self.requestNext()  # Get a question to mark from the server
        # reset the view so whole exam shown.
        self.testImg.resetView()
        # resize the table too.
        QTimer.singleShot(100, self.ui.tableView.resizeRowsToContents)
        log.debug("Marker main thread: " + str(threading.get_ident()))

        if self.allowBackgroundOps:
            is_webplom = type(self.msgr) == WebPlomMessenger
            self.backgroundUploader = BackgroundUploader(self.msgr, is_webplom)
            self.backgroundUploader.uploadSuccess.connect(self.backgroundUploadFinished)
            self.backgroundUploader.uploadKnownFail.connect(
                self.backgroundUploadFailedServerChanged
            )
            self.backgroundUploader.uploadUnknownFail.connect(
                self.backgroundUploadFailed
            )
            self.backgroundUploader.start()
        self.cacheLatexComments()  # Now cache latex for comments:

    def applyLastTimeOptions(self, lastTime):
        """
        Applies all settings from previous client.

        Args:
            lastTime (dict): information about settings, often from a
            config file such as from the last time the client was run.

        Returns:
            None
        """
        self.annotatorSettings["commentWarnings"] = lastTime.get("CommentWarnings")
        self.annotatorSettings["markWarnings"] = lastTime.get("MarkWarnings")
        # TODO: some error handling here for users who hack their config?
        self.annotatorSettings["keybinding_name"] = lastTime.get("KeyBinding")
        self.annotatorSettings["keybinding_custom_overlay"] = lastTime.get("CustomKeys")

        if lastTime.get("FOREGROUND", False):
            self.allowBackgroundOps = False

    def UIInitialization(self):
        """
        Startup procedure for the user interface

        Returns:
            None: Modifies self.ui

        """
        # Fire up the user interface
        self.ui = Ui_MarkerWindow()
        self.ui.setupUi(self)
        self.setWindowTitle('Plom Marker: "{}"'.format(self.exam_spec["name"]))
        # Paste the username, question and version into GUI.
        self.ui.userLabel.setText(self.msgr.username)
        try:
            question_label = get_question_label(self.exam_spec, self.question)
        except (ValueError, KeyError):
            question_label = "???"
        self.ui.infoBox.setTitle(
            "Marking {} (ver. {}) of “{}”".format(
                question_label, self.version, self.exam_spec["name"]
            )
        )

        self.prxM.setSourceModel(self.examModel)
        self.ui.tableView.setModel(self.prxM)
        # hide various columns without end-user useful info
        self.ui.tableView.hideColumn(5)
        self.ui.tableView.hideColumn(6)
        self.ui.tableView.hideColumn(7)
        self.ui.tableView.hideColumn(8)
        self.ui.tableView.hideColumn(9)
        self.ui.tableView.hideColumn(10)

        # Double-click or signal fires up the annotator window
        self.ui.tableView.doubleClicked.connect(self.annotateTest)
        self.ui.tableView.annotateSignal.connect(self.annotateTest)
        # A view window for the papers so user can zoom in as needed.
        # Paste into appropriate location in gui.
        self.ui.paperBoxLayout.addWidget(self.testImg, 10)

    def connectGuiButtons(self):
        """
        Connect gui buttons to appropriate functions

        Notes:
            TODO: remove the total-radiobutton

        Returns:
            None - Modifies self.ui
        """
        self.ui.closeButton.clicked.connect(self.close)
        m = QMenu()
        m.addAction("Get nth...", self.requestInteractive)
        m.addSection("Options")
        a = QAction("Prefer tasks tagged for me", self)
        a.setCheckable(True)
        # TODO: would like on-by-default: Issue #2253
        a.setChecked(False)
        a.triggered.connect(self.toggle_prefer_tagged)
        self._prefer_tags_action = a
        m.addAction(a)
        a = QAction("placeholder", self)
        a.setCheckable(True)
        a.setChecked(False)
        a.triggered.connect(self.toggle_prefer_above)
        # TODO: probably we should write a subclass, or a use an embedded lineEdit
        a.stored_value = 0
        a.setText(f"Prefer paper number \N{Greater-than Or Equal To} {a.stored_value}")
        self._prefer_above_action = a
        m.addAction(a)
        self.ui.getNextButton.setMenu(m)
        # self.ui.getNextButton.setPopupMode(QToolButton.MenuButtonPopup)
        self.ui.getNextButton.clicked.connect(self.requestNext)
        self.ui.annButton.clicked.connect(self.annotateTest)
        self.ui.deferButton.clicked.connect(self.deferTest)
        self.ui.tagButton.clicked.connect(self.manage_tags)
        self.ui.filterButton.clicked.connect(self.setFilter)
        self.ui.filterLE.returnPressed.connect(self.setFilter)
        self.ui.filterInvCB.stateChanged.connect(self.setFilter)
        self.ui.viewButton.clicked.connect(self.view_testnum_question)

    def resizeEvent(self, event):
        """
        Resizes the image and surrounding table.

        Notes:
            Overrides QWidget.resizeEvent()
            a resize can be triggered before "setup" is called.
            TODO: which is more evidence that "init" should consume "setup"

        Args:
            event (QEvent): the event to be resized.

        Returns:
            None

        """
        if hasattr(self, "ui.tableView"):
            self.ui.tableView.resizeRowsToContents()
        super().resizeEvent(event)

    def toggle_prefer_tagged(self):
        pass
        # m = self.ui.getNextButton.menu()
        # print(self._prefer_tags_action.isChecked())

    @property
    def prefer_tagged(self):
        return self._prefer_tags_action.isChecked()

    def toggle_prefer_above(self):
        a = self._prefer_above_action
        if not a.isChecked():
            return
        max_papernum = self.exam_spec["numberToProduce"]
        n, ok = QInputDialog.getInt(
            self,
            "Prefer paper numbers above...",
            "<p>Perhaps you want to start marking at a particular paper number.</p>"
            "<p>Preference for paper numbers at or above this value.</p>",
            0,
            a.stored_value,
            max_papernum,
        )
        if not ok:
            a.setChecked(False)
            return
        a.stored_value = n
        a.setText(f"Prefer paper number \N{Greater-than Or Equal To} {a.stored_value}")

    @property
    def prefer_above(self):
        """User prefers to mark papers above this value, or None if no preference."""
        if not self._prefer_above_action.isChecked():
            return None
        return self._prefer_above_action.stored_value

    def loadMarkedList(self):
        """
        Loads the list of previously marked papers into self.examModel

        Returns:
            None

        """
        # Ask server for list of previously marked papers
        markedList = self.msgr.MrequestDoneTasks(self.question, self.version)
        self.marking_history = []
        for x in markedList:
            # TODO: might not the "markedList" have some other statuses?
            self.examModel.addPaper(
                ExamQuestion(
                    x[0],
                    src_img_data=[],
                    stat="marked",
                    mrk=x[1],
                    mtime=x[2],
                    tags=x[3],
                    integrity_check=x[4],
                )
            )
            self.marking_history.append(x[0])

    def get_files_for_previously_annotated(self, task):
        """
        Loads the annotated image, the plom file, and the original source images.

        Args:
            task (str): the task for the image files to be loaded from.
                Takes the form "q1234g9" = test 1234 question 9

        Returns:
            bool: currently this returns True.  Unless it fails which will
            induce a crash (after some popup dialogs).

        Raises:
            Uses error dialogs; not currently expected to throw exceptions
        """
        if len(self.examModel.get_source_image_data(task)) > 0:
            return True

        assert task[0] == "q"
        assert task[5] == "g"
        num = int(task[1:5])
        question = int(task[6:])
        assert question == self.question

        try:
            integrity = self.examModel.getIntegrityCheck(task)
            plomdata = self.msgr.get_annotations(
                num, self.question, edition=None, integrity=integrity
            )
            annotated_image = self.msgr.get_annotations_image(
                num, self.question, edition=plomdata["annotation_edition"]
            )
        except (PlomTaskChangedError, PlomTaskDeletedError) as ex:
            # TODO: better action we can take here?
            # TODO: the real problem here is that the full_pagedata is potentially out of date!
            # TODO: we also need (and maybe already have) a mechanism to invalidate existing annotations
            # TODO: Issue #2146, parent=self will cause Marker to popup on top of Annotator
            ErrorMsg(
                None,
                '<p>The task "{}" has changed in some way by the manager; it '
                "may need to be remarked.</p>\n\n"
                '<p>Specifically, the server says: "{}"</p>\n\n'
                "<p>This is a rare situation; just in case, we'll now force a "
                "shutdown of your client.  Sorry.</p>"
                "<p>Please log back in and continue marking.</p>".format(task, str(ex)),
            ).exec()
            # Log out the user and then raise an exception
            try:
                self.msgr.closeUser()
            except PlomAuthenticationException:
                log.warning("We tried to logout user but they were already logged out.")
                pass
            # exit with code that is not 0 or 1
            self.Qapp.exit(57)
            # raise PlomForceLogoutException("Manager changed task") from ex

        log.info("importing source image data (orientations etc) from .plom file")
        # filenames likely stale: could have restarted client in meantime
        # but does include "server_path" field.
        src_img_data = plomdata["base_images"]

        PC = self.downloader.pagecache
        for row in src_img_data:
<<<<<<< HEAD
            if PC.has_page_image(row["id"]):
                row["filename"] = PC.page_image_path(row["id"])
                continue
            self.downloader.download_in_background_thread(row)
            # TODO:
            # row["filename"] = None
            row["filename"] = Downloader.get_placeholder_path()
=======
            for r in pagedata:
                # Issue #2331: md5sum could be repeated, want nonempty local_filename
                if r["md5"] == row["md5"] and r["local_filename"]:
                    row["filename"] = r["local_filename"]
            assert row[
                "filename"
            ], f"Unexpected Issue #2331: task={task}; src_img_data is {src_img_data}; pagedata={pagedata}"
>>>>>>> fdddb951

        self.examModel.setOriginalFilesAndData(task, src_img_data)

        paperdir = tempfile.mkdtemp(prefix=task + "_", dir=self.workingDirectory)
        paperdir = Path(paperdir)
        log.debug("create paperdir %s for already-graded download", paperdir)
        self.examModel.setPaperDirByTask(task, paperdir)
        im_type = imghdr.what(None, h=annotated_image)
        if not im_type:
            msg = f"Failed to identify extension of {len(annotated_image)} bytes"
            msg += f" of image data for previously annotated task {task}"
            log.error(msg)
            raise PlomSeriousException(msg)
        aname = paperdir / "G{}.{}".format(task[1:], im_type)
        pname = paperdir / "G{}.plom".format(task[1:])
        with open(aname, "wb") as fh:
            fh.write(annotated_image)
        with open(pname, "w") as f:
            json.dump(plomdata, f, indent="  ")
            f.write("\n")
        self.examModel.setAnnotatedFile(task, aname, pname)
        return True

    def _updateImage(self, pr):
        """Updates the preview image for a particular row of the table.

        .. note::
           This function is a workaround used to keep the preview
           up-to-date as the table of papers changes.  Ideally
           the two widgets would be linked with some slots/signals
           so that they were automatically in-sync and updates to
           the table would automatically reload the preview.  Perhaps
           some future Qt expert will help us...

        Args:
            pr (int): which row is highlighted.

        Returns:
            None
        """
        if not self.get_files_for_previously_annotated(self.prxM.getPrefix(pr)):
            return

        if self.prxM.getStatus(pr) in ("marked", "uploading...", "???"):
            self.testImg.updateImage(self.prxM.getAnnotatedFile(pr))
        else:
            # Colin doesn't understand this proxy: just pull task and query examModel
            task = self.prxM.getPrefix(pr)
            img_src_data = self.examModel.get_source_image_data(task)
            for r in img_src_data:
                if not r.get("filename") and not r.get("local_filename"):
                    print(r)
                    raise PlomSeriousException(
                        f"Unexpected Issue #2327: img_src_data is {img_src_data}, task={task}"
                    )
            self.testImg.updateImage(img_src_data)
        # TODO: seems to behave ok without this hack: delete?
        # self.testImg.forceRedrawOrSomeBullshit()
        self.ui.tableView.setFocus()

    def _updateCurrentlySelectedRow(self):
        """Updates the preview image for the currently selected row of the table.

        Returns:
            None
        """
        prIndex = self.ui.tableView.selectedIndexes()
        if len(prIndex) == 0:
            return
        # Note: a single selection should have length 11: could assert
        pr = prIndex[0].row()
        self._updateImage(pr)

    def updateProgress(self, val=None, maxm=None):
        """
        Updates the progress bar.

        Args:
            val (int): value for the progress bar
            maxm (int): maximum for the progress bar.

        Returns:
            None

        """

        if not val and not maxm:
            # ask server for progress update
            try:
                val, maxm = self.msgr.MprogressCount(self.question, self.version)
            except PlomSeriousException as err:
                log.exception("Serious error detected while updating progress: %s", err)
                msg = f"A serious error happened while updating progress:\n{err}"
                msg += "\nThis is not good: restart, report bug, etc."
                ErrorMsg(self, msg).exec()
                return
        if maxm == 0:
            val, maxm = (0, 1)  # avoid (0, 0) indeterminate animation
            self.ui.mProgressBar.setFormat("No papers to mark")
            InfoMsg(self, "No papers to mark.").exec()
        else:
            # Neither is quite right, instead, we cache on init
            self.ui.mProgressBar.setFormat(self._cachedProgressFormatStr)
        self.ui.mProgressBar.setMaximum(maxm)
        self.ui.mProgressBar.setValue(val)

    def requestInteractive(self):
        """Ask user for paper number and then ask server for that paper.

        If available, download stuff, add to list, update view.
        """
        s = "<p>Which paper number would you like to get?</p>"
        s += f"<p>Note: you are marking version {self.version} of question {self.question}.</p>"
        max_papernum = self.exam_spec["numberToProduce"]
        n, ok = QInputDialog.getInt(self, "Which paper to get", s, 1, 1, max_papernum)
        if not ok:
            return
        log.info("getting paper num %s", n)
        task = f"q{n:04}g{self.question}"
        try:
            self.claim_task_and_trigger_downloads(task)
        except (
            PlomTakenException,
            PlomRangeException,
            PlomVersionMismatchException,
        ) as err:
            WarnMsg(self, f"Cannot get paper {n}.", info=err).exec()
            return
        self.moveSelectionToTask(task)

    def requestNext(self, *, update_select=True):
        """Ask server for an unmarked paper, get file, add to list, update view.

        Retry a few times in case two clients are asking for same.

        Keyword Args:
            update_select (bool): default True, send False if you don't
                want to adjust the visual selection.

        Returns:
            None
        """
        attempts = 0
        tag = None
        if self.prefer_tagged:
            tag = "@" + self.msgr.username
        above = self.prefer_above
        if tag and above:
            log.info('Next available?  Prefer above %s, tagged with "%s"', above, tag)
        elif tag:
            log.info('Next available?  Prefer tagged with "%s"', tag)
        elif above:
            log.info("Next available?  Prefer above %s", above)
        while True:
            attempts += 1
            # little sanity check - shouldn't be needed.
            # TODO remove.
            if attempts > 5:
                return
            try:
                task = self.msgr.MaskNextTask(
                    self.question, self.version, tag=tag, above=above
                )
                if not task:
                    return
            except PlomSeriousException as err:
                log.exception("Unexpected error getting next task: %s", err)
                # TODO: Issue #2146, parent=self will cause Marker to popup on top of Annotator
                ErrorMsg(
                    None,
                    "Unexpected error getting next task. Client will now crash!",
                    info=err,
                ).exec()
                raise

            try:
                self.claim_task_and_trigger_downloads(task)
                break
            except PlomTakenException as err:
                log.info("will keep trying as task already taken: {}".format(err))
                continue
        if update_select:
            self.moveSelectionToTask(task)

    def trigger_downloads_for_task(self, task):
        """Make sure the images for a task are downloaded or trigger downloads.

        TODO: this routine must've already done the initial download: maybe
        a more general routine would be written that does not depend on the
        `examModel` having a row for the task already.
        """
        img_src_data = self.examModel.get_source_image_data(task)
        placeholder = Downloader.get_placeholder_path()
        for row in img_src_data:
            if row["filename"] == placeholder:
                log.info(
                    "image id %d still has placeholder, re-triggering download",
                    row["id"],
                )
            self.downloader.download_in_background_thread(row)

    def claim_task_and_trigger_downloads(self, task):
        """Claim a particular task for the current user and start image downloads.

        Notes:
            Side effects: on success, updates the table of tasks by adding
            a new row.  The new row is *not* automatically selected.

        Returns:
            None

        Raises:
            PlomTakenException
            PlomVersionMismatchException
        """
        page_metadata, tags, integrity_check = self.msgr.MclaimThisTask(
            task, version=self.version
        )
        src_img_data = [{"id": x[0], "md5": x[1]} for x in page_metadata]
        del page_metadata

        # TODO: I dislike this packed-string: overdue for refactor
        assert task[0] == "q"
        assert task[5] == "g"
        question_idx = int(task[6:])
        assert question_idx == self.question
        papernum = task[1:5]
        # TODO: just put orientation, server_path in the MclaimThisTask call!
        pagedata = self.msgr.get_pagedata_context_question(papernum, self.question)
        # Populate the orientation keys and server_path from the pagedata
        for row in src_img_data:
            ori = [r["orientation"] for r in pagedata if r["id"] == row["id"]]
            # There could easily be more than one: what if orientation is contradictory?
            row["orientation"] = ori[0]  # just take first one
            X = [r["server_path"] for r in pagedata if r["id"] == row["id"]]
            row["server_path"] = X[0]  # just take first one

        PC = self.downloader.pagecache
        for row in src_img_data:
<<<<<<< HEAD
            if PC.has_page_image(row["id"]):
                row["filename"] = PC.page_image_path(row["id"])
            else:
                row["filename"] = Downloader.get_placeholder_path()
=======
            for r in pagedata:
                # Issue #2331: md5sum could be repeated, want nonempty local_filename
                if r["md5"] == row["md5"] and r["local_filename"]:
                    row["filename"] = r["local_filename"]
            assert row[
                "filename"
            ], f"Unexpected Issue #2331: task={task}; src_img_data is {src_img_data}; pagedata={pagedata}"
>>>>>>> fdddb951

        # potential race with the downloader so trigger downloads after table insert
        self.examModel.addPaper(
            ExamQuestion(
                task,
                src_img_data=src_img_data,
                tags=tags,
                integrity_check=integrity_check,
            )
        )

        for row in src_img_data:
            if row["filename"] == Downloader.get_placeholder_path():
                self.downloader.download_in_background_thread(row)

    def moveSelectionToTask(self, task):
        """Update the selection in the list of papers."""
        pr = self.prxM.rowFromTask(task)
        if pr is None:
            return
        self.ui.tableView.selectRow(pr)
        # this might redraw it twice: oh well this is not common operation
        self._updateCurrentlySelectedRow()
        # Clean up the table
        self.ui.tableView.resizeColumnsToContents()
        self.ui.tableView.resizeRowsToContents()

    def background_download_finished(self, img_id, md5, local_filename):
        log.debug(f"PageCache has finished downloading {img_id} {local_filename}")
        # TODO: time this
        self.examModel._expensive_search_and_update(img_id, md5, local_filename)
        # log.debug(f"Elapsed time for potentially expensive local DB update: %g", etime)
        # TODO
        # if any("placeholder" in x for x in testImg.imagenames):
        # force a redraw
        self._updateCurrentlySelectedRow()

    def requestNextInBackgroundStart(self):
        """
        Requests the next TGV in the background.

        Returns:
            None

        """
        self.requestNext(update_select=False)

    def moveToNextUnmarkedTest(self, task=None):
        """
        Move the list to the next unmarked test, if possible.

        Args:
            task (str): the task number of the next unmarked test.

        Returns:
             True if move was successful, False if not, for any reason.
        """
        # Move to the next unmarked test in the table.
        # Be careful not to get stuck in a loop if all marked
        prt = self.prxM.rowCount()
        if prt == 0:  # no tasks
            return False

        prstart = None
        if task:
            prstart = self.prxM.rowFromTask(task)
        if not prstart:
            # it might be hidden by filters
            prstart = 0  # put 'start' at row=0
        pr = prstart
        while self.prxM.getStatus(pr) in ["marked", "uploading...", "deferred", "???"]:
            pr = (pr + 1) % prt
            if pr == prstart:  # don't get stuck in a loop
                break
        if pr == prstart:
            return False  # have looped over all rows and not found anything.
        self.ui.tableView.selectRow(pr)

        # Might need to wait for a background downloader.  Important to
        # processEvents() so we can receive the downloader-finished signal.
        task = self.prxM.getPrefix(pr)
        count = 0
        placeholder = Downloader.get_placeholder_path()
        while True:
            keep_waiting = False
            foo = self.examModel.get_source_image_data(task)
            for row in foo:
                if row["filename"] == placeholder:
                    keep_waiting = True
                    print(f">>>> row still has placeholder: {row}")
            if not keep_waiting:
                break
            time.sleep(0.05)
            self.Qapp.processEvents()
            count += 1
            if (count % 10) == 0:
                log.info("waiting for downloader to fill table...")
            if count >= 100:
                msg = SimpleQuestion(
                    self,
                    "Still waiting for downloader to get the next image.  "
                    "Do you want to wait a few more seconds?\n\n"
                    "(It is safe to choose 'no': the Annotator will simply close)",
                )
                if msg.exec() == QMessageBox.No:
                    return False
                count = 0
                self.Qapp.processEvents()

        return True

    def deferTest(self):
        """Mark test as "defer" - to be skipped until later."""
        if len(self.ui.tableView.selectedIndexes()):
            pr = self.ui.tableView.selectedIndexes()[0].row()
        else:
            return
        task = self.prxM.getPrefix(pr)
        if self.examModel.getStatusByTask(task) == "deferred":
            return
        if self.examModel.getStatusByTask(task) in ("marked", "uploading...", "???"):
            InfoMsg(self, "Cannot defer a marked test.").exec()
            return
        self.examModel.deferPaper(task)

    def startTheAnnotator(self, initialData):
        """
        This fires up the annotation window for user annotation + marking.

        Args:
            initialData (list): containing things documented elsewhere
                in :func:`plom.client.annotator.Annotator.__init__`.

        Returns:
            None

        """
        annotator = Annotator(
            self.ui.userLabel.text(),
            parentMarkerUI=self,
            initialData=initialData,
        )
        # run the annotator
        annotator.annotator_upload.connect(self.callbackAnnWantsUsToUpload)
        annotator.annotator_done_closing.connect(self.callbackAnnDoneClosing)
        annotator.annotator_done_reject.connect(self.callbackAnnDoneCancel)
        self.setEnabled(False)
        annotator.show()

        # TODO: the old one might still be closing when we get here, but dropping
        # the ref now won't hurt (I think).
        self._annotator = annotator

    def annotateTest(self):
        """Grab current test from table, do checks, start annotator."""
        if len(self.ui.tableView.selectedIndexes()):
            row = self.ui.tableView.selectedIndexes()[0].row()
        else:
            return

        task = self.prxM.getPrefix(row)
        inidata = self.getDataForAnnotator(task)
        # make sure getDataForAnnotator did not fail
        if inidata is None:
            return

        if self.allowBackgroundOps:
            if self.examModel.countReadyToMark() == 0:
                self.requestNextInBackgroundStart()

        self.startTheAnnotator(inidata)
        # we started the annotator, we'll get a signal back when its done

    def getDataForAnnotator(self, task):
        """Start annotator on a particular task.

        Args:
            task (str): the task id.  If original qXXXXgYY, then annotated
                version is GXXXXgYY (G=graded).

        Returns:
            list/None: as described by startTheAnnotator, if successful.
        """
        # Create annotated filename.
        assert task.startswith("q")
        paperdir = tempfile.mkdtemp(prefix=task[1:] + "_", dir=self.workingDirectory)
        paperdir = Path(paperdir)
        log.debug("create paperdir %s for annotating", paperdir)
        Gtask = "G" + task[1:]
        # note no extension yet
        aname = paperdir / Gtask
        pdict = None

        if self.examModel.getStatusByTask(task) in ("marked", "uploading...", "???"):
            msg = SimpleQuestion(self, "Continue marking paper?")
            if not msg.exec() == QMessageBox.Yes:
                return
            oldpname = self.examModel.getPlomFileByTask(task)
            with open(oldpname, "r") as fh:
                pdict = json.load(fh)

        # Yes do this even for a regrade!  We will recreate the annotations
        # (using the plom file) on top of the original file.
        count = 0
        placeholder = Downloader.get_placeholder_path()
        while True:
            keep_waiting = False
            img_src_data = self.examModel.get_source_image_data(task)
            for row in img_src_data:
                if row["filename"] == placeholder:
                    keep_waiting = True
                    print(f">>>> row still has placeholder: {row}")
            if not keep_waiting:
                break
            time.sleep(0.1)
            self.Qapp.processEvents()
            count += 1
            if (count % 10) == 0:
                log.info("waiting for downloader: {}".format(img_src_data))
            if count >= 40:
                msg = SimpleQuestion(
                    self,
                    "Still waiting for download.  Do you want to wait a bit longer?",
                )
                if msg.exec() == QMessageBox.No:
                    return
                count = 0
                self.Qapp.processEvents()

        # maybe the downloader failed for some (rare) reason
        for data in img_src_data:
            if not Path(data["filename"]).exists():
                log.warning(
                    "some kind of downloader fail? (unexpected, but probably harmless"
                )
                return

        # stash the previous state, not ideal because makes column wider
        prevState = self.examModel.getStatusByTask(task)
        self.examModel.setStatusByTask(task, "ann:" + prevState)

        exam_name = self.exam_spec["name"]

        # TODO: I dislike this packed-string: overdue for refactor
        assert task[5] == "g"
        question_num = int(task[6:])
        tgv = task[1:]
        question_label = get_question_label(self.exam_spec, question_num)
        integrity_check = self.examModel.getIntegrityCheck(task)
        src_img_data = self.examModel.get_source_image_data(task)
        return (
            tgv,
            question_label,
            exam_name,
            paperdir,
            aname,
            self.maxMark,
            pdict,
            integrity_check,
            src_img_data,
        )

    def getRubricsFromServer(self, question=None):
        """Get list of rubrics from server.

        Args:
            question (int/None)

        Returns:
            list: A list of the dictionary objects.
        """
        if question is None:
            return self.msgr.MgetRubrics()
        return self.msgr.MgetRubricsByQuestion(question)

    def sendNewRubricToServer(self, new_rubric):
        return self.msgr.McreateRubric(new_rubric)

    def modifyRubricOnServer(self, key, updated_rubric):
        return self.msgr.MmodifyRubric(key, updated_rubric)

    def getSolutionImage(self):
        # get the file from disc if it exists, else grab from server
        soln = os.path.join(
            self.workingDirectory,
            "solution.{}.{}.png".format(self.question, self.version),
        )
        if os.path.isfile(soln):
            return soln
        else:
            return self.refreshSolutionImage()

    def refreshSolutionImage(self):
        # get solution and save it to temp dir
        soln = os.path.join(
            self.workingDirectory,
            "solution.{}.{}.png".format(self.question, self.version),
        )
        try:
            im_bytes = self.msgr.getSolutionImage(self.question, self.version)
            with open(soln, "wb") as fh:
                fh.write(im_bytes)
            return soln
        except PlomNoSolutionException:
            # if a residual file is there, delete it
            if os.path.isfile(soln):
                os.remove(soln)
            return None

    def saveTabStateToServer(self, tab_state):
        """Upload a tab state to the server."""
        log.info("Saving user's rubric tab configuration to server")
        self.msgr.MsaveUserRubricTabs(self.question, tab_state)

    def getTabStateFromServer(self):
        """Download the state from the server."""
        log.info("Pulling user's rubric tab configuration from server")
        return self.msgr.MgetUserRubricTabs(self.question)

    # when Annotator done, we come back to one of these callbackAnnDone* fcns
    @pyqtSlot(str)
    def callbackAnnDoneCancel(self, task):
        """
        Called when anotator is done grading.

        Args:
            task (str): task name

        Returns:
            None

        """
        self.setEnabled(True)
        if task:
            prevState = self.examModel.getStatusByTask("q" + task).split(":")[-1]
            # TODO: could also erase the paperdir
            self.examModel.setStatusByTask("q" + task, prevState)
        # update image view b/c its image might have changed
        self._updateCurrentlySelectedRow()

    @pyqtSlot(str)
    def callbackAnnDoneClosing(self, task):
        """
        Called when annotator is done grading and is closing.

        Args:
            task (str): the task ID of the current test.

        Returns:
            None

        """
        self.setEnabled(True)
        # update image view b/c its image might have changed
        self._updateCurrentlySelectedRow()

    @pyqtSlot(str, list)
    def callbackAnnWantsUsToUpload(self, task, stuff):
        """
        Called when annotator wants to upload.

        Args:
            task (str): the task ID of the current test.
            stuff (list): a list containing
                grade(int): grade given by marker.
                markingTime(int): total time spent marking.
                paperDir(dir): Working directory for the current task
                aname(str): annotated file name
                plomFileName(str): the name of the .plom file
                rubric(list[str]): the keys of the rubrics used
                integrity_check(str): the integrity_check string of the task.
                src_img_data (list[dict]): image data, md5sums, etc

        Returns:
            None
        """
        (
            grade,
            markingTime,
            paperDir,
            aname,
            plomFileName,
            rubrics,
            integrity_check,
            src_img_data,
        ) = stuff
        if not isinstance(grade, (int, float)):
            raise RuntimeError(f"Mark {grade} type {type(grade)} is not a number")
        if not (0 <= grade and grade <= self.maxMark):
            raise RuntimeError(
                f"Mark {grade} outside allowed range [0, {self.maxMark}]. Please file a bug!"
            )
        # TODO: sort this out whether task is "q00..." or "00..."?!
        task = "q" + task

        # TODO: this was unused?  comment out for now...
        # stat = self.examModel.getStatusByTask(task)

        # Copy the mark, annotated filename and the markingtime into the table
        self.examModel.markPaperByTask(
            task, grade, aname, plomFileName, markingTime, paperDir
        )
        # update the markingTime to be the total marking time
        totmtime = self.examModel.getMTimeByTask(task)
        # TODO: should examModel have src_img_data and fnames updated too?

        _data = (
            task,
            grade,
            (
                aname,
                plomFileName,
            ),
            totmtime,  # total marking time (seconds)
            self.question,
            self.version,
            rubrics,
            integrity_check,
            src_img_data,
        )
        if self.allowBackgroundOps:
            # the actual upload will happen in another thread
            self.backgroundUploader.enqueueNewUpload(*_data)
        else:
            upload(
                self.msgr,
                *_data,
                knownFailCallback=self.backgroundUploadFailedServerChanged,
                unknownFailCallback=self.backgroundUploadFailed,
                successCallback=self.backgroundUploadFinished,
            )
        # successfully marked and put on the upload list.
        # now update the marking history with the task.
        self.marking_history.append(task)

    def getMorePapers(self, oldtgvID):
        """
        Loads more tests.

        Args:
            oldtgvID(str): the Test-Group-Version ID for the previous test.

        Returns:
            initialData: as described by getDataForAnnotator

        """
        log.debug("Annotator wants more (w/o closing)")
        if not self.allowBackgroundOps:
            self.requestNext(update_select=False)
        if not self.moveToNextUnmarkedTest("q" + oldtgvID if oldtgvID else None):
            return False
        # TODO: copy paste of annotateTest()
        # probably don't need len check
        if len(self.ui.tableView.selectedIndexes()):
            row = self.ui.tableView.selectedIndexes()[0].row()
        else:
            # TODO: what to do here?
            return False
        tgvID = self.prxM.getPrefix(row)

        data = self.getDataForAnnotator(tgvID)
        # make sure getDataForAnnotator did not fail
        if data is None:
            return

        assert tgvID[1:] == data[0]
        pdict = data[-3]  # the plomdict is third-last object in data
        assert pdict is None, "Annotator should not pull a regrade"

        if self.allowBackgroundOps:
            # while annotator is firing up request next paper in background
            # after giving system a moment to do `annotator.exec()`
            if self.examModel.countReadyToMark() == 0:
                self.requestNextInBackgroundStart()

        return data

    def PermuteAndGetSamePaper(self, task, imageList):
        """User has reorganized pages of an exam.

        Args:
            task (str): the task ID of the current test.
            imageList (list[str]): list of image names to which are being
                rearranged.  Each row looks like `[md5, filename, angle]`.

        Returns:
            tuple: initialData (as described by :meth:`startTheAnnotator`.)
        """
        log.info("Rearranging image list for task {} = {}".format(task, imageList))
        src_img_data = []
        # this is a bit silly, just converting list to dict...  maybe refactor caller?
        for row in imageList:
            # TODO: do we need to let the cache know we want to keep these?
            # TODO: see rearranger code in the annotator, which used to erase some
            src_img_data.append(
                {
                    "id": row[3],
                    "md5": row[0],
                    "filename": str(row[1]),
                    "orientation": row[2],
                }
            )
        task = "q" + task
        self.examModel.setOriginalFilesAndData(task, src_img_data)
        # set the status back to untouched so that any old plom files ignored
        self.examModel.setStatusByTask(task, "untouched")
        return self.getDataForAnnotator(task)

    def backgroundUploadFinished(self, task, numDone, numtotal):
        """
        An upload has finished, do appropriate UI updates

        Args:
            task (str): the task ID of the current test.
            numDone (int): number of exams marked
            numTotal (int): total number of exams to mark.

        Returns:
            None

        """
        stat = self.examModel.getStatusByTask(task)
        # maybe it changed while we waited for the upload
        if stat == "uploading...":
            self.examModel.setStatusByTask(task, "marked")
        self.updateProgress(numDone, numtotal)

    def backgroundUploadFailedServerChanged(self, task, error_message):
        """An upload has failed because server changed something, safest to quit.

        Args:
            task (str): the task ID of the current test.
            error_message (str): a brief description of the error.

        Returns:
            None
        """
        self.examModel.setStatusByTask(task, "???")
        # TODO: Issue #2146, parent=self will cause Marker to popup on top of Annotator
        ErrorMsg(
            None,
            '<p>Background upload of "{}" has failed because the server '
            "changed something underneath us.</p>\n\n"
            '<p>Specifically, the server says: "{}"</p>\n\n'
            "<p>This is a rare situation; no data corruption has occurred but "
            "your annotations have been discarded just in case.  You will be "
            "asked to redo the task later.</p>\n\n"
            "<p>For now you've been logged out and we'll now force a shutdown "
            "of your client.  Sorry.</p>"
            "<p>Please log back in and continue marking.</p>".format(
                task, error_message
            ),
        ).exec()
        # Log out the user and then raise an exception
        try:
            self.msgr.closeUser()
        except PlomAuthenticationException:
            log.warning("We tried to log out user but they were already logged out.")
            pass
        # exit with code that is not 0 or 1
        self.Qapp.exit(57)
        # raise PlomForceLogoutException(
        # "Server changed under us: {}".format(error_message)
        # ) from None

    def backgroundUploadFailed(self, task, errmsg):
        """An upload has failed, we don't know why, do something LOUDLY.

        Args:
            task (str): the task ID of the current test.
            errmsg (str): the error message.

        Returns:
            None

        """
        self.examModel.setStatusByTask(task, "???")
        # TODO: Issue #2146, parent=self will cause Marker to popup on top of Annotator
        ErrorMsg(
            None,
            "Unfortunately, there was an unexpected error; the server did "
            f"not accept our marked paper {task}.\n\n"
            "If the problem persists consider filing an issue. "
            "Please close this window and log in again.",
            info=errmsg,
        ).exec()
        return

    def updatePreviewImage(self, new, old):
        """Updates the displayed image when the selection changes.

        Args:
            new (QItemSelection): the newly selected cells.
            old (QItemSelection): the previously selected cells.

        Returns:
            None
        """
        print("updatePreviewImage")
        idx = new.indexes()
        if len(idx) == 0:
            # Remove preview when user unselects row (e.g., ctrl-click)
            log.debug("User managed to unselect current row")
            self.testImg.updateImage(None)
            return
        # Note: a single selection should have length 11 all with same row: could assert
        self._updateImage(idx[0].row())

    def ensureAllDownloaded(self, new, old):
        """Whenever the selection changes, ensure downloaders are either finished or running for each image.

        We might need to restart downloaders if they have repeatedly failed.
        Even if we are still waiting, we can signal to the download the we
        have renewed interest in this particular download.
        TODO: for example. maybe we should send a higher priority?  No: currently
        this also happens "in the background" b/c Marker selects the new row.

        Args:
            new (QItemSelection): the newly selected cells.
            old (QItemSelection): the previously selected cells.

        Returns:
            None
        """
        idx = new.indexes()
        if len(idx) == 0:
            return
        # Note: a single selection should have length 11 all with same row: could assert
        pr = idx[0].row()
        task = self.prxM.getPrefix(pr)
        self.trigger_downloads_for_task(task)

    def get_upload_queue_length(self):
        """How long is the upload queue?

        An overly long queue might be a sign of network troubles.

        Returns:
            int: The number of papers waiting to upload, possibly but
            not certainly including the current upload-in-progress.
            Value might also be approximate.
        """
        if not self.backgroundUploader:
            return 0
        return self.backgroundUploader.queue_size()

    def wait_for_bguploader(self, timeout=0):
        """Wait for the uploader queue to empty.

        Args:
            timeout (int): return early after approximately `timeout`
                seconds.  If 0 then wait forever.

        Returns:
            bool: True if it shutdown.  False if we timed out.
        """
        dt = 0.1  # timestep
        if timeout != 0:
            N = ceil(float(timeout) / dt)
        else:
            N = 0  # zero/infinity: pretty much same
        M = ceil(2.0 / dt)  # warn every M seconds
        if self.backgroundUploader:
            count = 0
            while self.backgroundUploader.isRunning():
                if self.backgroundUploader.isEmpty():
                    # don't try to quit until the queue is empty
                    self.backgroundUploader.quit()
                time.sleep(dt)
                count += 1
                if N > 0 and count >= N:
                    log.warning(
                        "Timed out after {} seconds waiting for uploader to finish".format(
                            timeout
                        )
                    )
                    return False
                if count % M == 0:
                    log.warning("Still waiting for uploader to finish...")
            self.backgroundUploader.wait()
        return True

    def closeEvent(self, event):
        log.debug("Something has triggered a shutdown event")
        N = self.get_upload_queue_length()
        if N > 0:
            msg = QMessageBox()
            s = "<p>There is 1 paper" if N == 1 else f"<p>There are {N} papers"
            s += " uploading or queued for upload.</p>"
            msg.setText(s)
            s = "<p>You may want to cancel and wait a few seconds.</p>\n"
            s += "<p>If you&apos;ve already tried that, then the upload "
            s += "may have failed: you can quit, losing any non-uploaded "
            s += "annotations.</p>"
            msg.setInformativeText(s)
            msg.setStandardButtons(QMessageBox.Cancel | QMessageBox.Discard)
            msg.setDefaultButton(QMessageBox.Cancel)
            button = msg.button(QMessageBox.Cancel)
            button.setText("Wait (cancel close)")
            msg.setIcon(QMessageBox.Warning)
            if msg.exec() == QMessageBox.Cancel:
                event.ignore()
                return
        if self.backgroundUploader is not None:
            # politely ask one more time
            if self.backgroundUploader.isRunning():
                self.backgroundUploader.quit()
            if not self.backgroundUploader.wait(50):
                log.info("Background downloader did stop cleanly in 50ms, terminating")
            # then nuke it from orbit
            if self.backgroundUploader.isRunning():
                self.backgroundUploader.terminate()

        log.debug("Revoking login token")
        try:
            self.msgr.closeUser()
        except PlomAuthenticationException:
            log.warning("User tried to logout but was already logged out.")
            pass
        log.debug("Emitting Marker shutdown signal")
        self.my_shutdown_signal.emit(
            2,
            [
                self.annotatorSettings["keybinding_name"],
                self.annotatorSettings["keybinding_custom_overlay"],
            ],
        )
        event.accept()
        log.debug("Marker: goodbye!")

    def cacheLatexComments(self):
        """Caches Latexed comments."""
        if True:
            log.debug("TODO: currently skipping LaTeX pre-rendering, see Issue #1491")
            return

        clist = []
        # sort list in order of longest comment to shortest comment
        clist.sort(key=lambda C: -len(C["text"]))

        # Build a progress dialog to warn user
        pd = QProgressDialog("Caching latex comments", None, 0, 3 * len(clist), self)
        pd.setWindowModality(Qt.WindowModal)
        pd.setMinimumDuration(0)
        # Start caching.
        c = 0
        pd.setValue(c)

        for X in clist:
            if X["text"][:4].upper() == "TEX:":
                txt = X["text"][4:].strip()
                pd.setLabelText("Caching:\n{}".format(txt[:64]))
                # latex the red version
                self.latexAFragment(txt, quiet=True)
                c += 1
                pd.setValue(c)
                # and latex the previews (legal and illegal versions)
                txtp = (
                    "\\color{blue}" + txt
                )  # make color blue for ghost rendering (legal)
                self.latexAFragment(txtp, quiet=True)
                c += 1
                pd.setValue(c)
                txtp = (
                    "\\color{gray}" + txt
                )  # make color gray for ghost rendering (illegal)
                self.latexAFragment(txtp, quiet=True)
                c += 1
                pd.setValue(c)
            else:
                c += 3
                pd.setLabelText("Caching:\nno tex")
                pd.setValue(c)
        pd.close()

    def latexAFragment(
        self, txt, *, quiet=False, cache_invalid=True, cache_invalid_tryagain=False
    ):
        """
        Run LaTeX on a fragment of text and return the file name of a png.

        The files are cached for reuse if the same text is passed again.

        Args:
            txt (str): the text to be Latexed.

        Keyword Args:
            quiet (bool): if True, don't popup dialogs on errors.
                Caution: this can result in a lot of API calls because
                users can keep requesting the same (bad) TeX from the
                server, e.g., by having bad TeX in a rubric.
            cache_invalid (bool): whether to cache invalid TeX.  Useful
                to prevent repeated calls to render bad TeX but might
                prevent users from seeing (again) an error dialog that
            try_again_if_cache_invalid (bool): if True then when we get
                a cache hit of `None` (corresponding to bad TeX) then we
                try to to render again.

        Returns:
            pathlib.Path/str/None: a path and filename to a ``.png`` of
            the rendered TeX.  Or None if there was an error: callers
            will need to decide how to handle that, typically by
            displaying the raw code instead.
        """
        txt = txt.strip()
        # If we already latex'd this text, return the cached image
        try:
            r = self.commentCache[txt]
        except KeyError:
            # logic is convoluted: this is cache-miss...
            r = None
        else:
            # ..and this is cache-hit of None
            if r is None and not cache_invalid_tryagain:
                log.debug(
                    "tex: cache hit None, tryagain NOT set: %s",
                    shorten(txt, 60, placeholder="..."),
                )
                return None
        if r:
            return r
        log.debug("tex: request image for: %s", shorten(txt, 80, placeholder="..."))
        r, fragment = self.msgr.MlatexFragment(txt)
        if not r:
            if not quiet:
                # Heuristics to highlight error: latex errors seem to start with "! "
                lines = fragment.split("\n")
                idx = [i for i, line in enumerate(lines) if line.startswith("! ")]
                if any(idx):
                    n = idx[0]  # could be fancier if more than one match
                    info = '<font size="-3"><pre style="white-space: pre-wrap;">\n'
                    info += "\n".join(lines[max(0, n - 5) : n + 5])
                    info += "\n</pre></font>"
                    # TODO: Issue #2146, parent=self will cause Marker to popup on top of Annotator
                    InfoMsg(
                        None,
                        """
                        <p>The server was unable to process your TeX fragment.</p>
                        <p>Partial error message:</p>
                        """,
                        details=fragment,
                        info=info,
                        info_pre=False,
                    ).exec()
                else:
                    InfoMsg(
                        None,
                        "<p>The server was unable to process your TeX fragment.</p>",
                        details=fragment,
                    ).exec()
            if cache_invalid:
                self.commentCache[txt] = None
            return None
        with tempfile.NamedTemporaryFile(
            "wb", dir=self.workingDirectory, suffix=".png", delete=False
        ) as f:
            f.write(fragment)
            fragFile = f.name
        # add it to the cache
        self.commentCache[txt] = fragFile
        return fragFile

    def manage_tags(self):
        """Manage the tags of the current task."""
        if len(self.ui.tableView.selectedIndexes()):
            pr = self.ui.tableView.selectedIndexes()[0].row()
        else:
            return
        task = self.prxM.getPrefix(pr)
        self.manage_task_tags(task)

    def manage_task_tags(self, task, parent=None):
        """Manage the tags of a task.

        args:
            task (str): A string like "q0003g2" for paper 3 question 2.

        keyword args:
            parent (Window/None): Which window should be dialog's parent?
                If None, then use `self` (which is Marker) but if other
                windows (such as Annotator or PageRearranger) are calling
                this and if so they should pass themselves: that way they
                would be the visual parents of this dialog.
        """
        if not parent:
            parent = self

        all_tags = [tag for key, tag in self.msgr.get_all_tags()]
        current_tags = self.msgr.get_tags(task)
        tag_choices = [X for X in all_tags if X not in current_tags]

        artd = AddRemoveTagDialog(parent, current_tags, tag_choices, label=task)
        if artd.exec() == QDialog.Accepted:
            cmd, new_tag = artd.return_values
            if cmd == "add":
                if new_tag:
                    try:
                        self.msgr.add_single_tag(task, new_tag)
                        log.debug('tagging paper "%s" with "%s"', task, new_tag)
                    except PlomBadTagError as e:
                        WarnMsg(parent, f"Tag not acceptable: {e}").exec()
            elif cmd == "remove":
                self.msgr.remove_single_tag(task, new_tag)
            else:
                # do nothing - but shouldn't arrive here.
                pass

            # refresh the tags
            current_tags = self.msgr.get_tags(task)

            try:
                self.examModel.setTagsByTask(task, current_tags)
                self.ui.tableView.resizeColumnsToContents()
                self.ui.tableView.resizeRowsToContents()
            except ValueError:
                # we might not own the task for which we've have been managing tags
                pass

    def setFilter(self):
        """Sets a filter tag."""
        self.prxM.setFilterString(self.ui.filterLE.text().strip())
        # check to see if invert-filter is checked
        if self.ui.filterInvCB.checkState() == Qt.Checked:
            self.prxM.filterTags(invert=True)
        else:
            self.prxM.filterTags()

    def view_testnum_question(self):
        """Shows a particular paper number and question."""
        tgs = SelectTestQuestion(self, self.exam_spec, self.question)
        if tgs.exec() != QDialog.Accepted:
            return
        tn = tgs.tsb.value()
        gn = tgs.gsb.value()

        pagedata = self.msgr.get_pagedata_question(tn, gn)
        # don't cache this pagedata: "gn" might not be our question number
        # (but the images are cacheable)
        pagedata = self.downloader.sync_downloads(pagedata)
        qvmap = self.msgr.getQuestionVersionMap(tn)
        ver = qvmap[gn]
        d = QuestionViewDialog(self, pagedata, tn, gn, ver=ver, marker=self)
        # TODO: future-proofing this a bit for live download updates
        # PC.download_finished.connect(d.shake_things_up)
        d.exec()
        d.deleteLater()  # disconnects slots and signals

    def get_file_for_previous_viewer(self, task):
        """Get the annotation file for the given task. Check to see if the
        local system already has the files for that task and if not grab them
        from the server. Then pass the annotation-image-file back to the
        caller.
        """
        # this checks to see if (all) the files for that task have
        # been downloaded locally already. If already present it
        # returns true, and if not then it grabs them from the server
        # and returns true. A 'false' is returned only when the
        # get-from-server fails.
        if not self.get_files_for_previously_annotated(task):
            return None
        # now grab the actual annotated-image filename
        return self.examModel.getAnnotatedFileByTask(task)<|MERGE_RESOLUTION|>--- conflicted
+++ resolved
@@ -921,16 +921,6 @@
             None
         """
         self.msgr = messenger
-<<<<<<< HEAD
-=======
-        # BackgroundDownloaders come and go but share a single cloned Messenger
-        # Note: BackgroundUploader is persistent and makes its own clone.
-        if type(self.msgr) == WebPlomMessenger:
-            self._bgdownloader_msgr = WebPlomMessenger.clone(self.msgr)
-        else:
-            self._bgdownloader_msgr = Messenger.clone(self.msgr)
-
->>>>>>> fdddb951
         self.question = question
         self.version = version
 
@@ -1233,7 +1223,6 @@
 
         PC = self.downloader.pagecache
         for row in src_img_data:
-<<<<<<< HEAD
             if PC.has_page_image(row["id"]):
                 row["filename"] = PC.page_image_path(row["id"])
                 continue
@@ -1241,15 +1230,6 @@
             # TODO:
             # row["filename"] = None
             row["filename"] = Downloader.get_placeholder_path()
-=======
-            for r in pagedata:
-                # Issue #2331: md5sum could be repeated, want nonempty local_filename
-                if r["md5"] == row["md5"] and r["local_filename"]:
-                    row["filename"] = r["local_filename"]
-            assert row[
-                "filename"
-            ], f"Unexpected Issue #2331: task={task}; src_img_data is {src_img_data}; pagedata={pagedata}"
->>>>>>> fdddb951
 
         self.examModel.setOriginalFilesAndData(task, src_img_data)
 
@@ -1489,20 +1469,10 @@
 
         PC = self.downloader.pagecache
         for row in src_img_data:
-<<<<<<< HEAD
             if PC.has_page_image(row["id"]):
                 row["filename"] = PC.page_image_path(row["id"])
             else:
                 row["filename"] = Downloader.get_placeholder_path()
-=======
-            for r in pagedata:
-                # Issue #2331: md5sum could be repeated, want nonempty local_filename
-                if r["md5"] == row["md5"] and r["local_filename"]:
-                    row["filename"] = r["local_filename"]
-            assert row[
-                "filename"
-            ], f"Unexpected Issue #2331: task={task}; src_img_data is {src_img_data}; pagedata={pagedata}"
->>>>>>> fdddb951
 
         # potential race with the downloader so trigger downloads after table insert
         self.examModel.addPaper(
