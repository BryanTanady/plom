# -*- coding: utf-8 -*-

"""
The Plom Marker client
"""

__author__ = "Andrew Rechnitzer"
__copyright__ = "Copyright (C) 2018-2020 Andrew Rechnitzer"
__credits__ = ["Andrew Rechnitzer", "Colin Macdonald", "Elvis Cai", "Matt Coles"]
__license__ = "AGPL-3.0-or-later"

# SPDX-License-Identifier: AGPL-3.0-or-later

import json
import logging
import os

# in order to get shortcuts under OSX this needs to set this.... but only osx.
# To test platform
import platform
import queue
import shutil
import tempfile
import threading
import time
from collections import defaultdict

from PyQt5.QtCore import (
    Qt,
    QSortFilterProxyModel,
    QTimer,
    QThread,
    pyqtSlot,
    pyqtSignal,
)
from PyQt5.QtGui import QStandardItem, QStandardItemModel
from PyQt5.QtWidgets import (
    QDialog,
    QMessageBox,
    QProgressDialog,
    QWidget,
)

from plom.plom_exceptions import *
from .annotator import Annotator
from .comment_list import AddTagBox, commentLoadAll, commentIsVisible
from .examviewwindow import ExamViewWindow
from .origscanviewer import GroupView, SelectTestQuestion
from .uiFiles.ui_marker import Ui_MarkerWindow
from .useful_classes import ErrorMessage, SimpleMessage

if platform.system() == "Darwin":
    from PyQt5.QtGui import qt_set_sequence_auto_mnemonic

    qt_set_sequence_auto_mnemonic(True)

log = logging.getLogger("marker")

# set up variables to store paths for marker and id clients
tempDirectory = tempfile.TemporaryDirectory(prefix="plom_")
directoryPath = tempDirectory.name


# Read https://mayaposch.wordpress.com/2011/11/01/how-to-really-truly-use-qthreads-the-full-explanation/
# and https://stackoverflow.com/questions/6783194/background-thread-with-qthread-in-pyqt
# and finally https://woboq.com/blog/qthread-you-were-not-doing-so-wrong.html
# I'll do it the simpler subclassing way
class BackgroundDownloader(QThread):
    """
    Downloads exams in background.

    Notes:
        Read https://mayaposch.wordpress.com/2011/11/01/how-to-really-truly-use-qthreads-the-full-explanation/
        and https://stackoverflow.com/questions/6783194/background-thread-with-qthread-in-pyqt
        and finally https://woboq.com/blog/qthread-you-were-not-doing-so-wrong.html
        (Done in the simpler subclassing way.)

    """

    downloadSuccess = pyqtSignal(str, list, str)  # [task, files, tags]
    downloadNoneAvailable = pyqtSignal()
    downloadFail = pyqtSignal(str)

    def __init__(self, question, version):
        """
        Initializes a new downloader.

        Args:
            question (str): question number
            version (str): version number.

        Notes:
            question/version may be able to be type int as well.

        """
        QThread.__init__(self)
        self.question = question
        self.version = version
        self.workingDirectory = directoryPath

    def run(self):
        """
        Runs the background downloader.

        Notes:
            Overrides run method of QThread.

        Returns:
            None

        """
        attempts = 0
        while True:
            attempts += 1
            # little sanity check - shouldn't be needed.
            # TODO remove.
            if attempts > 5:
                return
            # ask server for task-code of next task
            try:
                task = messenger.MaskNextTask(self.question, self.version)
                if not task:  # no more tests left
                    self.downloadNoneAvailable.emit()
                    self.quit()
                    return
            except PlomSeriousException as err:
                self.downloadFail.emit(str(err))
                self.quit()
                return

            try:
                imageList, tags = messenger.MclaimThisTask(task)
                break
            except PlomTakenException as err:
                log.info("will keep trying as task already taken: {}".format(err))
                continue
            except PlomSeriousException as err:
                self.downloadFail.emit(str(err))
                self.quit()

        # Image names = "<task>.<imagenumber>.<extension>"
        inames = []
        for i in range(len(imageList)):
            tmp = os.path.join(self.workingDirectory, "{}.{}.image".format(task, i))
            inames.append(tmp)
            with open(tmp, "wb+") as fh:
                fh.write(imageList[i])
        self.downloadSuccess.emit(task, inames, tags)
        self.quit()


class BackgroundUploader(QThread):
    """Uploads exams in Background."""

    uploadSuccess = pyqtSignal(str, int, int)
    uploadFail = pyqtSignal(str, str)

    def enqueueNewUpload(self, *args):
        """
        Places something in the upload queue.

        Note:
            If you call this from the main thread, this code runs in the
            main thread. That is ok because Queue is threadsafe, but it's
            important to be aware, not all code in this object runs in the new
            thread: it depends on where that code is called!

        Args:
            *args:
                task (str): the Task ID for the page being uploaded. Takes the form
                    "q1234g9" = test 1234 question 9.
                grade (int): grade given to question.
                filenames (list[str]): a list containing the annotated file's name,
                the .plom file's name and the comment file's name, in that order.
                mtime (int): the marking time for this specific question
                    (in seconds).
                question (int or str): the question number
                ver (int or str): the version number
                tags (str): any tags associated with this exam.

        Returns:
            None

        """
        log.debug("upQ enqueing item from main thread " + str(threading.get_ident()))
        self.q.put(args)

    def isEmpty(self):
        """
        Checks if the upload queue is empty.

        Returns:
            True if the upload queue is empty, false otherwise.

        """
        return self.q.empty()

    def run(self):
        """
        Runs the uploader in background.

        Notes:
            Overrides run method of Qthread.

        Returns:
            None

        """

        def tryToUpload():
            # define this inside run so it will run in the new thread
            # https://stackoverflow.com/questions/52036021/qtimer-on-a-qthread
            from queue import Empty as EmptyQueueException

            try:
                data = self.q.get_nowait()
            except EmptyQueueException:
                return
            code = data[0]  # TODO: remove so that queue needs no knowledge of args
            log.info("upQ thread: popped code {} from queue, uploading".format(code))
            upload(
                *data,
                failCallback=self.uploadFail.emit,
                successCallback=self.uploadSuccess.emit,
            )

        self.q = queue.Queue()
        log.info("upQ thread: starting with new empty queue and starting timer")
        # TODO: Probably don't need the timer: after each enqueue, signal the
        # QThread (in the new thread's event loop) to call tryToUpload.
        timer = QTimer()
        timer.timeout.connect(tryToUpload)
        timer.start(250)
        self.exec_()


def upload(
    task,
    grade,
    filenames,
    mtime,
    question,
    ver,
    tags,
    failCallback=None,
    successCallback=None,
):
    """
    Uploads a paper.

    Args:
        task (str): the Task ID for the page being uploaded. Takes the form
            "q1234g9" = test 1234 question 9.
        grade (int): grade given to question.
        filenames (list[str]): a list containing the annotated file's name,
            the .plom file's name and the comment file's name, in that order.
        mtime (int): the marking time (s) for this specific question.
        question (int or str): the question number
        ver (int or str): the version number
        tags (str): any tags associated with this exam.
        failCallback: TODO: figure out this
        successCallback: TODO: figure out this

    Returns:
        None

    Raises:
        PlomSeriousException if elements in filenames do not correspond to
            the same exam.

    """
    # do name sanity checks here
    aname, pname, cname = filenames

    if not (
        task.startswith("q")
        and os.path.basename(aname) == "G{}.png".format(task[1:])
        and os.path.basename(pname) == "G{}.plom".format(task[1:])
        and os.path.basename(cname) == "G{}.json".format(task[1:])
    ):
        raise PlomSeriousException(
            "Upload file names mismatch [{}, {}, {}] - this should not happen".format(
                aname, pname, cname
            )
        )
    try:
        msg = messenger.MreturnMarkedTask(
            task, question, ver, grade, mtime, tags, aname, pname, cname
        )
    except Exception as ex:
        # TODO: just OperationFailed?  Just WebDavException?  Others pass thru?
        template = "An exception of type {0} occurred. Arguments:\n{1!r}"
        errMsg = template.format(type(ex).__name__, ex.args)
        failCallback(task, errMsg)
        return

    numDone = msg[0]
    numTotal = msg[1]
    successCallback(task, numDone, numTotal)


class ExamQuestion:
    """
    A class storing identifying information for one Exam Question.

    A simple container for storing a groupimage's task ID,
    numer, group, version, status, the mark, the original image
    filename, the annotated image filename, the mark, and the
    time spent marking the groupimage.
    """

    def __init__(self, task, fnames=[], stat="untouched", mrk="-1", mtime="0", tags=""):
        """
        Initializes an exam question.

        Args:
            task (str): the Task ID for the page being uploaded. Takes the form
            "q1234g9" = test 1234 question 9.
            fnames (list[str]): a list containing the filename for the
            original image/images for the test question.
            stat (str): test status.
            mrk (int): the mark of the question.
            mtime (int): marking time spent on that page in seconds.
            tags (str): Tags corresponding to the exam.

        Notes:
            By default set mark to be negative (since 0 is a possible mark)
        """
        self.prefix = task
        self.status = stat
        self.mark = mrk
        self.originalFiles = fnames
        self.annotatedFile = ""  # The filename for the (future) annotated image
        self.plomFile = ""  # The filename for the (future) plom file
        self.markingTime = mtime
        self.tags = tags


class MarkerExamModel(QStandardItemModel):
    """A tablemodel for handling the group image marking data."""

    def __init__(self, parent=None):
        """
        Initializes a new MarkerExamModel.

        Args:
            parent (QStandardItemModel): MarkerExamModel's Parent.

        """
        QStandardItemModel.__init__(self, parent)
        self.setHorizontalHeaderLabels(
            [
                "Task",
                "Status",
                "Mark",
                "Time",
                "Tag",
                "OriginalFiles",
                "AnnotatedFile",
                "PlomFile",
                "PaperDir",
            ]
        )

    def addPaper(self, paper):
        """
        Adds a paper to self.

        Args:
            paper (ExamQuestion): the paper to be added

        Returns:
            r (int): the row identifier of the added paper.

        """
        # Append new groupimage to list and append new row to table.
        r = self.rowCount()
        self.appendRow(
            [
                QStandardItem(paper.prefix),
                QStandardItem(paper.status),
                QStandardItem(str(paper.mark)),
                QStandardItem(str(paper.markingTime)),
                QStandardItem(paper.tags),
                # TODO - work out how to store list more directly rather than as a string-rep of the list of file names.
                QStandardItem(repr(paper.originalFiles)),
                QStandardItem(paper.annotatedFile),
                QStandardItem(paper.plomFile),
            ]
        )
        return r

    def _getPrefix(self, r):
        """
        Return the prefix of the image

        Args:
            r (int): the row identifier of the paper.

        Returns:
            (str): the prefix of the image

        """
        return self.data(self.index(r, 0))

    def _getStatus(self, r):
        """
        Returns the status of the image.

        Args:
            r (int): the row identifier of the paper.

        Returns:
            (str): the status of the image

        """
        return self.data(self.index(r, 1))

    def _setStatus(self, r, stat):
        """
        Sets the status of the image.

        Args:
            r (int): the row identifier of the paper.
            stat (str): the new status of the image.

        Returns:
            None

        """
        self.setData(self.index(r, 1), stat)

    def _getAnnotatedFile(self, r):
        """
        Returns the filename of the annotated image.

        Args:
            r (int): the row identifier of the paper.

        Returns:
            (str): the filename of the annotated image

        """
        return self.data(self.index(r, 6))

    def _setAnnotatedFile(self, r, aname, pname):
        """
        Set the file name for the annotated image.

        Args:
            r (int): the row identifier of the paper.
            aname (str): the name for the annotated file.
            pname (str): the name for the .plom file

        Returns:
            None

        """
        self.setData(self.index(r, 6), aname)
        self.setData(self.index(r, 7), pname)

    def _setPaperDir(self, r, tdir):
        """
        Sets the paper directory for the given paper.
        Args:
            r (int): the row identifier of the paper.
            tdir (dir): a temporary directory for this paper.

        Returns:
            None
        """
        self.setData(self.index(r, 8), tdir)

    def _clearPaperDir(self, r):
        """
        Clears the paper directory for the given paper.

        Args:
            r (int): the row identifier of the paper.

        Returns:
            None
        """
        self._setPaperDir(r, None)

    def _getPaperDir(self, r):
        """
        Returns the paper directory for the given paper.

        Args:
            r (int): the row identifier of the paper.

        Returns:
            (dir): a temporary directory for this paper.
        """
        return self.data(self.index(r, 8))

    def _findTask(self, task):
        """
        Return the row index of this task.

        Args:
            task (str): the task for the image files to be loaded from.
                Takes the form "q1234g9" = test 1234 question 9

        Raises:
             ValueError if not found.
        """
        r0 = []
        for r in range(self.rowCount()):
            if self._getPrefix(r) == task:
                r0.append(r)

        if len(r0) == 0:
            raise ValueError("task {} not found!".format(task))
        elif not len(r0) == 1:
            raise ValueError(
                "Repeated task {} in rows {}  This should not happen!".format(task, r0)
            )
        return r0[0]

    def _setDataByTask(self, task, n, stuff):
        """
        Find the row identifier with `task` and sets `n`th column to `stuff`.

        Args:
            task (str): the task for the image files to be loaded from.
            n (int): the column to be loaded into.
            stuff: whatever is being added.

        Returns:
            None
        """
        r = self._findTask(task)
        self.setData(self.index(r, n), stuff)

    def _getDataByTask(self, task, n):
        """
        Returns contents of task in `n`th column.

        Args:
            task (str): the task for the image files to be loaded from.
            n (int): the column to return from.

        Returns:
            Contents of task in `n`th column.
        """
        r = self._findTask(task)
        return self.data(self.index(r, n))

    def getStatusByTask(self, task):
        """Return status for task (task(str) defined above.)"""
        return self._getDataByTask(task, 1)

    def setStatusByTask(self, task, st):
        """Set status for task, ((task(str) and st(str) defined above.)"""
        self._setDataByTask(task, 1, st)

    def getTagsByTask(self, task):
        """Return tags for task, (task(str) defined above.)"""
        return self._getDataByTask(task, 4)

    def setTagsByTask(self, task, tags):
        """Set tags for task, (task (str) defined above.)"""
        return self._setDataByTask(task, 4, tags)

    def getAllTags(self):
        """Return all tags as a set."""
        tags = set()
        for r in range(self.rowCount()):
            v = self.data(self.index(r, 4))
            if len(v) > 0:
                tags.add(v)
        return tags

    def getMTimeByTask(self, task):
        """Return total marking time (s) for task, (task(str), return (int).)"""
        return int(self._getDataByTask(task, 3))

    def getPaperDirByTask(self, task):
        """Return temporary directory for this task, (task(str) defined above)"""
        return self._getDataByTask(task, 8)

    def setPaperDirByTask(self, task, tdir):
        """
        Set temporary directory for this grading.

        Args:
            task (str): the task for the image files to be loaded from.
            tdir (dir): the temporary directory for task to be set to.

        Returns:
            None
        """
        self._setDataByTask(task, 8, tdir)

    def getOriginalFiles(self, task):
        """
        Return filename for original un-annotated image as string. """
        return eval(self._getDataByTask(task, 5))

    def setOriginalFiles(self, task, fnames):
        """Set the original un-annotated image filenames."""
        self._setDataByTask(task, 5, repr(fnames))

    def setAnnotatedFile(self, task, aname, pname):
        """Set the annotated image and .plom file names."""
        self._setDataByTask(task, 6, aname)
        self._setDataByTask(task, 7, pname)

    def markPaperByTask(self, task, mrk, aname, pname, mtime, tdir):
        """
        Add marking data for the given task.

        Args:
            task (str): the task for the image files to be loaded from.
            mrk (int): the mark for this paper.
            aname (str): the annotated file name.
            pname (str): the .plom file name.
            mtime (int): total marking time in seconds.
            tdir (dir): the temporary directory for task to be set to.

        Returns:
            None

        """
        # There should be exactly one row with this Task
        r = self._findTask(task)
        # When marked, set the annotated filename, the plomfile, the mark,
        # and the total marking time (in case it was annotated earlier)
        mt = int(self.data(self.index(r, 3)))
        # total elapsed time.
        self.setData(self.index(r, 3), mtime + mt)
        self._setStatus(r, "uploading...")
        self.setData(self.index(r, 2), mrk)
        self._setAnnotatedFile(r, aname, pname)
        self._setPaperDir(r, tdir)

    def deferPaper(self, task):
        """ Sets the status for the task's paper to deferred. """
        self.setStatusByTask(task, "deferred")

    def removePaper(self, task):
        """ Removes the task's paper from self."""
        r = self._findTask(task)
        self.removeRow(r)

    def countReadyToMark(self):
        """Returns the number of untouched Papers."""
        count = 0
        for r in range(self.rowCount()):
            if self._getStatus(r) == "untouched":
                count += 1
        return count


##########################
class ProxyModel(QSortFilterProxyModel):
    """A proxymodel wrapper to handle filtering and sorting of table model."""

    def __init__(self, parent=None):
        """
        Initializes a new ProxyModel object.

        Args:
            parent (QObject): self's parent.
        """
        QSortFilterProxyModel.__init__(self, parent)
        self.setFilterKeyColumn(4)
        self.filterString = ""
        self.invert = False

    def lessThan(self, left, right):
        """
        Sees if left data is less than right data.

        Args:
            left (QModelIndex): the left map.
            right (QModelIndex):

        Returns:
            True if left data is less than right data.

        """
        # Check to see if data is integer, and compare that
        try:
            lv = int(left.data())
            rv = int(right.data())
            return lv < rv
        except ValueError:
            # else let qt handle it.
            return left.data() < right.data()

    def setFilterString(self, flt):
        """
        Sets the Filter String.

        Args:
            flt (str): the string to filter by

        Returns:
            None

        """
        self.filterString = flt

    def filterTags(self, invert=False):
        """
        Sets the Filter Tags based on string.

        Args:
            invert (bool): True if looking for files that do not have given
                filter string, false otherwise.

        Returns:
            None

        """
        self.invert = invert
        self.setFilterFixedString(self.filterString)

    def filterAcceptsRow(self, pos, index):
        """
        Checks if a row fits the given filter.

        Notes:
            Overrides base method.

        Args:
            pos (int): row desired.
            index (any): unused.

        Returns:
            True if filter accepts the row, False otherwise.

        """
        if (len(self.filterString) == 0) or (
            self.filterString.casefold()
            in self.sourceModel().data(self.sourceModel().index(pos, 4)).casefold()
        ):
            # we'd return true here, unless INVERT, then false
            if self.invert:
                return False
            else:
                return True
        else:  # we'd return false here, unless invert, then true
            if self.invert:
                return True
            else:
                return False

    def getPrefix(self, r):
        """
        Returns the prefix of inputted row index.

        Args:
            r (int): the row identifier of the paper.

        Returns:
            (str): the prefix of the paper indicated by r.

        """
        return self.data(self.index(r, 0))

    def getStatus(self, r):
        """
        Returns the status of inputted row index.

        Args:
            r (int): the row identifier of the paper.

        Returns:
            (str): the status of the paper indicated by r.

        """
        # Return the status of the image
        return self.data(self.index(r, 1))

    def getOriginalFiles(self, r):
        """
        Returns the file names of the un-annotated image of r.

        Args:
            r (int): the row identifier of the paper.

        Returns:
            (str): the file name of the original, un-annotated image of the
                paper in r.

        """
        return eval(self.data(self.index(r, 5)))

    def getAnnotatedFile(self, r):
        """
        Returns the file names of the annotated image of r.

        Args:
            r (int): the row identifier of the paper.

        Returns:
            (str): the file name of the annotated image of the paper in r.

        """
        return self.data(self.index(r, 6))

    def rowFromTask(self, task):
        """Return the row index (int) of this task (str) or None if absent."""
        r0 = []
        for r in range(self.rowCount()):
            if self.getPrefix(r) == task:
                r0.append(r)

        if len(r0) == 0:
            return None
        elif not len(r0) == 1:
            raise ValueError(
                "Repeated task {} in rows {}  This should not happen!".format(task, r0)
            )
        return r0[0]


class MarkerClient(QWidget):
    """
    Setup for marking client and annotator

    Notes:
        TODO: should be a QMainWindow but at any rate not a Dialog
        TODO: should this be parented by the QApplication?
    """

    my_shutdown_signal = pyqtSignal(int, list)

    def __init__(self, Qapp):
        """
        Initialize a new MarkerClient

        Args:
            Qapp(QApplication): Main client application

        """
        super(MarkerClient, self).__init__()
        self.Qapp = Qapp

        # instance vars we can initialize now
        self.workingDirectory = (
            directoryPath
            # local temp directory for image files and the class list.
        )
        self.viewFiles = []  # For viewing the whole paper we'll need these two lists.
        self.maxMark = -1  # temp value
        self.examModel = (
            MarkerExamModel()
        )  # Exam model for the table of groupimages - connect to table
        self.prxM = ProxyModel()  # set proxy for filtering and sorting
        self.testImg = (
            ExamViewWindow()
        )  # A view window for the papers so user can zoom in as needed.
        self.annotatorSettings = defaultdict(
            lambda: None
        )  # settings variable for annotator settings (initially None)
        self.commentCache = {}  # cache for Latex Comments
        self.backgroundDownloader = None
        self.backgroundUploader = None

        self.allowBackgroundOps = True
        self.canViewAll = False

        # instance vars that get initialized later
        self.question = None
        self.version = None
        self.testInfo = None
        self.ui = None
        self.canViewAll = None

    def setup(self, markerMessenger, question, version, lastTime):
        """
        Performs setup procedure for markerClient.

        TODO: Change the __init__ params to include the
            params below and move this method into init

        TODO: verify all lastTime Params, there are almost certainly some missing

        Args:
            markerMessenger (Messenger): messenger client for communicating with server
            question (int): question number.
            version (int): version number
            lastTime (dict): a dictionary containing
                 {"user": username
                "server": serverNumber
                 "question": question number
                 "version": version number
                 "fontsize"
                 "POWERUSER"
                 "FOREGROUND"
                 "upDown": marking style (up vs down)
                 "LogLevel"
                 "LogToFile"
                 "CommentsWarnings"
                 "MarkWarnings"
                 "mouse": left or right mouse hand
                 "SidebarOnRight": True if sidebar is on right
                  }
                and potentially others

        Returns:
            None

        """

        global messenger
        messenger = markerMessenger  # initializes global messenger
        self.question = question
        self.version = version

        # Get the number of Tests, Pages, Questions and Versions
        try:
            self.testInfo = messenger.getInfoGeneral()
        except PlomSeriousException as err:
            self.throwSeriousError(err, rethrow=False)
            return

        self.UIInitialization()
        self.applyLastTimeOptions(lastTime)
        self.connectGuiButtons()
        self.setMarkStyleID()

        if not self.getMaxMark():  # indicates exception was caught
            return
        self.ui.maxscoreLabel.setText(str(self.maxMark))

        try:
            self.loadMarkedList()  # Get list of papers already marked and add to table.
        except PlomSeriousException as err:
            self.throwSeriousError(err)
            return

        # Keep the original format around in case we need to change it
        self.ui._cachedProgressFormatStr = self.ui.mProgressBar.format()
        self.updateProgress()  # Update counts

        # Connect the view **after** list updated.
        # Connect the table-model's selection change to appropriate function
        self.ui.tableView.selectionModel().selectionChanged.connect(self.updateImg)

        self.requestNext()  # Get a question to mark from the server
        self.testImg.resetB.animateClick()  # reset the view so whole exam shown.
        # resize the table too.
        QTimer.singleShot(100, self.ui.tableView.resizeRowsToContents)
        log.debug("Marker main thread: " + str(threading.get_ident()))

        if self.allowBackgroundOps:
            self.backgroundUploader = BackgroundUploader()
            self.backgroundUploader.uploadSuccess.connect(self.backgroundUploadFinished)
            self.backgroundUploader.uploadFail.connect(self.backgroundUploadFailed)
            self.backgroundUploader.start()
        self.cacheLatexComments()  # Now cache latex for comments:

    def applyLastTimeOptions(self, lastTime):
        """
        Applies all settings from previous client.

        Args:
            lastTime (dict): a dictionary containing information
                            for prev client. See setup for more info.

        Returns:
            None
        """
        self.annotatorSettings["commentWarnings"] = lastTime.get("CommentWarnings")
        self.annotatorSettings["markWarnings"] = lastTime.get("MarkWarnings")

        if lastTime.get("POWERUSER", False):
            # if POWERUSER is set, disable warnings and allow viewing all
            self.canViewAll = True

        if lastTime.get("FOREGROUND", False):
            self.allowBackgroundOps = False

        self.ui.sidebarRightCB.setChecked(lastTime.get("SidebarOnRight", False))

        if lastTime["upDown"] == "up":
            self.ui.markUpRB.animateClick()

        elif lastTime["upDown"] == "down":
            self.ui.markDownRB.animateClick()

        if lastTime["mouse"] == "left":
            self.ui.leftMouseCB.setChecked(True)

    def UIInitialization(self):
        """
        Startup procedure for the user interface

        Returns:
            None: Modifies self.ui

        """
        # Fire up the user interface
        self.ui = Ui_MarkerWindow()
        self.ui.setupUi(self)
        self.setWindowTitle('Plom Marker: "{}"'.format(self.testInfo["testName"]))
        # Paste the username, question and version into GUI.
        self.ui.userLabel.setText(messenger.whoami())
        self.ui.infoBox.setTitle(
            "Marking Q{} (ver. {}) of “{}”".format(
                self.question, self.version, self.testInfo["testName"]
            )
        )

        self.prxM.setSourceModel(self.examModel)
        self.ui.tableView.setModel(self.prxM)
        self.ui.tableView.hideColumn(5)  # hide original filename
        self.ui.tableView.hideColumn(6)  # hide annotated filename
        self.ui.tableView.hideColumn(7)  # hide plom filename
        self.ui.tableView.hideColumn(8)  # hide paperdir

        # Double-click or signal fires up the annotator window
        self.ui.tableView.doubleClicked.connect(self.annotateTest)
        self.ui.tableView.annotateSignal.connect(self.annotateTest)
        # A view window for the papers so user can zoom in as needed.
        # Paste into appropriate location in gui.
        self.ui.gridLayout_6.addWidget(self.testImg, 0, 0)

    def connectGuiButtons(self):
        """
        Connect gui buttons to appropriate functions

        Notes:
            TODO: remove the total-radiobutton

        Returns:
            None - Modifies self.ui
        """
        self.ui.closeButton.clicked.connect(self.shutDown)
        self.ui.getNextButton.clicked.connect(self.requestNext)
        self.ui.annButton.clicked.connect(self.annotateTest)
        self.ui.deferButton.clicked.connect(self.deferTest)
        self.ui.tagButton.clicked.connect(self.tagTest)
        self.ui.filterButton.clicked.connect(self.setFilter)
        self.ui.filterLE.returnPressed.connect(self.setFilter)
        self.ui.filterInvCB.stateChanged.connect(self.setFilter)
        self.ui.viewButton.clicked.connect(self.viewSpecificImage)

    def getMaxMark(self):
        """
        Get the max-mark for the question from the server.

        Returns
            True if max score retrieved successfully, False otherwise
        """
        try:
            self.maxMark = messenger.MgetMaxMark(self.question, self.version)
        except PlomRangeException as err:
            log.error(err.args[1])
            ErrorMessage(err.args[1]).exec_()
            self.shutDownError()
            return False
        except PlomSeriousException as err:
            self.throwSeriousError(err, rethrow=False)
            return False
        return True

    def setMarkStyleID(self):
        """
        Give IDs to the radio-buttons which select the marking style.

        Notes:
            Hides "mark total" style by default
            Mark style ID's are as follows
                1 = mark total = user clicks the total-mark, will likely be
                    removed in the future.
                2 = mark-up = mark starts at 0 and user increments it
                3 = mark-down = mark starts at max and user decrements it

        Returns:
            None

        """
        self.ui.markStyleGroup.setId(self.ui.markTotalRB, 1)
        self.ui.markTotalRB.hide()
        self.ui.markTotalRB.setEnabled(False)
        # continue with the other buttons
        self.ui.markStyleGroup.setId(self.ui.markUpRB, 2)
        self.ui.markStyleGroup.setId(self.ui.markDownRB, 3)

    def resizeEvent(self, event):
        """
        Resizes the image and surrounding table.

        Notes:
            Overrides QWidget.resizeEvent()
            a resize can be triggered before "getToWork" is called.

        Args:
            event (QEvent): the event to be resized.

        Returns:
            None

        """
        if hasattr(self, "testImg"):
            self.testImg.resetB.animateClick()
        if hasattr(self, "ui.tableView"):
            self.ui.tableView.resizeRowsToContents()
        super(MarkerClient, self).resizeEvent(event)

    def throwSeriousError(self, error, rethrow=True):
        """
        Logs an exception, pops up a dialog and shuts down.

        Args:
            error: the exception to be reraised
            rethrow: True if the only way to solve this error is to crash
                and shut down Plom. False if the exception can be handled in a
                way other than crashing, in which case it will initiate
                shutdown and not re-raise the exception (thus avoiding a crash)

        Returns:
            None

        """
        # automatically prints a stacktrace into the log!
        log.exception("A serious error has been detected")
        msg = 'A serious error has been thrown:\n"{}"'.format(error)
        if rethrow:
            msg += "\nProbably we will crash now..."
        else:
            msg += "\nShutting down Marker."
        ErrorMessage(msg).exec_()
        self.shutDownError()
        if rethrow:
            raise (error)

    def loadMarkedList(self):
        """
        Loads the list of previously marked papers into self.examModel

        Returns:
            None

        """
        # Ask server for list of previously marked papers
        markedList = messenger.MrequestDoneTasks(self.question, self.version)
        for x in markedList:
            # TODO: might not the "markedList" have some other statuses?
            self.examModel.addPaper(
                ExamQuestion(
                    x[0], fnames=[], stat="marked", mrk=x[2], mtime=x[3], tags=x[4]
                )
            )

    def loadOriginalFiles(self, task):
        """
        Loads the original image files for a given task.

        Args:
            task (str): the task for the image files to be loaded from.
                Takes the form "q1234g9" = test 1234 question 9

        Returns:
            None

        Raises:
            SeriousError if requesting images throws a PlomSeriousException

        """
        if len(self.examModel.getOriginalFiles(task)) > 0:
            return

        try:
            [imageList, anImage, plImage] = messenger.MrequestImages(task)
        except PlomSeriousException as e:
            self.throwSeriousError(e)
            return

        # TODO: there were no benign exceptions except authentication
        # except PlomBenignException as e:
        #     ErrorMessage("{}".format(e)).exec_()
        #     self.exM.removePaper(task)
        #     return

        paperDir = tempfile.mkdtemp(prefix=task + "_", dir=self.workingDirectory)
        log.debug("create paperDir {} for already-graded download".format(paperDir))

        # Image names = "<task>.<imagenumber>.<extension>"
        inames = []
        for i in range(len(imageList)):
            tmp = os.path.join(self.workingDirectory, "{}.{}.image".format(task, i))
            inames.append(tmp)
            with open(tmp, "wb+") as fh:
                fh.write(imageList[i])
        self.examModel.setOriginalFiles(task, inames)

        if anImage is None:
            return

        self.examModel.setPaperDirByTask(task, paperDir)
        aname = os.path.join(paperDir, "G{}.png".format(task[1:]))
        pname = os.path.join(paperDir, "G{}.plom".format(task[1:]))
        with open(aname, "wb+") as fh:
            fh.write(anImage)
        with open(pname, "wb+") as fh:
            fh.write(plImage)
        self.examModel.setAnnotatedFile(task, aname, pname)

    def _updateImage(self, pr=0):
        """
        Updates the image if needed.

        Args:
            pr (str): prefix of image to be loaded

        Returns:
            None

        """
        self.loadOriginalFiles(self.prxM.getPrefix(pr))

        if self.prxM.getStatus(pr) in ("marked", "uploading...", "???"):
            self.testImg.updateImage(self.prxM.getAnnotatedFile(pr))
        else:
            self.testImg.updateImage(self.prxM.getOriginalFiles(pr))
        QTimer.singleShot(100, self.testImg.view.resetView)
        self.ui.tableView.setFocus()

    def updateProgress(self, val=None, maxm=None):
        """
        Updates the progress bar.

        Args:
            val (float): value for the progress bar
            maxm (float): maximum for the progress bar.

        Returns:
            None

        """

        if not val and not maxm:
            # ask server for progress update
            try:
                val, maxm = messenger.MprogressCount(self.question, self.version)
            except PlomSeriousException as err:
                log.exception("Serious error detected while updating progress")
                msg = 'A serious error happened while updating progress:\n"{}"'.format(
                    err
                )
                msg += "\nThis is not good: restart, report bug, etc."
                ErrorMessage(msg).exec_()
                return
        if maxm == 0:
            val, maxm = (0, 1)  # avoid (0, 0) indeterminate animation
            self.ui.mProgressBar.setFormat("No papers to mark")
            ErrorMessage("No papers to mark.").exec_()
        else:
            # Neither is quite right, instead, we cache on init
            self.ui.mProgressBar.setFormat(self.ui._cachedProgressFormatStr)
        self.ui.mProgressBar.setMaximum(maxm)
        self.ui.mProgressBar.setValue(val)

    def requestNext(self):
        """
        Ask server for unmarked paper, get file, add to list, update view.

        Retry a view times in case two clients are asking for same.
        Notes:
            Side effects: on success, updates the table of tasks
            TODO: return value on success?  Currently None.
            TODO: rationalize return values

        Returns:
            None

        Raises:
            error if getting task from messenger throws PlomSeriousException

        """
        attempts = 0
        while True:
            attempts += 1
            # little sanity check - shouldn't be needed.
            # TODO remove.
            if attempts > 5:
                return
            # ask server for task of next task
            try:
                task = messenger.MaskNextTask(self.question, self.version)
                if not task:
                    return False
            except PlomSeriousException as err:
                self.throwSeriousError(err)

            try:
                imageList, tags = messenger.MclaimThisTask(task)
                break
            except PlomTakenException as err:
                log.info("will keep trying as task already taken: {}".format(err))
                continue

        # Image names = "<task>.<imagenumber>.<extension>"
        inames = []
        for i in range(len(imageList)):
            tmp = os.path.join(self.workingDirectory, "{}.{}.image".format(task, i))
            inames.append(tmp)
            with open(tmp, "wb+") as fh:
                fh.write(imageList[i])

        self.examModel.addPaper(ExamQuestion(task, inames, tags=tags))
        pr = self.prxM.rowFromTask(task)
        if pr is not None:
            # if newly-added row is visible, select it and redraw
            self.ui.tableView.selectRow(pr)
            self._updateImage(pr)
            # Clean up the table
            self.ui.tableView.resizeColumnsToContents()
            self.ui.tableView.resizeRowsToContents()

    def requestNextInBackgroundStart(self):
        """
        Requests the next TGV in the background.

        Returns:
            None

        """
        if self.backgroundDownloader:
            log.info(
                "Previous Downloader ({}) still here, waiting".format(
                    str(self.backgroundDownloader)
                )
            )
            # if prev downloader still going than wait.  might block the gui
            self.backgroundDownloader.wait()
        self.backgroundDownloader = BackgroundDownloader(self.question, self.version)
        self.backgroundDownloader.downloadSuccess.connect(
            self._requestNextInBackgroundFinished
        )
        self.backgroundDownloader.downloadNoneAvailable.connect(
            self.requestNextInBackgroundNoneAvailable
        )
        self.backgroundDownloader.downloadFail.connect(
            self.requestNextInBackgroundFailed
        )
        self.backgroundDownloader.start()

    def _requestNextInBackgroundFinished(self, task, fnames, tags):
        """
        Adds paper to exam model once it's been requested.

        Args:
            task (str): the task name for the next test.
            fnames (str): the file name for next test
            tags (str): tags for the TGV.

        Returns:
            None

        """
        self.examModel.addPaper(ExamQuestion(task, fnames, tags=tags))
        # Clean up the table
        self.ui.tableView.resizeColumnsToContents()
        self.ui.tableView.resizeRowsToContents()

    def requestNextInBackgroundNoneAvailable(self):
        """
        Empty.

        Notes:
            Keep this function here just in case we want to do something in the
            future.
        """
        pass

    def requestNextInBackgroundFailed(self, errmsg):
        """
        Sends an error message when requesting the next exam fails.

        Args:
            errmsg (str): Error message received.

        Returns:
            None

        """
        # TODO what should we do?  Is there a realistic way forward
        # or should we just die with an exception?
        ErrorMessage(
            "Unfortunately, there was an unexpected error downloading "
            "next paper.\n\n{}\n\n"
            "Please consider filing an issue?  I don't know if its "
            "safe to continue from here...".format(errmsg)
        ).exec_()

    def moveToNextUnmarkedTest(self, task=None):
        """
        Move the list to the next unmarked test, if possible.

        Args:
            task (str): the task number of the next unmarked test.

        Returns:
             True if move was successful, False if not, for any reason.
        """
        if self.backgroundDownloader:
            # Might need to wait for a background downloader.  Important to
            # processEvents() so we can receive the downloader-finished signal.
            # TODO: assumes the downloader tries to stay just one ahead.
            count = 0
            while self.backgroundDownloader.isRunning():
                time.sleep(0.05)
                self.Qapp.processEvents()
                count += 1
                if (count % 10) == 0:
                    log.info("waiting for downloader to fill table...")
                if count >= 100:
                    msg = SimpleMessage(
                        "Still waiting for downloader to get the next image.  "
                        "Do you want to wait a few more seconds?\n\n"
                        "(It is safe to choose 'no': the Annotator will simply close)"
                    )
                    if msg.exec_() == QMessageBox.No:
                        return False
                    count = 0
            self.Qapp.processEvents()

        # Move to the next unmarked test in the table.
        # Be careful not to get stuck in a loop if all marked
        prt = self.prxM.rowCount()
        if prt == 0:
            return False

        prstart = None
        if task:
            prstart = self.prxM.rowFromTask(task)
        if not prstart:
            # it might be hidden by filters
            prstart = 0
        pr = prstart
        while self.prxM.getStatus(pr) in ["marked", "uploading...", "deferred", "???"]:
            pr = (pr + 1) % prt
            if pr == prstart:
                break
        if pr == prstart:
            return False
        self.ui.tableView.selectRow(pr)
        return True

    def deferTest(self):
        """Mark test as "defer" - to be skipped until later."""
        if len(self.ui.tableView.selectedIndexes()):
            pr = self.ui.tableView.selectedIndexes()[0].row()
        else:
            return
        task = self.prxM.getPrefix(pr)
        if self.examModel.getStatusByTask(task) == "deferred":
            return
        if self.examModel.getStatusByTask(task) in ("marked", "uploading...", "???"):
            msg = ErrorMessage(
                "Cannot defer a marked test. We will change this in a future version."
            )
            msg.exec_()
            return
        self.examModel.deferPaper(task)

    def startTheAnnotator(self, initialData):
        """
        This fires up the annotation window for user annotation + marking.

        Args:
            initialData (list): contains
                {
                tgvID (Str): Test-Group-Version ID.
                     For Example: for Test # 0027, group # 13, Version #2
                     tgvID = t0027g13v2
                testname (str): test name
                paperdir (dir): Working directory for the current task
                fnames (str): original file name (unannotated)
                aname (str):  annotated file name
                maxMark (int): maximum possible score for that test question
                markStyle (int): marking style
                       1 = mark total = user clicks the total-mark
                       2 = mark-up = mark starts at 0 and user increments it
                       3 = mark-down = mark starts at max and user decrements it
                plomDict (dict): a dictionary of annotation information.
                    A dict that contains sufficient information to recreate
                    the annotation objects on the page if you go back to
                    continue annotating a question. ie - is it mark up/down,
                    where are all the objects, how to rebuild those objects,
                    etc.
                }

        Returns:
            None

        """
        mouseHand = 1 if self.ui.leftMouseCB.isChecked() else 0

        annotator = Annotator(
            self.ui.userLabel.text(),
            mouseHand,
            parentMarkerUI=self,
            initialData=initialData,
        )
        # run the annotator
        annotator.annotator_upload.connect(self.callbackAnnWantsUsToUpload)
        annotator.annotator_done_closing.connect(self.callbackAnnDoneClosing)
        annotator.annotator_done_reject.connect(self.callbackAnnDoneCancel)
        self.setEnabled(False)
        annotator.show()

        # TODO: the old one might still be closing when we get here, but dropping
        # the ref now won't hurt (I think).
        self._annotator = annotator

    def annotateTest(self):
        """Grab current test from table, do checks, start annotator."""
        if len(self.ui.tableView.selectedIndexes()):
            row = self.ui.tableView.selectedIndexes()[0].row()
        else:
            return

        task = self.prxM.getPrefix(row)
        inidata = self.getDataForAnnotator(task)
        # make sure getDataForAnnotator did not fail
        if inidata is None:
            return

        if self.allowBackgroundOps:
            if self.examModel.countReadyToMark() == 0:
                self.requestNextInBackgroundStart()

        self.startTheAnnotator(inidata)
        # we started the annotator, we'll get a signal back when its done

    def getDataForAnnotator(self, task):
<<<<<<< HEAD
        """
        Start annotator on a particular task.

        Args:
            task (str): the task id.  If original mXXXXgYY, then annotated
                version is GXXXXgYY (G=graded).
        Returns
            data (list): (as described by startTheAnnotator) if successful.
        """
        # Create annotated filename.
=======
        """Assemble data needed to annotate a particular task.

        Args:
            task (str): of the form `qXXXXgYY`, specifying paper number
                `XXXX` and question group `YY`.

        Returns:
            Either a tuple of various stuff or None in case of failure.
        """
        # original task qXXXXgYY -> annotated file GXXXXgYY (G=graded)
>>>>>>> 2eafde24
        assert task.startswith("q")
        Gtask = "G" + task[1:]
        paperdir = tempfile.mkdtemp(prefix=task[1:] + "_", dir=self.workingDirectory)
        log.debug("create paperdir {} for annotating".format(paperdir))
        aname = os.path.join(paperdir, Gtask + ".png")
        cname = os.path.join(paperdir, Gtask + ".json")
        pname = os.path.join(paperdir, Gtask + ".plom")

        remarkFlag = False

        if self.examModel.getStatusByTask(task) in ("marked", "uploading...", "???"):
            msg = SimpleMessage("Continue marking paper?")
            if not msg.exec_() == QMessageBox.Yes:
                return
            remarkFlag = True
            oldpaperdir = self.examModel.getPaperDirByTask(task)
            log.debug("oldpaperdir is " + oldpaperdir)
            assert oldpaperdir is not None
            oldaname = os.path.join(oldpaperdir, Gtask + ".png")
            oldpname = os.path.join(oldpaperdir, Gtask + ".plom")
            # TODO: json file not downloaded
            # https://gitlab.math.ubc.ca/andrewr/MLP/issues/415
            shutil.copyfile(oldaname, aname)
            shutil.copyfile(oldpname, pname)

        # Yes do this even for a regrade!  We will recreate the annotations
        # (using the plom file) on top of the original file.
        fnames = self.examModel.getOriginalFiles(task)
        if self.backgroundDownloader:
            count = 0
            # Notes: we could check using `while not os.path.exists(fname):`
            # Or we can wait on the downloader, which works when there is only
            # one download thread.  Better yet might be a dict/database that
            # we update on downloadFinished signal.
            while self.backgroundDownloader.isRunning():
                time.sleep(0.1)
                count += 1
                # if .remainder(count, 10) == 0: # this is only python3.7 and later. - see #509
                if (count % 10) == 0:
                    log.info("waiting for downloader: {}".format(fnames))
                if count >= 40:
                    msg = SimpleMessage(
                        "Still waiting for download.  Do you want to wait a bit longer?"
                    )
                    if msg.exec_() == QMessageBox.No:
                        return
                    count = 0

        # maybe the downloader failed for some (rare) reason
        for fn in fnames:
            if not os.path.exists(fn):
                log.warning(
                    "some kind of downloader fail? (unexpected, but probably harmless"
                )
                return

        # stash the previous state, not ideal because makes column wider
        prevState = self.examModel.getStatusByTask(task)
        self.examModel.setStatusByTask(task, "ann:" + prevState)

        if remarkFlag:
            with open(pname, "r") as fh:
                pdict = json.load(fh)
        else:
            pdict = None

        testname = self.testInfo["testName"]
        markStyle = self.ui.markStyleGroup.checkedId()
        tgv = task[1:]
        return tgv, testname, paperdir, fnames, aname, self.maxMark, markStyle, pdict

    # when Annotator done, we come back to one of these callbackAnnDone* fcns
    @pyqtSlot(str)
    def callbackAnnDoneCancel(self, task):
        """
        Called when anotator is done grading.

        Args:
            task (str): task name

        Returns:
            None

        """
        self.setEnabled(True)
        if task:
            prevState = self.examModel.getStatusByTask("q" + task).split(":")[-1]
            # TODO: could also erase the paperdir
            self.examModel.setStatusByTask("q" + task, prevState)
        # TODO: see below re "done grading".

    @pyqtSlot(str)
    def callbackAnnDoneClosing(self, task):
        """
        Called when annotator is done grading and is closing.

        Args:
            task (str): the task ID of the current test.

        Returns:
            None

        """
        self.setEnabled(True)
        # update image view, if the row we just finished is selected
        prIndex = self.ui.tableView.selectedIndexes()
        if len(prIndex) == 0:
            return
        pr = prIndex[0].row()
        # TODO: when done grading, if ann stays open, then close, this doesn't happen
        if task:
            if self.prxM.getPrefix(pr) == "q" + task:
                self._updateImage(pr)

    @pyqtSlot(str, list)
    def callbackAnnWantsUsToUpload(self, task, stuff):
        """
        Called when annotator wants to upload.

        Args:
            task (str): the task ID of the current test.
            stuff (list): a list containing
                grade(int): grade given by marker.
                markingTime(int): total time spent marking.
                paperDir(dir): Working directory for the current task
                fnames(str): original file name (unannotated)
                aname(str): annotated file name
                plomFileName(str): the name of thee .plom file
                commentFileName(str): the name of the comment file.

        Returns:
            None

        """
        gr, markingTime, paperDir, fnames, aname, plomFileName, commentFileName = stuff

        if not (0 <= gr and gr <= self.maxMark):
            msg = ErrorMessage(
                "Mark of {} is outside allowed range. Rejecting. This should not happen. Please file a bug".format(
                    gr
                )
            )
            msg.exec_()
            # TODO: what do do here?  revert?
            return

        # Copy the mark, annotated filename and the markingtime into the table
        # TODO: sort this out whether task is "q00..." or "00..."?!
        self.examModel.markPaperByTask(
            "q" + task, gr, aname, plomFileName, markingTime, paperDir
        )
        # update the markingTime to be the total marking time
        totmtime = self.examModel.getMTimeByTask("q" + task)
        tags = self.examModel.getTagsByTask("q" + task)

        _data = (
            "q" + task,  # current task
            gr,  # grade
            (
                aname,
                plomFileName,
                commentFileName,
            ),  # annotated, plom, and comment filenames
            totmtime,  # total marking time (seconds)
            self.question,
            self.version,
            tags,
        )
        if self.allowBackgroundOps:
            # the actual upload will happen in another thread
            self.backgroundUploader.enqueueNewUpload(*_data)
        else:
            upload(
                *_data,
                failCallback=self.backgroundUploadFailed,
                successCallback=self.backgroundUploadFinished,
            )

    def getMorePapers(self, oldtgvID):
        """
        Loads more tests.

        Args:
            oldtgvID(str): the Test-Group-Version ID for the previous test.

        Returns:
            initialData: as described by getDataForAnnotator

        """
        log.debug("Annotator wants more (w/o closing)")
        if not self.allowBackgroundOps:
            self.requestNext()
        if not self.moveToNextUnmarkedTest("t" + oldtgvID if oldtgvID else None):
            return False
        # TODO: copy paste of annotateTest()
        # probably don't need len check
        if len(self.ui.tableView.selectedIndexes()):
            row = self.ui.tableView.selectedIndexes()[0].row()
        else:
            # TODO: what to do here?
            return False
        tgvID = self.prxM.getPrefix(row)

<<<<<<< HEAD
        initialData = self.getDataForAnnotator(tgvID)
        assert tgvID[1:] == initialData[0]
        pdict = initialData[-1]
=======
        data = self.getDataForAnnotator(tgv)
        # make sure getDataForAnnotator did not fail
        if data is None:
            return

        assert tgv[1:] == data[0]
        pdict = data[-1]
>>>>>>> 2eafde24
        assert pdict is None, "Annotator should not pull a regrade"

        if self.allowBackgroundOps:
            # while annotator is firing up request next paper in background
            # after giving system a moment to do `annotator.exec_()`
            if self.examModel.countReadyToMark() == 0:
                self.requestNextInBackgroundStart()

        return initialData

    def PermuteAndGetSamePaper(self, task, imageList):
        """
        Allows user to reorganize pages of an exam.

        Args:
            task (str): the task ID of the current test.
            imageList (list[str]): list of image names to which are being
                rearranged.

        Returns:
            initialData (as described by getDataForAnnotator)

        """
        log.info("Rearranging image list for task {} = {}".format(task, imageList))
        # we know the list of image-refs and files. copy files into place
        # Image names = "<task>.<imagenumber>.<extension>"
        inames = []
        irefs = []
        for i in range(len(imageList)):
            tmp = os.path.join(self.workingDirectory, "{}.{}.image".format(task, i))
            shutil.copyfile(imageList[i][1], tmp)
            inames.append(tmp)
            irefs.append(imageList[i][0])

        task = "q" + task
        self.examModel.setOriginalFiles(task, inames)
        # now tell server about new list of images for the annotation.
        messenger.MshuffleImages(task, irefs)
        # finally relaunch the annotator
        return self.getDataForAnnotator(task)

    def backgroundUploadFinished(self, task, numDone, numtotal):
        """
        An upload has finished, do appropriate UI updates

        Args:
            task (str): the task ID of the current test.
            numDone (int): number of exams marked
            numTotal (int): total number of exams to mark.

        Returns:
            None

        """
        stat = self.examModel.getStatusByTask(task)
        # maybe it changed while we waited for the upload
        if stat == "uploading...":
            self.examModel.setStatusByTask(task, "marked")
        self.updateProgress(numDone, numtotal)

    def backgroundUploadFailed(self, task, errmsg):
        """
        An upload has failed, not sure what to do but do to it LOADLY.

        Args:
            task (str): the task ID of the current test.
            errmsg (str): the error message.

        Returns:
            None

        """
        self.examModel.setStatusByTask(task, "???")
        ErrorMessage(
            "Unfortunately, there was an unexpected error; server did "
            "not accept our marked paper {}.\n\n{}\n\n"
            "Please consider filing an issue?  Perhaps you could try "
            "annotating that paper again?".format(task, errmsg)
        ).exec_()

    def updateImg(self, newImg, oldImg):
        """
        Updates the displayed image when the selection has changed.

        Args:
            newImg (QItem): new image
            oldImg (QItem): old image

        Returns:
            None

        """
        idx = newImg.indexes()
        if len(idx) > 0:
            self._updateImage(idx[0].row())

    def shutDownError(self):
        """ Shuts down self due to error. """
        log.error("shutting down")
        self.my_shutdown_signal.emit(2, [])
        self.close()

    def shutDown(self):
        """ Shuts down self."""
        log.debug("Marker shutdown from thread " + str(threading.get_ident()))
        if self.backgroundUploader:
            count = 42
            while self.backgroundUploader.isRunning():
                if self.backgroundUploader.isEmpty():
                    # don't try to quit until the queue is empty
                    self.backgroundUploader.quit()
                time.sleep(0.1)
                count += 1
                if count >= 50:
                    count = 0
                    msg = SimpleMessage(
                        "Still waiting for uploader to finish.  Do you want to wait a bit longer?"
                    )
                    if msg.exec_() == QMessageBox.No:
                        # politely ask one more time
                        self.backgroundUploader.quit()
                        time.sleep(0.1)
                        # then nuke it from orbit
                        if self.backgroundUploader.isRunning():
                            self.backgroundUploader.terminate()
                        break
            self.backgroundUploader.wait()

        # When shutting down, first alert server of any images that were
        # not marked - using 'DNF' (did not finish). Sever will put
        # those files back on the todo pile.
        self.DNF()
        # Then send a 'user closing' message - server will revoke
        # authentication token.
        try:
            messenger.closeUser()
        except PlomSeriousException as err:
            self.throwSeriousError(err)

        markStyle = self.ui.markStyleGroup.checkedId()
        mouseHand = 1 if self.ui.leftMouseCB.isChecked() else 0
        sidebarRight = self.ui.sidebarRightCB.isChecked()
        self.my_shutdown_signal.emit(2, [markStyle, mouseHand, sidebarRight])
        self.close()

    def DNF(self):
        """
        Marks files that are not finished as "did not finish."

        Notes:
            do this for everything, not just the proxy-model

        Returns:
            None

        Raises:
            PlomSeriousException if an error occurs in server.

        """
        for r in range(self.examModel.rowCount()):
            if self.examModel.data(self.examModel.index(r, 1)) != "marked":
                # Tell server the task fo any paper that is not marked.
                # server will put that back on the todo-pile.
                try:
                    messenger.MdidNotFinishTask(
                        self.examModel.data(self.examModel.index(r, 0))
                    )
                except PlomSeriousException as err:
                    self.throwSeriousError(err)

    def downloadWholePaper(self, testNumber):
        """

        Args:
            testNumber (int): the test number.

        Returns:
            (tuple) containing pageData and viewFiles


        """
        try:
            pageData, imagesAsBytes = messenger.MrequestWholePaper(
                testNumber, self.question
            )
        except PlomTakenException as err:
            log.exception("Taken exception when downloading whole paper")
            ErrorMessage("{}".format(err)).exec_()
            return ([], [])  # TODO: what to return?

        viewFiles = []
        for iab in imagesAsBytes:
            tfn = tempfile.NamedTemporaryFile(
                dir=self.workingDirectory, suffix=".image", delete=False
            ).name
            viewFiles.append(tfn)
            with open(tfn, "wb") as fh:
                fh.write(iab)

        return [pageData, viewFiles]

    def doneWithWholePaperFiles(self, viewFiles):
        """ Unlinks files in viewFiles to os. """
        for f in viewFiles:
            if os.path.isfile(f):
                os.unlink(f)

    def cacheLatexComments(self):
        """Caches Latexed comments."""
        clist = commentLoadAll()
        # sort list in order of longest comment to shortest comment
        clist.sort(key=lambda C: -len(C["text"]))

        # Build a progress dialog to warn user
        pd = QProgressDialog("Caching latex comments", None, 0, 2 * len(clist), self)
        pd.setWindowModality(Qt.WindowModal)
        pd.setMinimumDuration(0)
        pd.setAutoClose(True)
        # Start caching.
        c = 0
        n = int(self.question)
        testname = self.testInfo["testName"]

        for X in clist:
            if commentIsVisible(X, n, testname) and X["text"][:4].upper() == "TEX:":
                txt = X["text"][4:].strip()
                pd.setLabelText("Caching:\n{}".format(txt[:64]))
                # latex the red version
                self.latexAFragment(txt)
                c += 1
                pd.setValue(c)
                # and latex the preview
                txtp = "\\color{blue}" + txt  # make color blue for ghost rendering
                self.latexAFragment(txtp)
                c += 1
                pd.setValue(c)
            else:
                c += 2
                pd.setValue(c)

    def latexAFragment(self, txt):
        """
        Run LaTeX on a fragment of text and return the file name of a png.

        The files are cached for reuse if the same text is passed again.

        Args:
            txt (str): the text to be Latexed.

        Returns:
            (png): a file containing the Latexed text.

        """
        if txt in self.commentCache:
            # have already latex'd this comment
            return self.commentCache[txt]
        log.debug('requesting latex for "{}"'.format(txt))
        try:
            fragment = messenger.MlatexFragment(txt)
        except PlomLatexException:
            return None
        # a name for the fragment file
        fragFile = tempfile.NamedTemporaryFile(
            dir=self.workingDirectory, suffix=".png", delete=False
        ).name
        # save it
        with open(fragFile, "wb+") as fh:
            fh.write(fragment)
        # add it to the cache
        self.commentCache[txt] = fragFile
        return fragFile

    def tagTest(self):
        """ Adds a tag to the current Test."""
        if len(self.ui.tableView.selectedIndexes()):
            pr = self.ui.tableView.selectedIndexes()[0].row()
        else:
            return
        task = self.prxM.getPrefix(pr)
        tagSet = self.examModel.getAllTags()
        currentTag = self.examModel.getTagsByTask(task)

        atb = AddTagBox(self, currentTag, list(tagSet))
        if atb.exec_() == QDialog.Accepted:
            txt = atb.TE.toPlainText().strip()
            # truncate at 256 characters.  TODO: without warning?
            if len(txt) > 256:
                txt = txt[:256]

            self.examModel.setTagsByTask(task, txt)
            # resize view too
            self.ui.tableView.resizeRowsToContents()

            # send updated tag back to server.
            try:
                messenger.MsetTag(task, txt)
            except PlomTakenException as err:
                log.exception("exception when trying to set tag")
                ErrorMessage('Could not set tag:\n"{}"'.format(err)).exec_()
            except PlomSeriousException as err:
                self.throwSeriousError(err)
        return

    def setFilter(self):
        """ Sets a filter tag. """
        self.prxM.setFilterString(self.ui.filterLE.text().strip())
        # check to see if invert-filter is checked
        if self.ui.filterInvCB.checkState() == Qt.Checked:
            self.prxM.filterTags(invert=True)
        else:
            self.prxM.filterTags()

    def viewSpecificImage(self):
        """ shows the image.  """
        if self.canViewAll:
            tgs = SelectTestQuestion(self.testInfo, self.question)
            if tgs.exec_() == QDialog.Accepted:
                tn = tgs.tsb.value()
                gn = tgs.gsb.value()
            else:
                return
        else:
            tgs = SelectTestQuestion(self.testInfo)
            if tgs.exec_() == QDialog.Accepted:
                tn = tgs.tsb.value()
                gn = self.question
            else:
                return
        task = "q{}g{}".format(str(tn).zfill(4), int(self.question))
        try:
            imageList = messenger.MrequestOriginalImages(task)
        except PlomNoMoreException as err:
            msg = ErrorMessage("No image corresponding to task {}".format(task))
            msg.exec_()
            return
        ifilenames = []
        for img in imageList:
            ifile = tempfile.NamedTemporaryFile(
                dir=self.workingDirectory, suffix=".image", delete=False
            )
            ifile.write(img)
            ifilenames.append(ifile.name)
        tvw = GroupView(ifilenames)
        tvw.setWindowTitle(
            "Original ungraded image for question {} of test {}".format(gn, tn)
        )
        tvw.exec_()<|MERGE_RESOLUTION|>--- conflicted
+++ resolved
@@ -1534,7 +1534,6 @@
         # we started the annotator, we'll get a signal back when its done
 
     def getDataForAnnotator(self, task):
-<<<<<<< HEAD
         """
         Start annotator on a particular task.
 
@@ -1545,18 +1544,6 @@
             data (list): (as described by startTheAnnotator) if successful.
         """
         # Create annotated filename.
-=======
-        """Assemble data needed to annotate a particular task.
-
-        Args:
-            task (str): of the form `qXXXXgYY`, specifying paper number
-                `XXXX` and question group `YY`.
-
-        Returns:
-            Either a tuple of various stuff or None in case of failure.
-        """
-        # original task qXXXXgYY -> annotated file GXXXXgYY (G=graded)
->>>>>>> 2eafde24
         assert task.startswith("q")
         Gtask = "G" + task[1:]
         paperdir = tempfile.mkdtemp(prefix=task[1:] + "_", dir=self.workingDirectory)
@@ -1760,11 +1747,6 @@
             return False
         tgvID = self.prxM.getPrefix(row)
 
-<<<<<<< HEAD
-        initialData = self.getDataForAnnotator(tgvID)
-        assert tgvID[1:] == initialData[0]
-        pdict = initialData[-1]
-=======
         data = self.getDataForAnnotator(tgv)
         # make sure getDataForAnnotator did not fail
         if data is None:
@@ -1772,7 +1754,6 @@
 
         assert tgv[1:] == data[0]
         pdict = data[-1]
->>>>>>> 2eafde24
         assert pdict is None, "Annotator should not pull a regrade"
 
         if self.allowBackgroundOps:
