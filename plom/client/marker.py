--- conflicted
+++ resolved
@@ -927,10 +927,7 @@
         mouseHand = 1 if self.ui.leftMouseCB.isChecked() else 0
 
         annotator = Annotator(
-            self.ui.userLabel.text(),
-            mouseHand,
-            parent=self,
-            initialData=data
+            self.ui.userLabel.text(), mouseHand, parent=self, initialData=data
         )
         # run the annotator
         annotator.ann_upload.connect(self.callbackAnnWantsUsToUpload)
@@ -964,7 +961,6 @@
 
         self.startTheAnnotator(inidata)
         # we started the annotator, we'll get a signal back when its done
-
 
     def getDataForAnnotator(self, task):
         """Start annotator on a particular task."""
@@ -1043,33 +1039,17 @@
         testname = self.testInfo["testName"]
         markStyle = self.ui.markStyleGroup.checkedId()
         tgv = task[1:]
-        return (
-            tgv,
-            testname,
-            paperdir,
-            fnames,
-            aname,
-            self.maxScore,
-            markStyle,
-            pdict
-        )
-
+        return (tgv, testname, paperdir, fnames, aname, self.maxScore, markStyle, pdict)
 
     # when Annotator done, we come back to one of these callbackAnnDone* fcns
     @pyqtSlot(str)
     def callbackAnnDoneCancel(self, task):
         self.setEnabled(True)
-<<<<<<< HEAD
-        prevState = self.exM.getStatusByTask("q" + task).split(":")[-1]
-        # TODO: could also erase the paperdir
-        self.exM.setStatusByTask("q" + task, prevState)
-=======
         if task:
-            prevState = self.exM.getStatusByTask("m" + task).split(":")[-1]
+            prevState = self.exM.getStatusByTask("q" + task).split(":")[-1]
             # TODO: could also erase the paperdir
-            self.exM.setStatusByTask("m" + task, prevState)
+            self.exM.setStatusByTask("q" + task, prevState)
         # TODO: see below re "done grading".
->>>>>>> 1ae9232c
 
     @pyqtSlot(str)
     def callbackAnnDoneClosing(self, task):
@@ -1079,43 +1059,10 @@
         if len(prIndex) == 0:
             return
         pr = prIndex[0].row()
-<<<<<<< HEAD
-        if self.prxM.getPrefix(pr) == "q" + task:
-            self.updateImage(pr)
-
-    @pyqtSlot(str, list)
-    def callbackAnnWantsShuffle(self, task, imageList):
-        # we know the list of image-refs and files. copy files into place
-        # Image names = "<task>.<imagenumber>.<extension>"
-        inames = []
-        irefs = []
-        for i in range(len(imageList)):
-            tmp = os.path.join(self.workingDirectory, "{}.{}.image".format(task, i))
-            shutil.copyfile(imageList[i][1], tmp)
-            inames.append(tmp)
-            irefs.append(imageList[i][0])
-        self.exM.setOriginalFiles("q" + task, inames)
-        # now tell server about new list of images for the annotation.
-        messenger.MshuffleImages("q" + task, irefs)
-        # finally relaunch the annotator
-        self.annotateTest()
-
-    @pyqtSlot(str)
-    def callbackAnnDoneWantsMore(self, task):
-        log.debug("Marker is back and Ann Wants More")
-        if not self.allowBackgroundOps:
-            self.requestNext()
-        if self.moveToNextUnmarkedTest("q" + task):
-            self.annotateTest()
-        else:
-            log.debug("either we are done or problems downloading...")
-            self.setEnabled(True)
-=======
         # TODO: when done grading, if ann stays open, then close, this doesn't happen
         if task:
-            if self.prxM.getPrefix(pr) == "m" + task:
+            if self.prxM.getPrefix(pr) == "q" + task:
                 self.updateImage(pr)
->>>>>>> 1ae9232c
 
     @pyqtSlot(str, list)
     def callbackAnnWantsUsToUpload(self, task, stuff):
@@ -1184,7 +1131,6 @@
                 self.requestNextInBackgroundStart()
 
         return data
-
 
     def backgroundUploadFinished(self, code, numdone, numtotal):
         """An upload has finished, do appropriate UI updates"""
