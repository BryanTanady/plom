--- conflicted
+++ resolved
@@ -5,11 +5,7 @@
 # Copyright (C) 2024 Bryan Tanady
 
 from PyQt6.QtCore import Qt, QPointF, QTimer
-<<<<<<< HEAD
-from PyQt6.QtGui import QColor, QFont, QUndoCommand
-=======
 from PyQt6.QtGui import QColor, QFont, QUndoCommand, QPixmap
->>>>>>> d5d6080a
 from PyQt6.QtWidgets import QGraphicsItem, QGraphicsTextItem
 
 from plom.client.tools import OutOfBoundsPen, OutOfBoundsFill
@@ -176,12 +172,6 @@
 
         Args:
             image_path: image path.
-<<<<<<< HEAD
-        """
-        html_content = f"""
-        <div style="text-align: center;">
-            <img src="{image_path}" style="vertical-align: middle;" />
-=======
             fontsize: scene's fontsize which will be used to scale the image.
         """
         pixmap = QPixmap(image_path)
@@ -194,7 +184,6 @@
         html_content = f"""
         <div style="text-align: center;">
             <img src="{image_path}" width="{scaled_width}" height="{scaled_height}" style="vertical-align: middle;" />
->>>>>>> d5d6080a
         </div>
         """
         self.setHtml(html_content)
@@ -357,8 +346,6 @@
         # If displaying png-rendered-latex, store the original text here
         self._tex_src_cache = None
 
-<<<<<<< HEAD
-=======
     def update_annot_scale(self, annot_scale: float) -> None:
         """Update the annotation scale being used.
 
@@ -367,18 +354,12 @@
         """
         self.annot_scale = annot_scale
 
->>>>>>> d5d6080a
     def set_image(self, image_path: str) -> None:
         """Replace the current content with an image.
 
         Args:
             image_path: image path.
         """
-<<<<<<< HEAD
-        html_content = f"""
-        <div style="text-align: center;">
-            <img src="{image_path}" style="vertical-align: middle;" />
-=======
         pixmap = QPixmap(image_path)
         original_width = pixmap.width()
         original_height = pixmap.height()
@@ -389,7 +370,6 @@
         html_content = f"""
         <div style="text-align: center;">
             <img src="{image_path}" width="{scaled_width}" height="{scaled_height}" style="vertical-align: middle;" />
->>>>>>> d5d6080a
         </div>
         """
         self.setHtml(html_content)
