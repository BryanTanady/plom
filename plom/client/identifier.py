# SPDX-License-Identifier: AGPL-3.0-or-later
# Copyright (C) 2018-2020 Andrew Rechnitzer
# Copyright (C) 2020-2021 Colin B. Macdonald

"""
The Plom Identifier client
"""

__copyright__ = "Copyright (C) 2018-2021 Andrew Rechnitzer, Colin B. Macdonald, et al"
__credits__ = "The Plom Project Developers"
__license__ = "AGPL-3.0-or-later"


from collections import defaultdict
import csv
import logging
import os
from pathlib import Path
import tempfile

from PyQt5.QtCore import (
    Qt,
    QAbstractTableModel,
    QModelIndex,
    QStringListModel,
    QTimer,
    QVariant,
    pyqtSignal,
)
from PyQt5.QtGui import QIntValidator
from PyQt5.QtWidgets import (
    QCompleter,
    QDialog,
    QWidget,
    QMessageBox,
)

from plom.plom_exceptions import (
    PlomSeriousException,
    PlomBenignException,
    PlomTakenException,
)
from plom import isValidStudentNumber
from plom.rules import censorStudentNumber as censorID
from plom.rules import censorStudentName as censorName

from .examviewwindow import ImageViewWidget
from .useful_classes import ErrorMessage, SimpleMessage, BlankIDBox, SNIDBox
from .uiFiles.ui_identify import Ui_IdentifyWindow
from .origscanviewer import WholeTestView


log = logging.getLogger("identr")


class Paper:
    """A simple container for storing a test's idgroup code (tgv) and
    the associated filename for the image. Once identified also
    store the studentName and ID-numer.
    """

    def __init__(self, test, fname=None, stat="unidentified", id="", name=""):
        # tgv = t0000p00v0
        # ... = 0123456789
        # The test number
        self.test = test
        # Set status as unid'd
        self.status = stat
        # no name or id-number yet.
        self.sname = name
        self.sid = id
        # the filename of the image.
        self.originalFile = fname

    def setStatus(self, st):
        self.status = st

    def setReverted(self):
        # reset the test as unidentified and no ID or name.
        self.status = "unidentified"
        self.sid = ""
        self.sname = ""

    def setID(self, sid, sname):
        # tgv = t0000p00v0
        # ... = 0123456789
        # Set the test as ID'd and store name / number.
        self.status = "identified"
        self.sid = sid
        self.sname = sname


class ExamModel(QAbstractTableModel):
    """A tablemodel for handling the test-ID-ing data."""

    def __init__(self, parent=None):
        QAbstractTableModel.__init__(self, parent)
        # Data stored in this ordered list.
        self.paperList = []
        # Headers.
        self.header = ["Test", "Status", "ID", "Name"]

    def setData(self, index, value, role=Qt.EditRole):
        # Columns are [code, status, ID and Name]
        # Put data in appropriate box when setting.
        if role != Qt.EditRole:
            return False
        if index.column() == 0:
            self.paperList[index.row()].test = value
            self.dataChanged.emit(index, index)
            return True
        elif index.column() == 1:
            self.paperList[index.row()].status = value
            self.dataChanged.emit(index, index)
            return True
        elif index.column() == 2:
            self.paperList[index.row()].sid = value
            self.dataChanged.emit(index, index)
            return True
        elif index.column() == 3:
            self.paperList[index.row()].sname = value
            self.dataChanged.emit(index, index)
            return True
        return False

    def identifyStudent(self, index, sid, sname):
        # When ID'd - set status, ID and Name.
        self.setData(index[1], "identified")
        self.setData(index[2], sid)
        self.setData(index[3], sname)

    def revertStudent(self, index):
        # When reverted - set status, ID and Name appropriately.
        self.setData(index[1], "unidentified")
        self.setData(index[2], "")
        self.setData(index[3], "")

    def addPaper(self, rho):
        # Append paper to list and update last row of table
        r = self.rowCount()
        self.beginInsertRows(QModelIndex(), r, r)
        self.paperList.append(rho)
        self.endInsertRows()
        return r

    def rowCount(self, parent=None):
        return len(self.paperList)

    def columnCount(self, parent=None):
        return 4

    def data(self, index, role=Qt.DisplayRole):
        # Columns are [code, status, ID and Name]
        # Get data from appropriate box when called.
        if role != Qt.DisplayRole:
            return QVariant()
        elif index.column() == 0:
            return self.paperList[index.row()].test
        elif index.column() == 1:
            return self.paperList[index.row()].status
        elif index.column() == 2:
            return self.paperList[index.row()].sid
        elif index.column() == 3:
            return self.paperList[index.row()].sname
        return QVariant()

    def headerData(self, c, orientation, role):
        # Return the correct header.
        if role != Qt.DisplayRole:
            return
        elif orientation == Qt.Horizontal:
            return self.header[c]
        return c


# TODO: should be a QMainWindow but at any rate not a Dialog
# TODO: should this be parented by the QApplication?
class IDClient(QWidget):
    my_shutdown_signal = pyqtSignal(int)

    def __init__(self, tmpdir=None):
        """Initialize the Identifier Client.

        Args:
            tmpdir (pathlib.Path/str/None): a temporary directory for
                storing image files and other data.  In principle can
                be shared with Marker although this may not be implemented.
                If `None`, we will make our own.
        """
        super().__init__()
        # instance vars that get initialized later
        # Save the local temp directory for image files and the class list.
        if not tmpdir:
            tmpdir = tempfile.mkdtemp(prefix="plom_")
        self.workingDirectory = Path(tmpdir)
        self.msgr = None

    def setup(self, messenger):
        """Performs setup procedure for the IDClient.

        Args:
            messenger (Messenger): handles communication with server.

        TODO: move all this into init?
        """
        self.msgr = messenger
        # List of papers we have to ID.
        self.paperList = []
        # Fire up the interface.
        self.ui = Ui_IdentifyWindow()
        self.ui.setupUi(self)
        # Paste username into the GUI (TODO: but why?)
        self.ui.userLabel.setText(self.msgr.whoami())
        # Exam model for the table of papers - associate to table in GUI.
        self.exM = ExamModel()
        self.ui.tableView.setModel(self.exM)
        # A view window for the papers so user can zoom in as needed.
        # Paste into appropriate location in gui.
        self.testImg = ImageViewWidget(self)
        self.ui.gridLayout_7.addWidget(self.testImg, 0, 0)

        # Get the classlist from server for name/ID completion.
        self.getClassList()

        # Init the name/ID completers and a validator for ID
        self.setCompleters()
        # Get the predicted list from server for ID guesses.
        self.getPredictions()

        # Connect buttons and key-presses to functions.
        self.ui.idEdit.returnPressed.connect(self.enterID)
        self.ui.closeButton.clicked.connect(self.close)
        self.ui.nextButton.clicked.connect(self.skipOnClick)
        self.ui.predButton.clicked.connect(self.acceptPrediction)
        self.ui.blankButton.clicked.connect(self.blankPaper)
        self.ui.viewButton.clicked.connect(self.viewWholePaper)

        # Make sure no button is clicked by a return-press
        self.ui.nextButton.setAutoDefault(False)
        self.ui.closeButton.setAutoDefault(False)

        # Make sure window is maximised and request a paper from server.
        self.showMaximized()
        # Get list of papers already ID'd and add to table.
        self.getAlreadyIDList()

        # Connect the view **after** list updated.
        # Connect the table's model sel-changed to appropriate function.
        self.ui.tableView.selectionModel().selectionChanged.connect(self.selChanged)
        self.requestNext()
        # make sure exam view window's view is reset....
        self.testImg.forceRedrawOrSomeBullshit()
        # Create variable to store ID/Name conf window position
        # Initially set to top-left corner of window
        self.msgGeometry = None

    def skipOnClick(self):
        """Skip the current, moving to the next or loading a new one"""
        index = self.ui.tableView.selectedIndexes()
        if len(index) == 0:
            return
        r = index[0].row()  # which row is selected
        if r == self.exM.rowCount() - 1:  # the last row is selected.
            if self.requestNext():
                return
        self.moveToNextUnID()

    def getClassList(self):
        """Get the classlist from the server.

        Here and throughout 'snid' means "student_id_and_name" as one string.

        Returns nothing but modifies the state of self, adding three
        dicts to the class data:

        `snid_to_student_id`
        `snid_to_student_name`
        `student_id_to_snid`
        """
        classlist = self.msgr.IDrequestClasslist()
        self.snid_to_student_id = dict()
        self.snid_to_student_name = dict()
        self.student_id_to_snid = dict()
        name_list = []
        for person in classlist:
            # TODO: Issue #1646 here we want student number with id fallback?
            sid = person["id"]
            sname = person["studentName"]
            snid = f"{sid}: {sname}"
            self.snid_to_student_id[snid] = sid
            self.snid_to_student_name[snid] = sname
            self.student_id_to_snid[sid] = snid

            if sname in name_list:
                log.warning(
                    'Just FYI: multiple students with name "%s"', censorName(sname)
                )
            name_list.append(sname)

    def getPredictions(self):
        """Send request for prediction list (iRPL) to server. The server then sends
        back the CSV of the predictions testnumber -> studentID.
        """
        # Send request for prediction list to server
        csvfile = self.msgr.IDrequestPredictions()

        # create dictionary from the prediction list
        self.predictedTestToNumbers = defaultdict(int)
        reader = csv.DictReader(csvfile, skipinitialspace=True)
        for row in reader:
            self.predictedTestToNumbers[int(row["test"])] = str(row["id"])

        # Also tweak font size
        fnt = self.font()
        fnt.setPointSize(fnt.pointSize() * 2)
        self.ui.pNameLabel.setFont(fnt)
        # also tweak size of "accept prediction" button font
        self.ui.predButton.setFont(fnt)
        # make the SID larger still.
        fnt.setPointSizeF(fnt.pointSize() * 1.5)
        self.ui.pSIDLabel.setFont(fnt)
        # And if no predictions then hide that box
        if len(self.predictedTestToNumbers) == 0:
            self.ui.predictionBox.hide()

        return True

    def setCompleters(self):
        """Set up the studentname + studentnumber line-edit completers.
        Means that user can enter the first few numbers (or letters) and
        be prompted with little pop-up with list of possible completions.
        """
        # Build stringlistmodels - one for combined student_name_and_id = snid
        self.snidlist = QStringListModel()
        # Feed in the numbers and names.
        self.snidlist.setStringList(list(self.snid_to_student_id.keys()))
        # Build the snid-completer = substring matching and case insensitive
        self.snidcompleter = QCompleter()
        self.snidcompleter.setModel(self.snidlist)
        self.snidcompleter.setCaseSensitivity(Qt.CaseInsensitive)
        self.snidcompleter.setFilterMode(Qt.MatchContains)
        # Link the ID-completer to the ID-lineedit in the gui.
        self.ui.idEdit.setCompleter(self.snidcompleter)
        # Make sure lineedit has little "Clear this" button.
        self.ui.idEdit.setClearButtonEnabled(True)

    def shutDownError(self):
        """Shuts down self due to error."""
        log.error("Shutting down due to error")
        self.close()

    def closeEvent(self, event):
        log.debug("Something has triggered a shutdown event")
        log.debug("Revoking login token")
        self.msgr.closeUser()
        self.my_shutdown_signal.emit(1)
        event.accept()
        log.debug("Identifier: goodbye!")

    def getAlreadyIDList(self):
        # Ask server for list of previously ID'd papers
        idList = self.msgr.IDrequestDoneTasks()
        for x in idList:
            self.addPaperToList(
                Paper(x[0], fname=None, stat="identified", id=x[1], name=x[2]),
                update=False,
            )

    def selChanged(self, selnew, selold):
        # When the selection changes, update the ID and name line-edit boxes
        # with the data from the table - if it exists.
        # Update the displayed image with that of the newly selected test.
        self.ui.idEdit.setText(self.exM.data(selnew.indexes()[2]))
        self.updateImage(selnew.indexes()[0].row())
        self.ui.idEdit.setFocus()

    def checkFiles(self, r):
        # grab the selected tgv
        test = self.exM.paperList[r].test
        # check if we have a copy
        if self.exM.paperList[r].originalFile is not None:
            return
        # else try to grab it from server
        try:
            imageDat = self.msgr.request_ID_image(test)
        except PlomBenignException as e:
            log.error("Somewhat unexpected error getting image for %s: %s", test, err)
            ErrorMessage(f'Unexpected but benign exception:\n"{err}"').exec_()
            # self.exM.removePaper(r)
            return

        if imageDat is None:  # means no image
            imageName = None
        else:
            imageName = os.path.join(self.workingDirectory, f"i{test}.0.image")
            with open(imageName, "wb") as fh:
                fh.write(imageDat)

        self.exM.paperList[r].originalFile = imageName

    def updateImage(self, r=0):
        # Here the system should check if imagefile exist and grab if needed.
        self.checkFiles(r)
        # Update the test-image pixmap with the image in the indicated file.
        self.testImg.updateImage(self.exM.paperList[r].originalFile)
        # update the prediction if present
        tn = int(self.exM.paperList[r].test)
        if tn in self.predictedTestToNumbers:
            psid = self.predictedTestToNumbers[tn]  # predicted student ID
            psnid = self.student_id_to_snid[psid]  # predicted SNID
            pname = self.snid_to_student_name[psnid]  # predicted student name
            if pname == "":  # disable accept prediction button
                self.ui.predButton.setEnabled(False)
            else:
                self.ui.predButton.setEnabled(True)
                self.ui.pSIDLabel.setText(psid)
                self.ui.pNameLabel.setText(pname)
        else:
            self.ui.predButton.setEnabled(False)
            self.ui.pSIDLabel.setText("")
            self.ui.pNameLabel.setText("")
        # now update the snid entry line-edit.
        # if test is already identified then populate the idlinedit accordingly
        if self.exM.paperList[r].status == "identified":
            snid = "{}: {}".format(
                self.exM.paperList[r].sid, self.exM.paperList[r].sname
            )
            self.ui.idEdit.setText(snid)
        else:  # leave it blank.
            self.ui.idEdit.clear()
        self.ui.idEdit.setFocus()

    def addPaperToList(self, paper, update=True):
        # Add paper to the exam-table-model - get back the corresponding row.
        r = self.exM.addPaper(paper)
        # select that row and display the image
        if update:
            # One more unid'd paper
            self.ui.tableView.selectRow(r)
            self.updateImage(r)

    def updateProgress(self):
        # update progressbars
        v, m = self.msgr.IDprogressCount()
        if m == 0:
            v, m = (0, 1)  # avoid (0, 0) indeterminate animation
            self.ui.idProgressBar.setFormat("No papers to identify")
            ErrorMessage("No papers to identify.").exec_()
        else:
            self.ui.idProgressBar.resetFormat()
        self.ui.idProgressBar.setMaximum(m)
        self.ui.idProgressBar.setValue(v)

    def requestNext(self):
        """Ask the server for an unID'd paper.   Get file, add to the
        list of papers and update the image.
        """
        self.updateProgress()

        attempts = 0
        while True:
            # TODO - remove this little sanity check else replace with a pop-up warning thingy.
            if attempts >= 5:
                return False
            else:
                attempts += 1
            # ask server for ID of next task
            try:
                test = self.msgr.IDaskNextTask()
                if not test:  # no tasks left
                    ErrorMessage("No more tasks left on server.").exec_()
                    return False
            except PlomSeriousException as err:
                log.exception("Unexpected error getting next task: %s", err)
                ErrorMessage(
                    f"Unexpected error getting next task:\n{err}\nClient will now crash!"
                ).exec_()
                raise

            try:
                imageList = self.msgr.IDclaimThisTask(test)
                break
            except PlomTakenException as err:
                log.info("will keep trying as task already taken: {}".format(err))
                continue
        # Image names = "i<testnumber>.<imagenumber>.<ext>"
        inames = []
        for i in range(len(imageList)):
            tmp = os.path.join(self.workingDirectory, "i{}.{}.image".format(test, i))
            inames.append(tmp)
            with open(tmp, "wb") as fh:
                fh.write(imageList[i])

        # Add the paper [code, filename, etc] to the list
        self.addPaperToList(Paper(test, inames))

        # Clean up table - and set focus on the ID-lineedit so user can
        # just start typing in the next ID-number.
        self.ui.tableView.resizeColumnsToContents()
        self.ui.idEdit.setFocus()
        return True

    def acceptPrediction(self):
        # first check currently selected paper is unidentified - else do nothing
        index = self.ui.tableView.selectedIndexes()
        status = self.exM.data(index[1])
        if status != "unidentified":
            msg = SimpleMessage("Do you want to change the ID?")
            # Put message popup on top-corner of idenfier window
            if msg.exec_() == QMessageBox.No:
                return
        code = self.exM.data(index[0])
        sname = self.ui.pNameLabel.text()
        sid = self.ui.pSIDLabel.text()

        if not self.identifyStudent(index, sid, sname):
            return

        if index[0].row() == self.exM.rowCount() - 1:  # at bottom of table.
            self.requestNext()  # updates progressbars.
        else:  # else move to the next unidentified paper.
            self.moveToNextUnID()  # doesn't
            self.updateProgress()
        return

    def identifyStudent(self, index, sid, sname, blank=False, no_id=False):
        """Push identification of a paper to the server and misc UI table.

        User ID's the student of the current paper. Some care around whether
        or not the paper was ID'd previously. Not called directly - instead
        is called by "enterID" or "acceptPrediction" when user hits return on the line-edit.

        Args:
            index: an index into the UI table of the currently
                highlighted row.
            sname (str): The student name or special placeholder.
                - note that this should always be non-trivial string.
            sid (str/None): The student ID or None.
                - note that this is either 'None' (but only if blank or no_id is true), or
                should have passed the 'is_valid_id' test.
            blank (bool): the paper was blank: `sid` must be None and
                `sname` must be `"Blank paper"`.
            no_id (bool): paper is not blank but student did not fill-in
                the ID page(s).  `sid` must be None and `sname` must be
                `"No ID given"`.

        Returns:
            True/False/None: True on success, False/None on failure.
        """
        # do some sanity checks on inputs.
        assert isinstance(sname, str), "Student must be a string"
        assert len(sname) > 0, "Student name cannot be empty"
        # check that sid is none only when blank or no_id is true
        if sid is None:
            assert (
                blank or no_id
            ), "Student ID is only None-type when blank paper or no ID given."
        # similarly blank only when sid=None and sname = "Blank paper"
        if blank:
            assert (sid is None) and (
                sname == "Blank paper"
            ), "Blank should only be true when sid=None and sname = 'Blank paper'"
        # similarly no_id only when sid=None and sname = "No ID given"
        if no_id:
            assert (sid is None) and (
                sname == "No ID given"
            ), "No_id should only be true when sid=None and sname = 'No ID given'"

        # Pass the info to the exam model to put data into the table.
        self.exM.identifyStudent(index, sid, sname)
        code = self.exM.data(index[0])
        # Return paper to server with the code, ID, name.
        try:
            self.msgr.IDreturnIDdTask(code, sid, sname)
        except PlomBenignException as err:
            log.error("Somewhat unexpected error when returning %s: %s", code, err)
            ErrorMessage(f'Unexpected but benign exception:\n"{err}"').exec_()
            # If an error, revert the student and clear things.
            self.exM.revertStudent(index)
            return False
        # successful ID
        # Issue #25: Use timer to avoid macOS conflict between completer and
        # clearing the line-edit. Very annoying but this fixes it.
        QTimer.singleShot(0, self.ui.idEdit.clear)
        # Update progressbars
        self.updateProgress()
        return True

    def moveToNextUnID(self):
        # Move to the next test in table which is not ID'd.
        rt = self.exM.rowCount()
        if rt == 0:
            return
        rstart = self.ui.tableView.selectedIndexes()[0].row()
        r = (rstart + 1) % rt
        # Be careful to not get stuck in loop if all are ID'd.
        while self.exM.data(self.exM.index(r, 1)) == "identified" and r != rstart:
            r = (r + 1) % rt
        self.ui.tableView.selectRow(r)

    def enterID(self):
        """Triggered when user hits return in the ID-lineedit.. that is
        when they have entered a full student ID.
        """
        # check that the student name / id line-edit has some text.
        if len(self.ui.idEdit.text()) == 0:
            ErrorMessage(
                'Please use the "blank page" button if student has not given their name or ID.'
            ).exec_()
            return

        # if no papers then simply return.
        if self.exM.rowCount() == 0:
            return
        # Grab table-index and code of current test.
        index = self.ui.tableView.selectedIndexes()
        code = self.exM.data(index[0])
        # No code then return.
        if code is None:
            return
        # Get the status of the test
        status = self.exM.data(index[1])
        alreadyIDd = False
        # If the paper is already ID'd ask the user if they want to
        # change it - set the alreadyIDd flag to true.
        if status == "identified":
            msg = SimpleMessage("Do you want to change the ID?")
            # Put message popup on top-corner of idenfier window
            if msg.exec_() == QMessageBox.No:
                return
            else:
                alreadyIDd = True

        # Check if the entered SNID (student name and id) is in the list from the classlist.
        if self.ui.idEdit.text() in self.snid_to_student_id:
            # Ask user to confirm ID/Name
            msg = SimpleMessage(
                'Student "{}". Save and move to next?'.format(self.ui.idEdit.text())
            )
            # Put message popup in its last location
            if self.msgGeometry is not None:
                msg.setGeometry(self.msgGeometry)

            # If user says "no" then just return from function.
            if msg.exec_() == QMessageBox.No:
                self.msgGeometry = msg.geometry()
                return
            self.msgGeometry = msg.geometry()

            snid = self.ui.idEdit.text()
            sid = self.snid_to_student_id[snid]
            sname = self.snid_to_student_name[snid]

        else:
            # Number is not in class list - ask user if they really want to
            # enter that number.
            msg = SimpleMessage(
                'Student "{}" not found in classlist. Do you want to input the ID and name manually?'.format(
                    self.ui.idEdit.text()
                )
            )
            # Put message popup on top-corner of idenfier window
            msg.move(self.pos())
            # If no then return from function.
            if msg.exec_() == QMessageBox.No:
                self.msgPosition = msg.pos()
                return
            self.msgPosition = msg.pos()
            # Otherwise get an id and name from the user (and the okay)
            snidbox = SNIDBox(self, self.ui.idEdit.text())
            if snidbox.exec_() != QDialog.Accepted:
                return
            sid = snidbox.sid.strip()
            sname = snidbox.sname.strip()
            # note sid, sname will not be None-types.
            if not isValidStudentNumber(
                sid
            ):  # this should not happen as snidbox checks.
                return
            if not sname:  # this should not happen as snidbox checks.
                return

            # check if SID is actually in classlist.
            if sid in self.student_id_to_snid:
                ErrorMessage(
                    'ID "{}" is in class list as "{}"'.format(
                        sid, self.student_id_to_snid[sid]
                    )
                ).exec_()
                return
            snid = f"{sid}: {sname}"
            # update our lists
            self.snid_to_student_id[snid] = sid
            self.snid_to_student_name[snid] = sname
            self.student_id_to_snid[sid] = snid
            # finally update the line-edit.  TODO: remove? used to be for identifyStudent call below but not needed anymore?
            self.ui.idEdit.setText(snid)

        # Run identify student command (which talks to server)
        if self.identifyStudent(index, sid, sname):
            if alreadyIDd:
                self.moveToNextUnID()
                return
            if index[0].row() == self.exM.rowCount() - 1:  # last row is highlighted
                if self.requestNext():
                    return
            self.moveToNextUnID()

    def viewWholePaper(self):
        index = self.ui.tableView.selectedIndexes()
        if len(index) == 0:
            return
        testNumber = self.exM.data(index[0])
        try:
            pageData, imagesAsBytes = self.msgr.MrequestWholePaper(testNumber)
        except PlomBenignException as err:
<<<<<<< HEAD
            log.error("Somewhat unexpected error when viewing %s: %s", testNumber, err)
            ErrorMessage(f'Unexpected but benign exception:\n"{err}"').exec_()
=======
            self.throwBenign(err)
>>>>>>> d1e5c70d
            return

        labels = [x[0] for x in pageData]
        viewFiles = []
        for iab in imagesAsBytes:
            tfn = tempfile.NamedTemporaryFile(delete=False).name
            viewFiles.append(tfn)
            with open(tfn, "wb") as fh:
                fh.write(iab)
        WholeTestView(testNumber, viewFiles, labels, parent=self).exec_()

    def blankPaper(self):
        # first check currently selected paper is unidentified - else do nothing
        index = self.ui.tableView.selectedIndexes()
        if len(index) == 0:
            return
        status = self.exM.data(index[1])
        # if status != "unidentified":
        # return
        code = self.exM.data(index[0])
        rv = BlankIDBox(self, code).exec_()
        # return values 0=cancel, 1=blank paper, 2=no id given.
        if rv == 0:
            return
        elif rv == 1:
            # return with sname ='blank paper', and sid = None
            self.identifyStudent(index, None, "Blank paper", blank=True)
        else:
            # return with sname ='no id given', and sid = None
            self.identifyStudent(index, None, "No ID given", no_id=True)

        if index[0].row() == self.exM.rowCount() - 1:  # at bottom of table.
            self.requestNext()  # updates progressbars.
        else:  # else move to the next unidentified paper.
            self.moveToNextUnID()  # doesn't
            self.updateProgress()
        return<|MERGE_RESOLUTION|>--- conflicted
+++ resolved
@@ -714,12 +714,8 @@
         try:
             pageData, imagesAsBytes = self.msgr.MrequestWholePaper(testNumber)
         except PlomBenignException as err:
-<<<<<<< HEAD
             log.error("Somewhat unexpected error when viewing %s: %s", testNumber, err)
             ErrorMessage(f'Unexpected but benign exception:\n"{err}"').exec_()
-=======
-            self.throwBenign(err)
->>>>>>> d1e5c70d
             return
 
         labels = [x[0] for x in pageData]
