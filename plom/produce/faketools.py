# Copyright (C) 2019-2020 Colin B. Macdonald
# Copyright (C) 2020 Andrew Rechnitzer
# SPDX-License-Identifier: AGPL-3.0-or-later

"""Plom tools for scribbling fake answers on PDF files"""

__copyright__ = "Copyright (C) 2019-2020 Andrew Rechnitzer and Colin B. Macdonald"
__credits__ = "The Plom Project Developers"
__license__ = "AGPL-3.0-or-later"

import os
import random
from pathlib import Path
from glob import glob
import argparse
import csv
import random
import json
import base64
from getpass import getpass

import pkg_resources
import fitz

from . import paperdir as _paperdir
from plom import __version__
from plom.messenger import ManagerMessenger
from plom.plom_exceptions import PlomExistingLoginException


# load the digit images
digits_folder_path = "produce/digits.json"
digit_array = json.load(pkg_resources.resource_stream("plom", digits_folder_path))
# how many of each digit were collected

number_of_digits = len(digit_array) // 10
assert len(digit_array) % 10 == 0


possible_answers = [
    "I am so sorry, I really did study this... :(",
    "I know this, I just can't explain it",
    "Hey, at least its not in Comic Sans",
    "Life moves pretty fast. If you don't stop and look around once in a while, "
    "you could miss it.  -- Ferris Bueler",
    "Stupid is as stupid does.  -- Forrest Gump",
    "Of course, it is very important to be sober when you take an exam.  "
    "Many worthwhile careers in the street-cleansing, fruit-picking and "
    "subway-guitar-playing industries have been founded on a lack of "
    "understanding of this simple fact.  -- Terry Pratchett",
    "The fundamental cause of the trouble in the modern world today is that "
    "the stupid are cocksure while the intelligent are full of doubt.  "
    "-- Bertrand Russell",
    "Numbers is hardly real and they never have feelings\n"
    "But you push too hard, even numbers got limits.  -- Mos Def",
    "I was doin' 150 miles an hour sideways\n"
    "And 500 feet down at the same time\n"
    "I was lookin' for the cops, 'cuz you know\n"
    "I knew that it, it was illegal  -- Arlo Guthrie",
    "But there will always be science, engineering, and technology.  "
    "And there will always, always be mathematics.  -- Katherine Johnson",
    "Is 5 = 1?  Let's see... multiply both sides by 0.  "
    "Now 0 = 0 so therefore 5 = 1.",
    "I mean, you could claim that anything's real if the only basis for "
    "believing in it is that nobody's proved it doesn't exist!  -- Hermione Granger",
]


def fill_in_fake_data_on_exams(paper_dir_path, classlist, outfile, which=None):
    """Fill-in exams with fake data for demo or testing.

    Arguments:
        paper_dir_path {Str or convertable to pathlib obj} -- Directory containing the blank exams.
        classlist (list): ordered list of (sid, sname) pairs.
        outfile {Str} -- Path to write results into this concatenated PDF file.

    Keyword Arguments:
        which {type} -- by default, scribble on all exams or specify
                           something like `which=range(10, 16)` here to scribble on a
                           subset. (default: {None})
    """

    # Customizable data
    blue = [0, 0, 0.75]
    student_number_length = 8
    extra_page_probability = 0.2
    digit_font_size = 24
    answer_font_size = 13
    extra_page_font_size = 18

    # We create the path objects
    paper_dir_path = Path(paper_dir_path)
    out_file_path = Path(outfile)

    print("Annotating papers with fake student data and scribbling on pages...")
    if not which:
        named_papers_paths = glob(
            str(paper_dir_path / "exam_*_*.pdf")
        )  # those with an ID number
        papers_paths = sorted(glob(str(paper_dir_path / "exam_*.pdf")))  # everything
    else:
        papers_paths = sorted(
            [
                paper_dir_path / "exam_{}.pdf".format(str(index).zfill(4))
                for index in which
            ]
        )

    used_id_list = []
    # need to avoid any student numbers already used to name papers - look at file names
    for index, file_name in enumerate(named_papers_paths):
        used_id_list.append(os.path.split(file_name)[1].split(".")[0].split("_")[-1])
    # now load in the student names and numbers -only those not used to prename
    clean_id_dict = {}  # not used
    for sid, sname in classlist:
        if sid not in used_id_list:
            clean_id_dict[sid] = sname

    # now grab a random selection of IDs from the dict.
    # we need len(papers_paths) - len(named_papers_paths) of them
    id_sample = random.sample(
        list(clean_id_dict.keys()), len(papers_paths) - len(named_papers_paths)
    )

    # A complete collection of the pdfs created
    all_pdf_documents = fitz.open()

    clean_count = 0
    for index, file_name in enumerate(papers_paths):
        if file_name in named_papers_paths:
            print("{} - prenamed paper - scribbled".format(os.path.basename(file_name)))
        else:
            student_number = id_sample[clean_count]
            student_name = clean_id_dict[student_number]
            clean_count += 1
            print(
                "{} - scribbled using {} {}".format(
                    os.path.basename(file_name), student_number, student_name
                )
            )

        # TODO: bump pymupdf minimum version to 1.17.2 and do:
        # with fitz.open(file_name) as pdf_document:
        pdf_document = fitz.open(file_name)
        front_page = pdf_document[0]

        # First we input the student names
        if file_name not in named_papers_paths:  # can draw on front page
            # insert digit images into rectangles - some hackery required to get correct positions.
            width = 28
            border = 8
            for digit_index in range(student_number_length):
                rect1 = fitz.Rect(
                    220 + border * digit_index + width * digit_index,
                    265,
                    220 + border * digit_index + width * (digit_index + 1),
                    265 + width,
                )
                uuImg = digit_array[
                    int(student_number[digit_index]) * number_of_digits
                    + random.randrange(number_of_digits)
                ]  # uu-encoded png
                img_BString = base64.b64decode(uuImg)
                front_page.insertImage(rect1, stream=img_BString, keep_proportion=True)
                # TODO - there should be an assert or something here?

            digit_rectangle = fitz.Rect(228, 335, 550, 450)
            insertion_confirmed = front_page.insertTextbox(
                digit_rectangle,
                student_name,
                fontsize=digit_font_size,
                color=blue,
                fontname="Helvetica",
                fontfile=None,
                align=0,
            )
            assert insertion_confirmed > 0

        # Write some random answers on the pages
        for page_index, pdf_page in enumerate(pdf_document):
            random_answer_rect = fitz.Rect(
                100 + 30 * random.random(), 150 + 20 * random.random(), 500, 500
            )
            random_answer_text = random.choice(possible_answers)

            # TODO: "helv" vs "Helvetica"
            if page_index >= 1:
                insertion_confirmed = pdf_page.insertTextbox(
                    random_answer_rect,
                    random_answer_text,
                    fontsize=answer_font_size,
                    color=blue,
                    fontname="helv",
                    fontfile=None,
                    align=0,
                )
                assert insertion_confirmed > 0

        # delete last page from the zeroth test.
        if index == 0:
            pdf_document.deletePage(-1)
            print("Deleting last page of test {}".format(file_name))

        # We then add the pdfs into the document collection
        all_pdf_documents.insertPDF(pdf_document)

        # For a comprehensive test, we will add some extrapages with the probability of 0.2 precent
        if random.random() < extra_page_probability:
            # folder_name/exam_XXXX.pdf or folder_name/exam_XXXX_YYYYYYY.pdf,
            # file_pdf_name drops the folder name and the .pdf parts
            file_pdf_name = os.path.splitext(os.path.basename(file_name))[0]

            # Then we get the test number and student_number from file_pdf_name
            test_number = file_pdf_name.split("_")[1]
            if (
                file_name in named_papers_paths
            ):  # file_pdf_name is exam_XXXX_YYYYYYY.pdf
                student_number = file_pdf_name.split("_")[2]

            print(
                "  making an extra page for test {} and sid {}".format(
                    test_number, student_number
                )
            )
            all_pdf_documents.insertPage(
                -1,
                text="EXTRA PAGE - t{} Q1 - {}".format(test_number, student_number),
                fontsize=extra_page_font_size,
                color=blue,
            )

    # need to use `str(out_file_path)` for pumypdf < 1.16.14
    # https://github.com/pymupdf/PyMuPDF/issues/466
    # Here we only need to save the generated pdf files with random test answers
    all_pdf_documents.save(out_file_path)
    print('Assembled in "{}"'.format(out_file_path))


def make_garbage_page(out_file_path, number_of_grarbage_pages=1):
    """Randomly genertes garbage pages.

    Purely used for testing.

    Arguments:
        out_file_path {Str} -- String path for a pdf file to which we will add a random garbage page

    Keyword Arguments:
        number_of_grarbage_pages {int} -- Number of added garbage pages for this document (default: {1})
    """

    # Customizable data
    green = [0, 0.75, 0]
    garbage_page_font_size = 18

    all_pdf_documents = fitz.open(out_file_path)
    print("Doc has {} pages".format(len(all_pdf_documents)))
    for index in range(number_of_grarbage_pages):
        garbage_page_index = random.randint(-1, len(all_pdf_documents))
        print("Insert garbage page at garbage_page_index={}".format(garbage_page_index))
        all_pdf_documents.insertPage(
            garbage_page_index, text="This is a garbage page", fontsize=18, color=green
        )
    all_pdf_documents.saveIncr()


<<<<<<< HEAD
def splitFakeFile(out_file_path):
    """Split the scribble pdf into three files
    """

    print("Splitting PDF into 3 in order to test bundles.")
    originalPDF = fitz.open(out_file_path)
    newPDFName = os.path.splitext(out_file_path)[0]
    length = len(originalPDF) // 3

    doc1 = fitz.open()
    doc2 = fitz.open()
    doc3 = fitz.open()

    doc1.insertPDF(originalPDF, from_page=0, to_page=length)
    doc2.insertPDF(originalPDF, from_page=length + 1, to_page=2 * length)
    doc3.insertPDF(originalPDF, from_page=2 * length + 1)

    doc1.save(newPDFName + "1.pdf")
    doc2.save(newPDFName + "2.pdf")
    doc3.save(newPDFName + "3.pdf")

    os.unlink(out_file_path)
=======
def download_classlist(server=None, password=None):
    """Download list of student IDs/names from server."""
    if server and ":" in server:
        s, p = server.split(":")
        msgr = ManagerMessenger(s, port=p)
    else:
        msgr = ManagerMessenger(server)
    msgr.start()

    if not password:
        password = getpass('Please enter the "manager" password: ')

    try:
        msgr.requestAndSaveToken("manager", password)
    except PlomExistingLoginException:
        print(
            "You appear to be already logged in!\n\n"
            "  * Perhaps a previous session crashed?\n"
            "  * Do you have another management tool running,\n"
            "    e.g., on another computer?\n\n"
            'In order to force-logout the existing authorisation run "plom-build clear"'
        )
        exit(10)
    try:
        classlist = msgr.IDrequestClasslist()
    except PlomBenignException as e:
        print("Failed to download classlist: {}".format(e))
        exit(4)
    finally:
        msgr.closeUser()
        msgr.stop()
    return classlist
>>>>>>> cbf26d83


def main():
    """Main function used for running.

    1. Generates teh files.
    2. Creates the fake data filled pdfs using fill_in_fake_data_on_exams.
    3. Deletes from the pdf file using delete_one_page.
    4. We also add some garbage pages using delete_one_page.
    """
    parser = argparse.ArgumentParser(description=__doc__)
    parser.add_argument(
        "--version", action="version", version="%(prog)s " + __version__
    )
    parser.add_argument("-s", "--server", metavar="SERVER[:PORT]", action="store")
    parser.add_argument("-w", "--password", type=str, help='for the "manager" user')
    args = parser.parse_args()

    out_file_path = "fake_scribbled_exams.pdf"
    classlist = download_classlist(args.server, args.password)

    fill_in_fake_data_on_exams(_paperdir, classlist, out_file_path)
    make_garbage_page(out_file_path, number_of_grarbage_pages=2)
    splitFakeFile(out_file_path)


if __name__ == "__main__":
    main()<|MERGE_RESOLUTION|>--- conflicted
+++ resolved
@@ -263,7 +263,6 @@
     all_pdf_documents.saveIncr()
 
 
-<<<<<<< HEAD
 def splitFakeFile(out_file_path):
     """Split the scribble pdf into three files
     """
@@ -286,7 +285,8 @@
     doc3.save(newPDFName + "3.pdf")
 
     os.unlink(out_file_path)
-=======
+
+
 def download_classlist(server=None, password=None):
     """Download list of student IDs/names from server."""
     if server and ":" in server:
@@ -319,7 +319,6 @@
         msgr.closeUser()
         msgr.stop()
     return classlist
->>>>>>> cbf26d83
 
 
 def main():
