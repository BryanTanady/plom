# -*- coding: utf-8 -*-

"""Plom tools for scribbling fake answers on PDF files"""

__copyright__ = "Copyright (C) 2020 Andrew Rechnitzer and Colin B. Macdonald"
__credits__ = "The Plom Project Developers"
__license__ = "AGPL-3.0-or-later"
# SPDX-License-Identifier: AGPL-3.0-or-later

import os
import sys
import subprocess
import random
from pathlib import Path
from glob import glob

import fitz
import pandas

from . import paperdir as _paperdir
from plom import specdir as _specdir


possibleAns = [
    "I am so sorry, I really did study this... :(",
    "I know this, I just can't explain it",
    "Hey, at least its not in Comic Sans",
    "Life moves pretty fast. If you don't stop and look around once in a while, "
    "you could miss it.  -- Ferris Bueler",
    "Stupid is as stupid does.  -- Forrest Gump",
    "Of course, it is very important to be sober when you take an exam.  "
    "Many worthwhile careers in the street-cleansing, fruit-picking and "
    "subway-guitar-playing industries have been founded on a lack of "
    "understanding of this simple fact.  -- Terry Pratchett",
    "The fundamental cause of the trouble in the modern world today is that "
    "the stupid are cocksure while the intelligent are full of doubt.  "
    "-- Bertrand Russell",
    "Numbers is hardly real and they never have feelings\n"
    "But you push too hard, even numbers got limits.  -- Mos Def",
    "I was doin' 150 miles an hour sideways\n"
    "And 500 feet down at the same time\n"
    "I was lookin' for the cops, 'cuz you know\n"
    "I knew that it, it was illegal  -- Arlo Guthrie",
    "But there will always be science, engineering, and technology.  "
    "And there will always, always be mathematics.  -- Katherine Johnson",
    "Is 5 = 1?  Let's see... multiply both sides by 0.  "
    "Now 0 = 0 so therefore 5 = 1."
    "I mean, you could claim that anything's real if the only basis for "
    "believing in it is that nobody's proved it doesn't exist!  -- Hermione Granger",
]


def fillInExams(paperdir, classlist, outfile, which=None):
    """Simulate writing an exam by scribbling names, numbers, and answers.

    Args:
        paperdir: directory containing the blank exams.
            Can be a string or anything convertable to pathlib `Path` object.
        classlist: path and filename of the classlist (as csv file).
        outfile: write results into this concatenated PDF file.
        which (optional): by default, scribble on all exams or specify
            something like `which=range(10, 16)` here to scribble on a
            subset.
    """
    paperdir = Path(paperdir)
    classlist = Path(classlist)
    outfile = Path(outfile)

    if not which:
        papers = glob(str(paperdir / "exam_*.pdf"))
    else:
        papers = [paperdir / "exam_{}.pdf".format(str(i).zfill(4)) for i in which]

    df = pandas.read_csv(classlist, dtype="object")
    # sample from the classlist
    df = df.sample(len(papers))

    bigdoc = fitz.open()

    blue = [0, 0, 0.75]

    for i, fname in enumerate(papers):
        r = df.iloc[i]
        print((fname, r.id, r.studentName))

        name = r.studentName
        sn = str(r.id)

        doc = fitz.open(fname)
        page = doc[0]

        # TODO: use insertText
        rect1 = fitz.Rect(228, 262, 550, 350)
        rect2 = fitz.Rect(228, 335, 550, 450)

        # manually kern the student number to fit the boxes
        text = "   ".join([c for c in sn])

        rc = page.insertTextbox(
            rect1,
            text,
            fontsize=25.5,
            color=blue,
            fontname="Helvetica",
            fontfile=None,
            align=0,
        )
        assert rc > 0

        rc = page.insertTextbox(
            rect2,
            name,
            fontsize=24,
            color=blue,
            fontname="Helvetica",
            fontfile=None,
            align=0,
        )
        assert rc > 0

        # write some stuff on pages
        for j, pg in enumerate(doc):
            rect = fitz.Rect(
                100 + 30 * random.random(), 150 + 20 * random.random(), 500, 500
            )
            text = random.choice(possibleAns)

            # TODO: "helv" vs "Helvetica"
            if j >= 1:
                rc = pg.insertTextbox(
                    rect,
                    text,
                    fontsize=13,
                    color=blue,
                    fontname="helv",
                    fontfile=None,
                    align=0,
                )
                assert rc > 0

        # doc.saveIncr()   # update file
        # doc.save("new{}.pdf".format(str(which[i]).zfill(4)))
        bigdoc.insertPDF(doc)
        doc.close()

    # need to use `str(outfile)` for pumypdf < 1.16.14
    # https://github.com/pymupdf/PyMuPDF/issues/466
    bigdoc.save(outfile)


<<<<<<< HEAD

def main():
=======
if __name__ == "__main__":
>>>>>>> c3da8a07
    specdir = Path(_specdir)
    classlist = specdir / "classlist.csv"
    outfile = "fake_scribbled_exams.pdf"
    fillInExams(_paperdir, classlist, outfile)


if __name__ == "__main__":
    main()<|MERGE_RESOLUTION|>--- conflicted
+++ resolved
@@ -148,12 +148,7 @@
     bigdoc.save(outfile)
 
 
-<<<<<<< HEAD
-
 def main():
-=======
-if __name__ == "__main__":
->>>>>>> c3da8a07
     specdir = Path(_specdir)
     classlist = specdir / "classlist.csv"
     outfile = "fake_scribbled_exams.pdf"
