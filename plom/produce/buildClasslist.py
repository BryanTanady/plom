--- conflicted
+++ resolved
@@ -8,10 +8,7 @@
 
 import csv
 import os
-<<<<<<< HEAD
-=======
 import sys
->>>>>>> e497ebe7
 import tempfile
 
 import pkg_resources
