# SPDX-License-Identifier: AGPL-3.0-or-later
# Copyright (C) 2020-2021 Andrew Rechnitzer
# Copyright (C) 2020-2021 Colin B. Macdonald

<<<<<<< HEAD
=======
from io import BytesIO
import urllib3
>>>>>>> 4262c2dc
import requests

from plom.plom_exceptions import PlomSeriousException, PlomAuthenticationException
from plom.baseMessenger import BaseMessenger

# TODO: how to do this in subclass?
# TODO: set username method?
# _userName = "manager"

# ----------------------


class FinishMessenger(BaseMessenger):
    """Finishing-related communications."""

    def __init__(self, *args, **kwargs):
        super().__init__(*args, **kwargs)

    def RgetCompletionStatus(self):
        self.SRmutex.acquire()
        try:
            response = self.session.get(
                "https://{}/REP/completionStatus".format(self.server),
                json={"user": self.user, "token": self.token},
            )
            response.raise_for_status()
        except requests.HTTPError as e:
            if response.status_code == 401:
                raise PlomAuthenticationException() from None
            else:
                raise PlomSeriousException(
                    "Some other sort of error {}".format(e)
                ) from None
        finally:
            self.SRmutex.release()

        return response.json()

    def RgetOutToDo(self):
        self.SRmutex.acquire()
        try:
            response = self.session.get(
                "https://{}/REP/outToDo".format(self.server),
                json={"user": self.user, "token": self.token},
            )
            response.raise_for_status()
        except requests.HTTPError as e:
            if response.status_code == 401:
                raise PlomAuthenticationException() from None
            else:
                raise PlomSeriousException(
                    "Some other sort of error {}".format(e)
                ) from None
        finally:
            self.SRmutex.release()

        return response.json()

    def RgetSpreadsheet(self):
        self.SRmutex.acquire()
        try:
            response = self.session.get(
                "https://{}/REP/spreadSheet".format(self.server),
                json={"user": self.user, "token": self.token},
            )
            response.raise_for_status()
        except requests.HTTPError as e:
            if response.status_code == 401:
                raise PlomAuthenticationException() from None
            else:
                raise PlomSeriousException(
                    "Some other sort of error {}".format(e)
                ) from None
        finally:
            self.SRmutex.release()

        return response.json()

    def RgetIdentified(self):
        self.SRmutex.acquire()
        try:
            response = self.session.get(
                "https://{}/REP/identified".format(self.server),
                json={
                    "user": self.user,
                    "token": self.token,
                },
            )
            response.raise_for_status()
            rval = response.json()
        except requests.HTTPError as e:
            if response.status_code == 401:
                raise PlomAuthenticationException() from None
            else:
                raise PlomSeriousException(
                    "Some other sort of error {}".format(e)
                ) from None
        finally:
            self.SRmutex.release()

        return rval

    def RgetCompletions(self):
        self.SRmutex.acquire()
        try:
            response = self.session.get(
                "https://{}/REP/completions".format(self.server),
                json={
                    "user": self.user,
                    "token": self.token,
                },
            )
            response.raise_for_status()
            rval = response.json()
        except requests.HTTPError as e:
            if response.status_code == 401:
                raise PlomAuthenticationException() from None
            else:
                raise PlomSeriousException(
                    "Some other sort of error {}".format(e)
                ) from None
        finally:
            self.SRmutex.release()

        return rval

    def RgetCoverPageInfo(self, test):
        self.SRmutex.acquire()
        try:
            response = self.session.get(
                "https://{}/REP/coverPageInfo/{}".format(self.server, test),
                json={
                    "user": self.user,
                    "token": self.token,
                },
            )
            response.raise_for_status()
            rval = response.json()
        except requests.HTTPError as e:
            if response.status_code == 401:
                raise PlomAuthenticationException() from None
            else:
                raise PlomSeriousException(
                    "Some other sort of error {}".format(e)
                ) from None
        finally:
            self.SRmutex.release()

        return rval

    def RgetOriginalFiles(self, testNumber):
        self.SRmutex.acquire()
        try:
            response = self.session.get(
                "https://{}/REP/originalFiles/{}".format(self.server, testNumber),
                json={"user": self.user, "token": self.token},
            )
            response.raise_for_status()
        except requests.HTTPError as e:
            if response.status_code == 401:
                raise PlomAuthenticationException() from None
            else:
                raise PlomSeriousException(
                    "Some other sort of error {}".format(e)
                ) from None
        finally:
            self.SRmutex.release()

        return response.json()

    def MgetAllMax(self):
        self.SRmutex.acquire()
        try:
            response = self.session.get(
                "https://{}/MK/allMax".format(self.server),
                json={"user": self.user, "token": self.token},
            )
            response.raise_for_status()
        except requests.HTTPError as e:
            if response.status_code == 401:
                raise PlomAuthenticationException() from None
            else:
                raise PlomSeriousException(
                    "Some other sort of error {}".format(e)
                ) from None
        finally:
            self.SRmutex.release()

        return response.json()

    def getSolutionStatus(self):
        self.SRmutex.acquire()
        try:
            response = self.session.get(
                "https://{}/REP/solutions".format(self.server),
                verify=False,
                json={"user": self.user, "token": self.token},
            )
            response.raise_for_status()
        except requests.HTTPError as e:
            if response.status_code == 401:
                raise PlomAuthenticationException() from None
            else:
                raise PlomSeriousException(
                    "Some other sort of error {}".format(e)
                ) from None
        finally:
            self.SRmutex.release()

        return response.json()

    def getSolutionImage(self, question, version):
        self.SRmutex.acquire()
        try:
            response = self.session.get(
                "https://{}/MK/solution".format(self.server),
                verify=False,
                json={
                    "user": self.user,
                    "token": self.token,
                    "question": question,
                    "version": version,
                },
            )
            response.raise_for_status()
            if response.status_code == 204:
                raise PlomNoSolutionException(
                    "No solution for {}.{} uploaded".format(question, version)
                ) from None

            img = BytesIO(response.content).getvalue()
        except requests.HTTPError as e:
            if response.status_code == 401:
                raise PlomAuthenticationException() from None
            else:
                raise PlomSeriousException(
                    "Some other sort of error {}".format(e)
                ) from None
        finally:
            self.SRmutex.release()
        return img<|MERGE_RESOLUTION|>--- conflicted
+++ resolved
@@ -2,11 +2,9 @@
 # Copyright (C) 2020-2021 Andrew Rechnitzer
 # Copyright (C) 2020-2021 Colin B. Macdonald
 
-<<<<<<< HEAD
-=======
 from io import BytesIO
 import urllib3
->>>>>>> 4262c2dc
+
 import requests
 
 from plom.plom_exceptions import PlomSeriousException, PlomAuthenticationException
