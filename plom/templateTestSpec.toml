--- conflicted
+++ resolved
@@ -2,8 +2,7 @@
 
 # >>> Edit the data below <<<
 
-<<<<<<< HEAD
-# Human-readible names of the test - one long, one short.
+# Human-readable names of the test - one long, one short.
 #name = "m101mt1"
 #longName = "Midterm 1 for Mathematics 101"
 name = "plomdemo"
@@ -11,12 +10,6 @@
 
 # Information about the test
 # A test may have one or more versions
-=======
-# the human-readable names of the test - one long, one short.
-name = "m101mt1"
-longName = "Midterm for Mathematics 101"
-# how many source versions
->>>>>>> 7b02d1a5
 numberOfVersions = 3
 # how many pages
 numberOfPages = 6
