# SPDX-License-Identifier: AGPL-3.0-or-later
# Copyright (C) 2019-2022 Andrew Rechnitzer
# Copyright (C) 2019-2022 Colin B. Macdonald
# Copyright (C) 2020 Vala Vakilian
# Copyright (C) 2020 Dryden Wiebe
# Copyright (C) 2021 Peter Lee

import csv
from multiprocessing import Pool
from pathlib import Path

from tqdm import tqdm

from plom.create import paperdir as paperdir_name
from plom.specVerifier import build_page_to_version_dict
from .mergeAndCodePages import make_PDF


def _make_PDF(x):
    """Call make_PDF from mergeAndCodePages with arguments expanded.

    *Note*: this is a little bit of glue to make the parallel Pool code
    elsewhere work.

    Arguments:
        x (tuple): this is expanded as the arguments to :func:`make_PDF`.
    """
    make_PDF(*x)


def outputProductionCSV(spec, make_PDF_args):
    """Output a csv with info on produced papers. Take the make_PDF_args that were used and dump them in a csv

    Arguments:
        spec (dict): exam specification, see :func:`plom.SpecVerifier`.
        make_PDF_args (list): a list of tuples of info for each paper
    """
    numberOfPages = spec["numberOfPages"]
    numberOfQuestions = spec["numberOfQuestions"]

    header = ["test_number", "sID", "sname"]
    for q in range(1, numberOfQuestions + 1):
        header.append("q{}.version".format(q))
    for p in range(1, numberOfPages + 1):
        header.append("p{}.version".format(p))
    # start writing to the csv
    with open("produced_papers.csv", "w") as csvfile:
        csv_writer = csv.writer(csvfile)
        csv_writer.writerow(header)
        for paper in make_PDF_args:
            # args = spec, paper_index, qv-map, student-info, no-qr, fakepdf, xcoord, ycoord
            # we need only a few bits of the tuple - paper_index, qvmap and student-info
            idx, qver, student_info = paper[1:4]
            # make page to version from the qvmap
            page_to_version = build_page_to_version_dict(spec, qver)
            # print the student info if there.
            if student_info:
                row = [idx, student_info["id"], student_info["name"]]
            else:  # just skip those columns
                row = [idx, None, None]
            for q in range(1, numberOfQuestions + 1):
                row.append(qver[q])
            for p in range(1, numberOfPages + 1):
                row.append(page_to_version[p])
            csv_writer.writerow(row)


def build_papers_backend(
    spec,
    global_question_version_map,
    *,
    classlist_by_papernum=None,
    fakepdf=False,
    no_qr=False,
    indexToMake=None,
    xcoord=None,
    ycoord=None,
):
    """Builds the papers using _make_PDF, optionally prenamed.

    Arguments:
        spec (dict): exam specification, see :func:`plom.SpecVerifier`.
        global_question_version_map (dict): dict of dicts mapping first by
            paper number (int) then by question number (int) to version (int).
<<<<<<< HEAD
=======
        classlist (list, None): ordered list of dicts with keys ``id``
            and ``name``.
>>>>>>> 85f6d58b

    Keyword arguments:
        classlist_by_papernum (dict): classlist keyed by ``papernum`` (int).
            Each value is a dicts with keys ``id`` and ``studentName``.  Any
            paper numbers corresponding to keys in `classlists_by_papernum`
            will be have names and IDs stamped on the front.  Can be an empty
            dict or None to not use this feature.
        fakepdf (bool): when true, the build empty pdfs (actually empty files)
            for use when students upload homework or similar (and only 1 version).
        no_qr (bool): when True, don't stamp with QR codes.  Default: False
            (which means *do* stamp with QR codes).
        indexToMake (int/None): specified paper number to be built.  If
            None then build all papers.  If this parameter is specified,
            only this paper will be built and the others will be ignored.
        xcoord (float): percentage from left to right of page to place
            ID/Signature box.
        ycoord (float): percentage from top to bottom of page to place
            ID/Signature box.
    """
    # mapping from pages to groups for labelling top of pages
    make_PDF_args = []
    if indexToMake is None:
        papersToMake = range(1, spec["numberToProduce"] + 1)
    else:
        papersToMake = [indexToMake]
    for paper_index in papersToMake:
        question_version_map = global_question_version_map[paper_index]
        student_info = classlist_by_papernum.get(paper_index, None)
        make_PDF_args.append(
            (
                spec,
                paper_index,
                question_version_map,
                student_info,
                no_qr,
                fakepdf,
                xcoord,
                ycoord,
            )
        )

    # Same as:
    # for x in make_PDF_args:
    #     make_PDF(*x)
    num_PDFs = len(make_PDF_args)
    with Pool() as pool:
        list(tqdm(pool.imap_unordered(_make_PDF, make_PDF_args), total=num_PDFs))
    # output CSV with all this info in it
    print("Writing produced_papers.csv.")
    outputProductionCSV(spec, make_PDF_args)


def check_pdf_and_id_if_needed(
    spec,
    msgr,
    *,
    classlist_by_papernum=None,
    paperdir=Path(paperdir_name),
    indexToCheck=None,
):
    """Check pdf(s) are present on disk and id papers that are prenamed.

    Arguments:
        spec (dict): exam specification, see :func:`plom.SpecVerifier`.
        msgr (Messenger): an open active connection to the server.
<<<<<<< HEAD
=======
        classlist (list, None): ordered list of dicts with keys ``id``
            and ``name``.
>>>>>>> 85f6d58b

    Keyword Arguments:
        classlist_by_papernum (dict): classlist keyed by ``papernum`` (int).
            Each value is a dicts with keys ``id`` and ``studentName``.  Any
            paper numbers corresponding to keys in `classlists_by_papernum`
            should have names and IDs stamped on the front.  Can be an empty
            dict or None to not use this feature.
        paperdir (pathlib.Path): where to find the papers to print.
        indexToID (int,None): the index of single paper to ID or (if none), then ID all.

    Raises:
        RuntimeError: raised if any of the expected PDF files not found.
    """
    paperdir = Path(paperdir)
    if classlist_by_papernum is None:
        classlist_by_papernum = {}
    if indexToCheck:
        range_to_check = [indexToCheck]
    else:  # check production of all papers
        range_to_check = range(1, spec["numberToProduce"] + 1)
    # now check that paper(s) are actually on disk
    for papernum in range_to_check:
<<<<<<< HEAD
        r = classlist_by_papernum.get(papernum, None)
        if r:
            pdf_file = paperdir / f'exam_{papernum:04}_{r["id"]}.pdf'
=======
        if papernum <= spec["numberToName"]:
            sid = classlist[papernum - 1]["id"]
            sname = classlist[papernum - 1]["name"]
            pdf_file = paperdir / f"exam_{papernum:04}_{sid}.pdf"
>>>>>>> 85f6d58b
            # if file is not there - error, else tell DB it is ID'd
            if not pdf_file.is_file():
                raise RuntimeError(f'Cannot find pdf for paper "{pdf_file}"')
            else:
                msgr.id_paper(papernum, r["id"], r["studentName"])
        else:
            pdf_file = paperdir / f"exam_{papernum:04}.pdf"
            # if file is not there - error.
            if not pdf_file.is_file():
                raise RuntimeError(f'Cannot find pdf for paper "{pdf_file}"')<|MERGE_RESOLUTION|>--- conflicted
+++ resolved
@@ -82,15 +82,10 @@
         spec (dict): exam specification, see :func:`plom.SpecVerifier`.
         global_question_version_map (dict): dict of dicts mapping first by
             paper number (int) then by question number (int) to version (int).
-<<<<<<< HEAD
-=======
-        classlist (list, None): ordered list of dicts with keys ``id``
-            and ``name``.
->>>>>>> 85f6d58b
 
     Keyword arguments:
         classlist_by_papernum (dict): classlist keyed by ``papernum`` (int).
-            Each value is a dicts with keys ``id`` and ``studentName``.  Any
+            Each value is a dicts with keys ``id`` and ``name``.  Any
             paper numbers corresponding to keys in `classlists_by_papernum`
             will be have names and IDs stamped on the front.  Can be an empty
             dict or None to not use this feature.
@@ -152,15 +147,10 @@
     Arguments:
         spec (dict): exam specification, see :func:`plom.SpecVerifier`.
         msgr (Messenger): an open active connection to the server.
-<<<<<<< HEAD
-=======
-        classlist (list, None): ordered list of dicts with keys ``id``
-            and ``name``.
->>>>>>> 85f6d58b
 
     Keyword Arguments:
         classlist_by_papernum (dict): classlist keyed by ``papernum`` (int).
-            Each value is a dicts with keys ``id`` and ``studentName``.  Any
+            Each value is a dicts with keys ``id`` and ``name``.  Any
             paper numbers corresponding to keys in `classlists_by_papernum`
             should have names and IDs stamped on the front.  Can be an empty
             dict or None to not use this feature.
@@ -179,21 +169,14 @@
         range_to_check = range(1, spec["numberToProduce"] + 1)
     # now check that paper(s) are actually on disk
     for papernum in range_to_check:
-<<<<<<< HEAD
         r = classlist_by_papernum.get(papernum, None)
         if r:
             pdf_file = paperdir / f'exam_{papernum:04}_{r["id"]}.pdf'
-=======
-        if papernum <= spec["numberToName"]:
-            sid = classlist[papernum - 1]["id"]
-            sname = classlist[papernum - 1]["name"]
-            pdf_file = paperdir / f"exam_{papernum:04}_{sid}.pdf"
->>>>>>> 85f6d58b
             # if file is not there - error, else tell DB it is ID'd
             if not pdf_file.is_file():
                 raise RuntimeError(f'Cannot find pdf for paper "{pdf_file}"')
             else:
-                msgr.id_paper(papernum, r["id"], r["studentName"])
+                msgr.id_paper(papernum, r["id"], r["name"])
         else:
             pdf_file = paperdir / f"exam_{papernum:04}.pdf"
             # if file is not there - error.
