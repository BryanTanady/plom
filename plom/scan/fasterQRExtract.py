# SPDX-License-Identifier: AGPL-3.0-or-later
# Copyright (C) 2019-2023 Andrew Rechnitzer
# Copyright (C) 2020-2023 Colin B. Macdonald
# Copyright (C) 2023 Natalie Balashov

import json
from pathlib import Path
from statistics import mean

from PIL import Image

from .rotate import pil_load_with_jpeg_exif_rot_applied

# hide import inside function to prevent PlomClient depending on it
# from zxingcpp import read_barcodes, BarcodeFormat


def findCorner(qr, dim):
    """Determines the x-y coordinates and relative location of the given QR code's approximate centre

    Args:
        qr (zxingcpp.Result): object containing the information stored in the QR code
        dim (tuple): pair of ints that correspond to the dimensions of
            the image that contains the QR code.

    Return:
        tuple: a triple ``(str, mx, my)`` where ``str`` is a 2-char string, one of
        "NE", "NE", "SW", "SE", depending on the relative location of the QR code,
        or "??" if the QR code cannot be detected. ``mx, my`` are either ints that correspond
        to the (x, y) coordinates of the QR code's centre location in the image, or None
        if the QR code is not detected and there are no coordinates to return.
    """
    qr_polygon = [
        qr.position.top_left,
        qr.position.top_right,
        qr.position.bottom_left,
        qr.position.bottom_right,
    ]
    mx = mean([p.x for p in qr_polygon])
    my = mean([p.y for p in qr_polygon])
    width, height = dim

    NS = "?"
    EW = "?"
    if my < 0.4 * height:
        NS = "N"
    elif my > 0.6 * height:
        NS = "S"
    else:
        return "??", None, None
    if mx < 0.4 * width:
        EW = "W"
    elif mx > 0.6 * width:
        EW = "E"
    else:
        return "??", None, None
    return NS + EW, mx, my


def QRextract(image, try_harder=True):
    """Decode and return QR codes in an image.

    args:
        image (str/pathlib.Path/PIL.Image): an image filename, either in
            the local dir or specified e.g., using `pathlib.Path`.  Can
            also be an instance of Pillow's `Image`.
        try_harder (bool): Try to find QRs on a smaller resolution.
            Defaults to True.  Sometimes this seems work around high
            failure rates in the synthetic images used in CI testing.
            Details below.

    returns:
        dict/None: Keys "NW", "NE", "SW", "SE", each with a dict containing
            a 'tpv_signature', 'x', 'y' keys that correspond to strings extracted from
            QR codes (one string per code) and the x-y coordinates of the QR code.
            The dict is empty if no QR codes found in that corner.

    Without the `try_harder` flag, we observe high failure rates when
    the vertical resolution is near 2000 pixels (our current default).
    This is Issue #967 [1].  It is not prevalent in real-life images,
    but causes a roughly 5%-10% failure rate in our synthetic CI runs.
    The workaround (on by default) uses Pillow's `.reduce()` to quickly
    downscale the image.  This does increase the run time (have not
    checked by how much: I assume between 25% and 50%) so if that is
    more of a concern than error rate, turn off this flag.

    [1] https://gitlab.com/plom/plom/-/issues/967
    """
    # hide import inside function to prevent PlomClient depending on it
    from zxingcpp import read_barcodes, BarcodeFormat

    cornerQR = {"NW": {}, "NE": {}, "SW": {}, "SE": {}}

    if not isinstance(image, Image.Image):
<<<<<<< HEAD
        image = Image.open(image)
    # Otherwise, zxing-cpp might hide error messages, Issue #2597
    image.load()
=======
        image = pil_load_with_jpeg_exif_rot_applied(image)
>>>>>>> 130b2ba5

    try:
        micro = BarcodeFormat.MicroQRCode
    except AttributeError:
        # workaround github.com/zxing-cpp/zxing-cpp/issues/512
        micro = BarcodeFormat.MircoQRCode

    qrlist = read_barcodes(image, formats=(BarcodeFormat.QRCode | micro))
    for qr in qrlist:
        cnr, x_coord, y_coord = findCorner(qr, image.size)
        if cnr in cornerQR.keys():
            cornerQR[cnr].update({"tpv_signature": qr.text, "x": x_coord, "y": y_coord})

    if try_harder:
        # try again on smaller image: avoids random CI failures #967?
        image = image.reduce(2)
        qrlist = read_barcodes(image, formats=(BarcodeFormat.QRCode | micro))
        for qr in qrlist:
            cnr, x_coord, y_coord = findCorner(qr, image.size)
            if cnr in cornerQR.keys():
                s = qr.text
                if s not in cornerQR[cnr]["tpv_signature"]:
                    # TODO: log these failures?
                    # print(
                    #     f'Found QR-code "{s}" at {cnr} on reduced image, '
                    #     "not found at original size"
                    # )
                    cornerQR[cnr].update(
                        {"tpv_signature": s, "x": x_coord, "y": y_coord}
                    )

    return cornerQR


def QRextract_legacy(image, write_to_file=True, try_harder=True):
    """Decode QR codes in an image, return or save them in .qr file.

    args:
        image (str/pathlib.Path/PIL.Image): an image filename, either in
            the local dir or specified e.g., using `pathlib.Path`.  Can
            also be an instance of Pillow's `Image`.
        write_to_file (bool): by default, the results are written into
            a file named `image.qr` (i.e., the same as input name
            with `.qr` appended, so something like `foo.jpg.qr`).
            If this `.qr` file already exists and is non-empty, then no
            action is taken, and None is returned.
        try_harder (bool): Try to find QRs on a smaller resolution.
            Defaults to True.  Sometimes this seems work around high
            failure rates in the synthetic images used in CI testing.
            Details blow.

    returns:
        dict/None: Keys "NW", "NE", "SW", "SE", each with a list of the
            strings extracted from QR codes, one string per code.  The
            list is empty if no QR codes found in that corner.

    Without the `try_harder` flag, we observe high failure rates when
    the vertical resolution is near 2000 pixels (our current default).
    This is Issue #967 [1].  It is not prevalent in real-life images,
    but causes a roughly 5%-10% failure rate in our synthetic CI runs.
    The workaround (on by default) uses Pillow's `.reduce()` to quickly
    downscale the image.  This does increase the run time (have not
    checked by how much: I assume between 25% and 50%) so if that is
    more of a concern than error rate, turn off this flag.

    [1] https://gitlab.com/plom/plom/-/issues/967
    """
    # hide import inside function to prevent PlomClient depending on it
    from zxingcpp import read_barcodes, BarcodeFormat

    if write_to_file:
        image = Path(image)
        # foo.jpg to foo.jpg.qr
        qrfile = image.with_suffix("{}.qr".format(image.suffix))
        if qrfile.exists() and qrfile.stat().st_size > 0:
            return None

    cornerQR = {"NW": [], "NE": [], "SW": [], "SE": []}

    if not isinstance(image, Image.Image):
<<<<<<< HEAD
        image = Image.open(image)
    # Otherwise, zxing-cpp might hide error messages, Issue #2597
    image.load()
=======
        image = pil_load_with_jpeg_exif_rot_applied(image)
>>>>>>> 130b2ba5

    try:
        micro = BarcodeFormat.MicroQRCode
    except AttributeError:
        # workaround github.com/zxing-cpp/zxing-cpp/issues/512
        micro = BarcodeFormat.MircoQRCode

    qrlist = read_barcodes(image, formats=(BarcodeFormat.QRCode | micro))
    for qr in qrlist:
        cnr = findCorner(qr, image.size)[0]
        if cnr in cornerQR.keys():
            cornerQR[cnr].append(qr.text)

    if try_harder:
        # try again on smaller image: avoids random CI failures #967?
        image = image.reduce(2)
        qrlist = read_barcodes(image, formats=(BarcodeFormat.QRCode | micro))
        for qr in qrlist:
            cnr = findCorner(qr, image.size)[0]
            if cnr in cornerQR.keys():
                s = qr.text
                if s not in cornerQR[cnr]:
                    # TODO: log these failures?
                    # print(
                    #     f'Found QR-code "{s}" at {cnr} on reduced image, '
                    #     "not found at original size"
                    # )
                    cornerQR[cnr].append(s)

    if write_to_file:
        with open(qrfile, "w") as fh:
            json.dump(cornerQR, fh)

    return cornerQR<|MERGE_RESOLUTION|>--- conflicted
+++ resolved
@@ -92,13 +92,10 @@
     cornerQR = {"NW": {}, "NE": {}, "SW": {}, "SE": {}}
 
     if not isinstance(image, Image.Image):
-<<<<<<< HEAD
-        image = Image.open(image)
+        image = pil_load_with_jpeg_exif_rot_applied(image)
+
     # Otherwise, zxing-cpp might hide error messages, Issue #2597
     image.load()
-=======
-        image = pil_load_with_jpeg_exif_rot_applied(image)
->>>>>>> 130b2ba5
 
     try:
         micro = BarcodeFormat.MicroQRCode
@@ -179,13 +176,10 @@
     cornerQR = {"NW": [], "NE": [], "SW": [], "SE": []}
 
     if not isinstance(image, Image.Image):
-<<<<<<< HEAD
-        image = Image.open(image)
+        image = pil_load_with_jpeg_exif_rot_applied(image)
+
     # Otherwise, zxing-cpp might hide error messages, Issue #2597
     image.load()
-=======
-        image = pil_load_with_jpeg_exif_rot_applied(image)
->>>>>>> 130b2ba5
 
     try:
         micro = BarcodeFormat.MicroQRCode
