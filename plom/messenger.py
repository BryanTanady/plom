--- conflicted
+++ resolved
@@ -241,13 +241,9 @@
         except requests.HTTPError as e:
             if response.status_code == 401:
                 raise PlomAuthenticationException() from None
-<<<<<<< HEAD
+            if response.status_code == 400:
+                raise PlomRangeException(response.text) from None
             if response.status_code == 416:
-=======
-            elif response.status_code == 400:
-                raise PlomRangeException(response.text) from None
-            elif response.status_code == 416:
->>>>>>> 3482c368
                 raise PlomRangeException(response.text) from None
             raise PlomSeriousException(f"Some other sort of error {e}") from None
         finally:
