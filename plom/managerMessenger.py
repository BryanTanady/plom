# SPDX-License-Identifier: AGPL-3.0-or-later
# Copyright (C) 2020 Andrew Rechnitzer
# Copyright (C) 2020-2021 Colin B. Macdonald

import hashlib
from io import StringIO, BytesIO
import json

import requests
from requests_toolbelt import MultipartDecoder, MultipartEncoder

from plom import undo_json_packing_of_version_map
from plom.plom_exceptions import PlomBenignException, PlomSeriousException
from plom.plom_exceptions import (
    PlomAuthenticationException,
    PlomConflict,
    PlomExistingDatabase,
    PlomNoMoreException,
    PlomNoSolutionException,
    PlomOwnersLoggedInException,
    PlomRangeException,
    PlomTakenException,
)
from plom.baseMessenger import BaseMessenger


# TODO:
# _userName = "manager"


class ManagerMessenger(BaseMessenger):
    """Management-related communications."""

    def __init__(self, *args, **kwargs):
        super().__init__(*args, **kwargs)

    def TriggerPopulateDB(self, version_map={}):
        """Instruct the server to generate paper data in the database.

        Returns:
            str: a big block of largely useless status or summary info
                from the database commands.

        TODO: would be more symmetric to use PUT:/admin/pageVersionMap

        Raises:
            PlomExistingDatabase: already has a populated database.
            PlomAuthenticationException: cannot login.
            PlomSeriousException: unexpected errors.
        """
        self.SRmutex.acquire()
        try:
            response = self.put(
                "/admin/populateDB",
                json={
                    "user": self.user,
                    "token": self.token,
                    "version_map": version_map,
                },
            )
            response.raise_for_status()
        except requests.HTTPError as e:
            if response.status_code == 401:
                raise PlomAuthenticationException() from None
            if response.status_code == 409:
                raise PlomExistingDatabase() from None
            raise PlomSeriousException("Unexpected {}".format(e)) from None
        finally:
            self.SRmutex.release()

        return response.text

    def getGlobalPageVersionMap(self):
        self.SRmutex.acquire()
        try:
            response = self.get(
                "/admin/pageVersionMap",
                json={"user": self.user, "token": self.token},
            )
            response.raise_for_status()
        except requests.HTTPError as e:
            if response.status_code == 401:
                raise PlomAuthenticationException() from None
            raise PlomSeriousException(f"Some other sort of error {e}") from None
        finally:
            self.SRmutex.release()

        # JSON casts dict keys to str, force back to ints
        return undo_json_packing_of_version_map(response.json())

    # TODO: copy pasted from Messenger.IDreturnIDdTask: can we dedupe?
    def id_paper(self, code, studentID, studentName):
        """Identify a paper directly, not as part of a IDing task.

        Exceptions:
            PlomConflict: `studentID` already used on a different paper.
            PlomAuthenticationException: login problems.
            PlomSeriousException: other errors.
        """
        self.SRmutex.acquire()
        try:
            response = self.put(
                f"/ID/{code}",
                json={
                    "user": self.user,
                    "token": self.token,
                    "sid": studentID,
                    "sname": studentName,
                },
            )
            response.raise_for_status()
        except requests.HTTPError as e:
            if response.status_code == 409:
                raise PlomConflict(e) from None
            if response.status_code == 401:
                raise PlomAuthenticationException() from None
            if response.status_code == 404:
                raise PlomSeriousException(e) from None
            raise PlomSeriousException(f"Some other sort of error {e}") from None
        finally:
            self.SRmutex.release()

<<<<<<< HEAD
=======
        # TODO - do we need this return value?
        return True

    def un_id_paper(self, code):
        """Remove the identify of a paper directly.

        TODO: eventually this may want its own API call.

        Exceptions:
            PlomAuthenticationException: login problems.
            PlomSeriousException: other errors.
        """
        with self.SRmutex:
            # TODO: delete this version check hackery once we bump API
            response = self.session.get(
                "https://{}/Version".format(self.server), verify=False
            )
            srv_ver = response.text.split()[3]
            from packaging.version import Version

            if Version(srv_ver) <= Version("0.7.7"):
                raise PlomSeriousException("Old server < 0.7.8: cannot unidentify")

            try:
                response = self.session.put(
                    "https://{}/ID/{}".format(self.server, code),
                    json={
                        "user": self.user,
                        "token": self.token,
                        "sid": "",
                        "sname": "",
                    },
                    verify=False,
                )
                response.raise_for_status()
            except requests.HTTPError as e:
                if response.status_code == 401:
                    raise PlomAuthenticationException() from None
                if response.status_code == 404:
                    raise PlomSeriousException(e) from None
                raise PlomSeriousException(f"Some other sort of error {e}") from None

>>>>>>> 87f89b4b
    def upload_classlist(self, classdict):
        """Give the server a classlist.

        Args:
            classdict (list): list of dict.  Each dict is one student.
                It MUST have keys `"id"` and `"studentNumber"` (case
                matters).  There may be other keys included as well.
                Keys should probably be homogeneous between rows (TODO?).

        Exceptions:
            PlomConflict: server already has one.
            PlomRangeException: this classlist causes an invalid server
                spec.  Most likely numberToProduce is too small but
                check error message to be sure.
            PlomAuthenticationException: login problems.
            PlomSeriousException: other errors.
        """
        self.SRmutex.acquire()
        try:
            response = self.put(
                "/ID/classlist",
                json={
                    "user": self.user,
                    "token": self.token,
                    "classlist": classdict,
                },
            )
            response.raise_for_status()
        except requests.HTTPError as e:
            if response.status_code == 409:
                raise PlomConflict(e) from None
            if response.status_code == 406:
                raise PlomRangeException(e) from None
            if response.status_code == 401:
                raise PlomAuthenticationException() from None
            raise PlomSeriousException(f"Some other sort of error {e}") from None
        finally:
            self.SRmutex.release()

    def RgetCompletionStatus(self):
        self.SRmutex.acquire()
        try:
            response = self.get(
                "/REP/completionStatus",
                json={"user": self.user, "token": self.token},
            )
            response.raise_for_status()
        except requests.HTTPError as e:
            if response.status_code == 401:
                raise PlomAuthenticationException() from None
            raise PlomSeriousException(f"Some other sort of error {e}") from None
        finally:
            self.SRmutex.release()

        return response.json()

    def RgetStatus(self, test):
        self.SRmutex.acquire()
        try:
            response = self.get(
                f"/REP/status/{test}",
                json={"user": self.user, "token": self.token},
            )
            response.raise_for_status()
        except requests.HTTPError as e:
            if response.status_code == 401:
                raise PlomAuthenticationException() from None
            if response.status_code == 404:
                raise PlomSeriousException(f"Could not find test {test}.") from None
            raise PlomSeriousException(f"Some other sort of error {e}") from None
        finally:
            self.SRmutex.release()

        return response.json()

    def getScannedTests(self):
        self.SRmutex.acquire()
        try:
            response = self.get(
                "/REP/scanned",
                json={"user": self.user, "token": self.token},
            )
            response.raise_for_status()
            return response.json()
        except requests.HTTPError as e:
            if response.status_code == 404:
                raise PlomSeriousException(
                    "Server could not find the spec - this should not happen!"
                ) from None
            if response.status_code == 401:
                raise PlomAuthenticationException() from None
            raise PlomSeriousException(f"Some other sort of error {e}") from None
        finally:
            self.SRmutex.release()

    def getIncompleteTests(self):
        self.SRmutex.acquire()
        try:
            response = self.get(
                "/REP/incomplete",
                json={"user": self.user, "token": self.token},
            )
            response.raise_for_status()
            return response.json()
        except requests.HTTPError as e:
            if response.status_code == 404:
                raise PlomSeriousException(
                    "Server could not find the spec - this should not happen!"
                ) from None
            if response.status_code == 401:
                raise PlomAuthenticationException() from None
            raise PlomSeriousException(f"Some other sort of error {e}") from None
        finally:
            self.SRmutex.release()

    def IDprogressCount(self):
        self.SRmutex.acquire()
        try:
            response = self.get(
                "/ID/progress",
                json={"user": self.user, "token": self.token},
            )
            # throw errors when response code != 200.
            response.raise_for_status()
            # convert the content of the response to a textfile for identifier
            progress = response.json()
        except requests.HTTPError as e:
            if response.status_code == 401:
                raise PlomAuthenticationException() from None
            raise PlomSeriousException(f"Some other sort of error {e}") from None
        finally:
            self.SRmutex.release()

        return progress

    def IDgetImageList(self):
        self.SRmutex.acquire()
        try:
            response = self.get(
                "/TMP/imageList",
                json={"user": self.user, "token": self.token},
            )
            response.raise_for_status()
            # TODO: print(response.encoding) autodetected
            imageList = response.json()
        except requests.HTTPError as e:
            if response.status_code == 401:
                raise PlomAuthenticationException() from None
            raise PlomSeriousException(f"Some other sort of error {e}") from None
        finally:
            self.SRmutex.release()

        return imageList

    def IDrequestPredictions(self):
        self.SRmutex.acquire()
        try:
            response = self.get(
                "/ID/predictions",
                json={"user": self.user, "token": self.token},
            )
            response.raise_for_status()
            # TODO: print(response.encoding) autodetected
            predictions = StringIO(response.text)
        except requests.HTTPError as e:
            if response.status_code == 401:
                raise PlomAuthenticationException() from None
            if response.status_code == 404:
                raise PlomSeriousException(
                    "Server cannot find the prediction list."
                ) from None
            raise PlomSeriousException(f"Some other sort of error {e}") from None
        finally:
            self.SRmutex.release()

        return predictions

    def IDgetImageFromATest(self):
        self.SRmutex.acquire()
        try:
            response = self.get(
                "/ID/randomImage",
                json={"user": self.user, "token": self.token},
            )
            response.raise_for_status()
            imageList = []
            for img in MultipartDecoder.from_response(response).parts:
                imageList.append(
                    BytesIO(img.content).getvalue()
                )  # pass back image as bytes
            return imageList
        except requests.HTTPError as e:
            if response.status_code == 401:
                raise PlomAuthenticationException() from None
            if response.status_code == 410:
                raise PlomNoMoreException("Cannot find ID image.") from None
            raise PlomSeriousException(f"Some other sort of error {e}") from None
        finally:
            self.SRmutex.release()

    def getProgress(self, q, v):
        self.SRmutex.acquire()
        try:
            response = self.get(
                "/REP/progress",
                json={"user": self.user, "token": self.token, "q": q, "v": v},
            )
            response.raise_for_status()
            return response.json()
        except requests.HTTPError as e:
            if response.status_code == 404:
                raise PlomSeriousException(
                    "Server could not find the spec - this should not happen!"
                ) from None
            if response.status_code == 401:
                raise PlomAuthenticationException() from None
            raise PlomSeriousException(f"Some other sort of error {e}") from None
        finally:
            self.SRmutex.release()

    def getQuestionUserProgress(self, q, v):
        self.SRmutex.acquire()
        try:
            response = self.get(
                "/REP/questionUserProgress",
                json={"user": self.user, "token": self.token, "q": q, "v": v},
            )
            response.raise_for_status()
            return response.json()
        except requests.HTTPError as e:
            if response.status_code == 404:
                raise PlomSeriousException(
                    "Server could not find the spec - this should not happen!"
                ) from None
            if response.status_code == 401:
                raise PlomAuthenticationException() from None
            raise PlomSeriousException(f"Some other sort of error {e}") from None
        finally:
            self.SRmutex.release()

    def getMarkHistogram(self, q, v):
        self.SRmutex.acquire()
        try:
            response = self.get(
                "/REP/markHistogram",
                json={"user": self.user, "token": self.token, "q": q, "v": v},
            )
            response.raise_for_status()
            return response.json()
        except requests.HTTPError as e:
            if response.status_code == 404:
                raise PlomSeriousException(
                    "Server could not find the spec - this should not happen!"
                ) from None
            if response.status_code == 401:
                raise PlomAuthenticationException() from None
            raise PlomSeriousException(f"Some other sort of error {e}") from None
        finally:
            self.SRmutex.release()

    def replaceMissingTestPage(self, t, p, v):
        self.SRmutex.acquire()
        try:
            response = self.put(
                "/admin/missingTestPage",
                json={
                    "user": self.user,
                    "token": self.token,
                    "test": t,
                    "page": p,
                    "version": v,
                },
            )
            response.raise_for_status()
            return response.json()
        except requests.HTTPError as e:
            if response.status_code == 404:
                raise PlomSeriousException(
                    "Server could not find the page - this should not happen!"
                ) from None
            if response.status_code == 401:
                raise PlomAuthenticationException() from None
            if response.status_code == 409:
                raise PlomOwnersLoggedInException(response.json()) from None
            raise PlomSeriousException(f"Some other sort of error {e}") from None
        finally:
            self.SRmutex.release()

    def replaceMissingHWQuestion(self, student_id=None, test=None, question=None):
        # can replace by SID or by test-number
        self.SRmutex.acquire()
        try:
            response = self.put(
                "/admin/missingHWQuestion",
                json={
                    "user": self.user,
                    "token": self.token,
                    "question": question,
                    "sid": student_id,
                    "test": test,
                },
            )
            response.raise_for_status()
            return response.json()
        except requests.HTTPError as e:
            if response.status_code == 404:
                raise PlomSeriousException(
                    "Server could not find the TPV - this should not happen!"
                ) from None
            if response.status_code == 401:
                raise PlomAuthenticationException() from None
            if response.status_code == 405:  # that question already has pages
                raise PlomTakenException() from None
            if response.status_code == 409:
                raise PlomOwnersLoggedInException(response.json()) from None
            raise PlomSeriousException(f"Some other sort of error {e}") from None
        finally:
            self.SRmutex.release()

    def removeSinglePage(self, test_number, page_name):
        self.SRmutex.acquire()
        try:
            response = self.delete(
                "/admin/singlePage",
                json={
                    "user": self.user,
                    "token": self.token,
                    "test": test_number,
                    "page_name": page_name,
                },
            )
            response.raise_for_status()
            return response.json()
        except requests.HTTPError as e:
            if response.status_code == 410:
                raise PlomSeriousException(
                    "Server could not find the page - this should not happen!"
                ) from None
            if response.status_code == 409:
                raise PlomOwnersLoggedInException(response.json()) from None
            if response.status_code == 406:
                raise PlomSeriousException(
                    "Page name '{page_name}' is invalid"
                ) from None
            if response.status_code == 401:
                raise PlomAuthenticationException() from None
            raise PlomSeriousException(f"Some other sort of error {e}") from None
        finally:
            self.SRmutex.release()

    def removeAllScannedPages(self, test_number):
        self.SRmutex.acquire()
        try:
            response = self.delete(
                "/admin/scannedPages",
                json={
                    "user": self.user,
                    "token": self.token,
                    "test": test_number,
                },
            )
            response.raise_for_status()
            return response.json()
        except requests.HTTPError as e:
            if response.status_code == 404:
                raise PlomSeriousException(
                    "Server could not find the page - this should not happen!"
                ) from None
            if response.status_code == 409:
                raise PlomOwnersLoggedInException(response.json()) from None
            if response.status_code == 401:
                raise PlomAuthenticationException() from None
            raise PlomSeriousException(f"Some other sort of error {e}") from None
        finally:
            self.SRmutex.release()

    def getUnknownPageNames(self):
        self.SRmutex.acquire()
        try:
            response = self.get(
                "/admin/unknownPageNames",
                json={
                    "user": self.user,
                    "token": self.token,
                },
            )
            response.raise_for_status()
            return response.json()
        except requests.HTTPError as e:
            if response.status_code == 401:
                raise PlomAuthenticationException() from None
            raise PlomSeriousException(f"Some other sort of error {e}") from None
        finally:
            self.SRmutex.release()

    def getDiscardNames(self):
        self.SRmutex.acquire()
        try:
            response = self.get(
                "/admin/discardNames",
                json={"user": self.user, "token": self.token},
            )
            response.raise_for_status()
            return response.json()
        except requests.HTTPError as e:
            if response.status_code == 401:
                raise PlomAuthenticationException() from None
            raise PlomSeriousException(f"Some other sort of error {e}") from None
        finally:
            self.SRmutex.release()

    def getCollidingPageNames(self):
        self.SRmutex.acquire()
        try:
            response = self.get(
                "/admin/collidingPageNames",
                json={"user": self.user, "token": self.token},
            )
            response.raise_for_status()
            return response.json()
        except requests.HTTPError as e:
            if response.status_code == 401:
                raise PlomAuthenticationException() from None
            raise PlomSeriousException(f"Some other sort of error {e}") from None
        finally:
            self.SRmutex.release()

    def getTPageImage(self, t, p, v):
        self.SRmutex.acquire()
        try:
            response = self.get(
                "/admin/scannedTPage",
                json={
                    "user": self.user,
                    "token": self.token,
                    "test": t,
                    "page": p,
                    "version": v,
                },
            )
            response.raise_for_status()
            image = BytesIO(response.content).getvalue()
            return image
        except requests.HTTPError as e:
            if response.status_code == 401:
                raise PlomAuthenticationException() from None
            if response.status_code == 404:
                return None
            raise PlomSeriousException(f"Some other sort of error {e}") from None
        finally:
            self.SRmutex.release()

    def getHWPageImage(self, t, q, o):
        self.SRmutex.acquire()
        try:
            response = self.get(
                "/admin/scannedHWPage",
                json={
                    "user": self.user,
                    "token": self.token,
                    "test": t,
                    "question": q,
                    "order": o,
                },
            )
            response.raise_for_status()
            image = BytesIO(response.content).getvalue()
            return image
        except requests.HTTPError as e:
            if response.status_code == 401:
                raise PlomAuthenticationException() from None
            if response.status_code == 404:
                return None
            raise PlomSeriousException(f"Some other sort of error {e}") from None
        finally:
            self.SRmutex.release()

    def getEXPageImage(self, t, q, o):
        self.SRmutex.acquire()
        try:
            response = self.get(
                "/admin/scannedEXPage",
                json={
                    "user": self.user,
                    "token": self.token,
                    "test": t,
                    "question": q,
                    "order": o,
                },
            )
            response.raise_for_status()
            image = BytesIO(response.content).getvalue()
            return image
        except requests.HTTPError as e:
            if response.status_code == 401:
                raise PlomAuthenticationException() from None
            if response.status_code == 404:
                return None
            raise PlomSeriousException(f"Some other sort of error {e}") from None
        finally:
            self.SRmutex.release()

    def getUnknownImage(self, fname):
        self.SRmutex.acquire()
        try:
            response = self.get(
                "/admin/unknownImage",
                json={
                    "user": self.user,
                    "token": self.token,
                    "fileName": fname,
                },
            )
            response.raise_for_status()
            image = BytesIO(response.content).getvalue()
            return image
        except requests.HTTPError as e:
            if response.status_code == 401:
                raise PlomAuthenticationException() from None
            if response.status_code == 404:
                return None
            raise PlomSeriousException(f"Some other sort of error {e}") from None
        finally:
            self.SRmutex.release()

    def getDiscardImage(self, fname):
        self.SRmutex.acquire()
        try:
            response = self.get(
                "/admin/discardImage",
                json={
                    "user": self.user,
                    "token": self.token,
                    "fileName": fname,
                },
            )
            response.raise_for_status()
            image = BytesIO(response.content).getvalue()
            return image
        except requests.HTTPError as e:
            if response.status_code == 401:
                raise PlomAuthenticationException() from None
            if response.status_code == 404:
                return None
            raise PlomSeriousException(f"Some other sort of error {e}") from None
        finally:
            self.SRmutex.release()

    def getCollidingImage(self, fname):
        self.SRmutex.acquire()
        try:
            response = self.get(
                "/admin/collidingImage",
                json={
                    "user": self.user,
                    "token": self.token,
                    "fileName": fname,
                },
            )
            response.raise_for_status()
            image = BytesIO(response.content).getvalue()
            return image
        except requests.HTTPError as e:
            if response.status_code == 401:
                raise PlomAuthenticationException() from None
            if response.status_code == 404:
                return None
            raise PlomSeriousException(f"Some other sort of error {e}") from None
        finally:
            self.SRmutex.release()

    def removeUnknownImage(self, fname):
        self.SRmutex.acquire()
        try:
            response = self.delete(
                "/admin/unknownImage",
                json={
                    "user": self.user,
                    "token": self.token,
                    "fileName": fname,
                },
            )
            response.raise_for_status()
        except requests.HTTPError as e:
            if response.status_code == 401:
                raise PlomAuthenticationException() from None
            if response.status_code == 404:
                return False
            raise PlomSeriousException(f"Some other sort of error {e}") from None
        finally:
            self.SRmutex.release()
        return True

    def removeCollidingImage(self, fname):
        self.SRmutex.acquire()
        try:
            response = self.delete(
                "/admin/collidingImage",
                json={
                    "user": self.user,
                    "token": self.token,
                    "fileName": fname,
                },
            )
            response.raise_for_status()
        except requests.HTTPError as e:
            if response.status_code == 401:
                raise PlomAuthenticationException() from None
            if response.status_code == 404:
                return False
            raise PlomSeriousException(f"Some other sort of error {e}") from None
        finally:
            self.SRmutex.release()
        return True

    def getQuestionImages(self, testNumber, questionNumber):
        self.SRmutex.acquire()
        try:
            response = self.get(
                "/admin/questionImages",
                json={
                    "user": self.user,
                    "token": self.token,
                    "test": testNumber,
                    "question": questionNumber,
                },
            )
            response.raise_for_status()
            # response is [n, image1, image2,... image.n]
            imageList = []
            i = 0  # we skip the first part
            for img in MultipartDecoder.from_response(response).parts:
                if i > 0:
                    imageList.append(BytesIO(img.content).getvalue())
                i += 1
            return imageList

        except requests.HTTPError as e:
            if response.status_code == 401:
                raise PlomAuthenticationException() from None
            if response.status_code == 404:
                raise PlomSeriousException(
                    "Cannot find image file for {}/{}.".format(
                        testNumber, questionNumber
                    )
                ) from None
            raise PlomSeriousException(f"Some other sort of error {e}") from None
        finally:
            self.SRmutex.release()

    def getTestImages(self, testNumber):
        self.SRmutex.acquire()
        try:
            response = self.get(
                "/admin/testImages",
                json={
                    "user": self.user,
                    "token": self.token,
                    "test": testNumber,
                },
            )
            response.raise_for_status()
            # response is [n, image1, image2,... image.n]
            imageList = []
            i = 0  # we skip the first part
            for img in MultipartDecoder.from_response(response).parts:
                if i > 0:
                    imageList.append(BytesIO(img.content).getvalue())
                i += 1
            return imageList

        except requests.HTTPError as e:
            if response.status_code == 401:
                raise PlomAuthenticationException() from None
            if response.status_code == 404:
                raise PlomSeriousException(
                    f"Cannot find image file for {testNumber}."
                ) from None
            raise PlomSeriousException(f"Some other sort of error {e}") from None
        finally:
            self.SRmutex.release()

    def checkTPage(self, testNumber, pageNumber):
        self.SRmutex.acquire()
        try:
            response = self.get(
                "/admin/checkTPage",
                json={
                    "user": self.user,
                    "token": self.token,
                    "test": testNumber,
                    "page": pageNumber,
                },
            )
            response.raise_for_status()
            # either ["scanned", version] or ["collision", version, image]
            vimg = MultipartDecoder.from_response(response).parts
            ver = int(vimg[1].content)
            if len(vimg) == 3:  # just look at length - sufficient for now?
                rval = [ver, BytesIO(vimg[2].content).getvalue()]
            else:
                rval = [ver, None]
            return rval  # [v, None] or [v, image1]
        except requests.HTTPError as e:
            if response.status_code == 401:
                raise PlomAuthenticationException() from None
            if response.status_code == 404:
                raise PlomSeriousException(
                    "Cannot find image file for {}.".format(testNumber)
                ) from None
            raise PlomSeriousException(f"Some other sort of error {e}") from None
        finally:
            self.SRmutex.release()

    def unknownToTestPage(self, fname, test, page, theta):
        self.SRmutex.acquire()
        try:
            response = self.put(
                "/admin/unknownToTestPage",
                json={
                    "user": self.user,
                    "token": self.token,
                    "fileName": fname,
                    "test": test,
                    "page": page,
                    "rotation": theta,
                },
            )
            response.raise_for_status()
            collisionTest = response.json()
        except requests.HTTPError as e:
            if response.status_code == 401:
                raise PlomAuthenticationException() from None
            if response.status_code == 404:
                raise PlomSeriousException(
                    "Cannot find test/page {}/{}.".format(test, page)
                ) from None
            if response.status_code == 409:
                raise PlomOwnersLoggedInException(response.json()) from None
            raise PlomSeriousException(f"Some other sort of error {e}") from None
        finally:
            self.SRmutex.release()

        return collisionTest  # "collision" if colliding page created.

    def unknownToExtraPage(self, fname, test, question, theta):
        self.SRmutex.acquire()
        try:
            response = self.put(
                "/admin/unknownToExtraPage",
                json={
                    "user": self.user,
                    "token": self.token,
                    "fileName": fname,
                    "test": test,
                    "question": question,
                    "rotation": theta,
                },
            )
            response.raise_for_status()
        except requests.HTTPError as e:
            if response.status_code == 401:
                raise PlomAuthenticationException() from None
            if response.status_code == 409:
                raise PlomOwnersLoggedInException(response.json()) from None
            if response.status_code == 404:
                raise PlomSeriousException(
                    "Cannot find test/question {}/{}.".format(test, question)
                ) from None
            raise PlomSeriousException(f"Some other sort of error {e}") from None
        finally:
            self.SRmutex.release()

    def unknownToHWPage(self, fname, test, question, theta):
        self.SRmutex.acquire()
        try:
            response = self.put(
                "/admin/unknownToHWPage",
                json={
                    "user": self.user,
                    "token": self.token,
                    "fileName": fname,
                    "test": test,
                    "question": question,
                    "rotation": theta,
                },
            )
            response.raise_for_status()
        except requests.HTTPError as e:
            if response.status_code == 401:
                raise PlomAuthenticationException() from None
            if response.status_code == 404:
                raise PlomSeriousException(
                    "Cannot find test/question {}/{}.".format(test, question)
                ) from None
            if response.status_code == 409:
                raise PlomOwnersLoggedInException(response.json()) from None
            raise PlomSeriousException(f"Some other sort of error {e}") from None
        finally:
            self.SRmutex.release()

    def collidingToTestPage(self, fname, test, page, version):
        self.SRmutex.acquire()
        try:
            response = self.put(
                "/admin/collidingToTestPage",
                json={
                    "user": self.user,
                    "token": self.token,
                    "fileName": fname,
                    "test": test,
                    "page": page,
                    "version": version,
                },
            )
            response.raise_for_status()
        except requests.HTTPError as e:
            if response.status_code == 401:
                raise PlomAuthenticationException() from None
            if response.status_code == 404:
                raise PlomSeriousException(
                    "Cannot find test/page {}/{}.".format(test, page)
                ) from None
            if response.status_code == 409:
                raise PlomOwnersLoggedInException(response.json()) from None
            raise PlomSeriousException(f"Some other sort of error {e}") from None
        finally:
            self.SRmutex.release()

    def discardToUnknown(self, fname):
        self.SRmutex.acquire()
        try:
            response = self.put(
                "/admin/discardToUnknown",
                json={
                    "user": self.user,
                    "token": self.token,
                    "fileName": fname,
                },
            )
            response.raise_for_status()
        except requests.HTTPError as e:
            if response.status_code == 401:
                raise PlomAuthenticationException() from None
            if response.status_code == 404:
                return False
            raise PlomSeriousException(f"Some other sort of error {e}") from None
        finally:
            self.SRmutex.release()
        return True

    def IDdeletePredictions(self):
        self.SRmutex.acquire()
        try:
            response = self.delete(
                "/ID/predictedID",
                json={
                    "user": self.user,
                    "token": self.token,
                },
            )
            response.raise_for_status()
            return response.json()
        except requests.HTTPError as e:
            if response.status_code == 401:
                raise PlomAuthenticationException() from None
            raise PlomSeriousException(f"Some other sort of error {e}") from None
        finally:
            self.SRmutex.release()

    def IDrunPredictions(self, rectangle, fileNumber, ignoreTimeStamp):
        self.SRmutex.acquire()
        try:
            response = self.post(
                "/ID/predictedID",
                json={
                    "user": self.user,
                    "token": self.token,
                    "rectangle": rectangle,
                    "fileNumber": fileNumber,
                    "ignoreStamp": ignoreTimeStamp,
                },
            )
            response.raise_for_status()
            if response.status_code == 202:
                return [True, False]
            if response.status_code == 205:
                return [False, response.text]
            return [True, True]
        except requests.HTTPError as e:
            if response.status_code == 401:
                raise PlomAuthenticationException() from None
            raise PlomSeriousException(f"Some other sort of error {e}") from None
        finally:
            self.SRmutex.release()

    def getIdentified(self):
        self.SRmutex.acquire()
        try:
            response = self.get(
                "/REP/identified",
                json={
                    "user": self.user,
                    "token": self.token,
                },
            )
            response.raise_for_status()
            return response.json()
        except requests.HTTPError as e:
            if response.status_code == 401:
                raise PlomAuthenticationException() from None
            raise PlomSeriousException(f"Some other sort of error {e}") from None
        finally:
            self.SRmutex.release()

    def getUserList(self):
        self.SRmutex.acquire()
        try:
            response = self.get(
                "/REP/userList",
                json={
                    "user": self.user,
                    "token": self.token,
                },
            )
            response.raise_for_status()
            return response.json()
        except requests.HTTPError as e:
            if response.status_code == 401:
                raise PlomAuthenticationException() from None
            raise PlomSeriousException(f"Some other sort of error {e}") from None
        finally:
            self.SRmutex.release()

    def getUserDetails(self):
        self.SRmutex.acquire()
        try:
            response = self.get(
                "/REP/userDetails",
                json={
                    "user": self.user,
                    "token": self.token,
                },
            )
            response.raise_for_status()
            return response.json()
        except requests.HTTPError as e:
            if response.status_code == 401:
                raise PlomAuthenticationException() from None
            raise PlomSeriousException(f"Some other sort of error {e}") from None
        finally:
            self.SRmutex.release()

    def getMarkReview(self, filterQ, filterV, filterU, filterM=True):
        self.SRmutex.acquire()
        try:
            response = self.get(
                "/REP/markReview",
                json={
                    "user": self.user,
                    "token": self.token,
                    "filterQ": filterQ,
                    "filterV": filterV,
                    "filterU": filterU,
                    "filterM": filterM,
                },
            )
            response.raise_for_status()
            return response.json()
        except requests.HTTPError as e:
            if response.status_code == 401:
                raise PlomAuthenticationException() from None
            raise PlomSeriousException(f"Some other sort of error {e}") from None
        finally:
            self.SRmutex.release()

    def getIDReview(self):
        self.SRmutex.acquire()
        try:
            response = self.get(
                "/REP/idReview",
                json={
                    "user": self.user,
                    "token": self.token,
                },
            )
            response.raise_for_status()
            return response.json()
        except requests.HTTPError as e:
            if response.status_code == 401:
                raise PlomAuthenticationException() from None
            raise PlomSeriousException(f"Some other sort of error {e}") from None
        finally:
            self.SRmutex.release()

    def clearAuthorisationUser(self, someuser):
        self.SRmutex.acquire()
        try:
            response = self.delete(
                f"/authorisation/{someuser}",
                json={"user": self.user, "token": self.token},
            )
            response.raise_for_status()
        except requests.HTTPError as e:
            if response.status_code == 401:
                raise PlomAuthenticationException() from None
            raise PlomSeriousException(f"Some other sort of error {e}") from None
        finally:
            self.SRmutex.release()

    def setUserEnable(self, someuser, enableFlag):
        self.SRmutex.acquire()
        try:
            response = self.put(
                f"/enableDisable/{someuser}",
                json={"user": self.user, "token": self.token, "enableFlag": enableFlag},
            )
            response.raise_for_status()
        except requests.HTTPError as e:
            if response.status_code == 401:
                raise PlomAuthenticationException() from None
            raise PlomSeriousException(f"Some other sort of error {e}") from None
        finally:
            self.SRmutex.release()

    def createModifyUser(self, someuser, password):
        self.SRmutex.acquire()
        try:
            response = self.post(
                f"/authorisation/{someuser}",
                json={"user": self.user, "token": self.token, "password": password},
            )
            response.raise_for_status()
        except requests.HTTPError as e:
            if response.status_code == 406:
                return [False, response.text]
            if response.status_code == 401:
                raise PlomAuthenticationException() from None
            raise PlomSeriousException(f"Some other sort of error {e}") from None
        finally:
            self.SRmutex.release()
        if response.status_code == 201:
            return [True, "User created."]
        if response.status_code == 202:
            return [True, "User password updated"]
        raise PlomSeriousException(f"Unexpected {response.status_code}") from None

    def MrevertTask(self, code):
        self.SRmutex.acquire()
        try:
            response = self.patch(
                f"/MK/revert/{code}",
                json={"user": self.user, "token": self.token},
            )
            response.raise_for_status()
            if response.status_code == 204:
                raise PlomBenignException("No action to be taken.")

        except requests.HTTPError as e:
            if response.status_code == 401:
                raise PlomAuthenticationException() from None
            raise PlomSeriousException(f"Some other sort of error {e}") from None
        finally:
            self.SRmutex.release()

    def MreviewQuestion(self, testNumber, questionNumber, version):
        self.SRmutex.acquire()
        try:
            response = self.patch(
                "/MK/review",
                json={
                    "user": self.user,
                    "token": self.token,
                    "testNumber": testNumber,
                    "questionNumber": questionNumber,
                    "version": version,
                },
            )
            response.raise_for_status()
            # rval = response.json()
        except requests.HTTPError as e:
            if response.status_code == 401:
                raise PlomAuthenticationException() from None
            if response.status_code == 404:
                raise PlomSeriousException(
                    "Could not find t/q/v = {}/{}/{}.".format(
                        testNumber, questionNumber, version
                    )
                ) from None
            raise PlomSeriousException(f"Some other sort of error {e}") from None
        finally:
            self.SRmutex.release()

    def IDreviewID(self, testNumber):
        self.SRmutex.acquire()
        try:
            response = self.patch(
                "/ID/review",
                json={
                    "user": self.user,
                    "token": self.token,
                    "testNumber": testNumber,
                },
            )
            response.raise_for_status()
        except requests.HTTPError as e:
            if response.status_code == 401:
                raise PlomAuthenticationException() from None
            if response.status_code == 404:
                raise PlomSeriousException(
                    f"Could not find test {testNumber}."
                ) from None
            raise PlomSeriousException(f"Some other sort of error {e}") from None
        finally:
            self.SRmutex.release()

    def RgetOutToDo(self):
        self.SRmutex.acquire()
        try:
            response = self.get(
                "/REP/outToDo",
                json={"user": self.user, "token": self.token},
            )
            response.raise_for_status()
        except requests.HTTPError as e:
            if response.status_code == 401:
                raise PlomAuthenticationException() from None
            raise PlomSeriousException(f"Some other sort of error {e}") from None
        finally:
            self.SRmutex.release()

        return response.json()

    def RgetMarked(self, q, v):
        self.SRmutex.acquire()
        try:
            response = self.get(
                "/REP/marked",
                json={"user": self.user, "token": self.token, "q": q, "v": v},
            )
            response.raise_for_status()
        except requests.HTTPError as e:
            if response.status_code == 401:
                raise PlomAuthenticationException() from None
            raise PlomSeriousException(f"Some other sort of error {e}") from None
        finally:
            self.SRmutex.release()

        return response.json()

    def getSolutionStatus(self):
        self.SRmutex.acquire()
        try:
            response = self.get(
                "/REP/solutions",
                json={"user": self.user, "token": self.token},
            )
            response.raise_for_status()
        except requests.HTTPError as e:
            if response.status_code == 401:
                raise PlomAuthenticationException() from None
            raise PlomSeriousException(f"Some other sort of error {e}") from None
        finally:
            self.SRmutex.release()

        return response.json()

    def getSolutionImage(self, question, version):
        self.SRmutex.acquire()
        try:
            response = self.get(
                "/MK/solution",
                json={
                    "user": self.user,
                    "token": self.token,
                    "question": question,
                    "version": version,
                },
            )
            response.raise_for_status()
            if response.status_code == 204:
                raise PlomNoSolutionException(
                    "No solution for {}.{} uploaded".format(question, version)
                ) from None

            img = BytesIO(response.content).getvalue()
        except requests.HTTPError as e:
            if response.status_code == 401:
                raise PlomAuthenticationException() from None
            raise PlomSeriousException(f"Some other sort of error {e}") from None
        finally:
            self.SRmutex.release()
        return img

    def putSolutionImage(self, question, version, fileName):
        self.SRmutex.acquire()
        try:
            param = {
                "user": self.user,
                "token": self.token,
                "question": question,
                "version": version,
                "md5sum": hashlib.md5(open(fileName, "rb").read()).hexdigest(),
            }

            dat = MultipartEncoder(
                fields={
                    "param": json.dumps(param),
                    "image": open(fileName, "rb"),  # image
                }
            )
            response = self.put(
                "/admin/solution",
                json={"user": self.user, "token": self.token},
                data=dat,
                headers={"Content-Type": dat.content_type},
            )
            response.raise_for_status()
        except requests.HTTPError as e:
            if response.status_code == 401:
                raise PlomAuthenticationException() from None
            raise PlomSeriousException(f"Some other sort of error {e}") from None
        finally:
            self.SRmutex.release()

    def deleteSolutionImage(self, question, version):
        self.SRmutex.acquire()
        try:
            response = self.delete(
                "/admin/solution",
                json={
                    "user": self.user,
                    "token": self.token,
                    "question": question,
                    "version": version,
                },
            )
            response.raise_for_status()
            if response.status_code == 200:
                return True
            # if response.status_code == 204:
            return False
        except requests.HTTPError as e:
            if response.status_code == 401:
                raise PlomAuthenticationException() from None
            raise PlomSeriousException(f"Some other sort of error {e}") from None
        finally:
            self.SRmutex.release()

    ## =====
    ## Rubric analysis stuff

    def RgetTestRubricMatrix(self):
        self.SRmutex.acquire()
        try:
            response = self.get(
                "/REP/test_rubric_matrix",
                json={"user": self.user, "token": self.token},
            )
            response.raise_for_status()
        except requests.HTTPError as e:
            if response.status_code == 401:
                raise PlomAuthenticationException() from None
            raise PlomSeriousException(f"Some other sort of error {e}") from None
        finally:
            self.SRmutex.release()

        return response.json()

    def RgetRubricCounts(self):
        self.SRmutex.acquire()
        try:
            response = self.get(
                "/REP/rubric/counts",
                json={"user": self.user, "token": self.token},
            )
            response.raise_for_status()
        except requests.HTTPError as e:
            if response.status_code == 401:
                raise PlomAuthenticationException() from None
            raise PlomSeriousException(f"Some other sort of error {e}") from None
        finally:
            self.SRmutex.release()

        return response.json()

    def RgetRubricDetails(self, key):
        self.SRmutex.acquire()
        try:
            response = self.get(
                f"/REP/rubric/{key}",
                json={"user": self.user, "token": self.token},
            )
            response.raise_for_status()
        except requests.HTTPError as e:
            if response.status_code == 401:
                raise PlomAuthenticationException() from None
            raise PlomSeriousException(f"Some other sort of error {e}") from None
        finally:
            self.SRmutex.release()

        return response.json()

    ## =====
    ## Bundle image stuff

    def getBundleFromImage(self, filename):
        self.SRmutex.acquire()
        try:
            response = self.get(
                "/admin/bundleFromImage",
                json={"user": self.user, "token": self.token, "filename": filename},
            )
            response.raise_for_status()
        except requests.HTTPError as e:
            if response.status_code == 401:
                raise PlomAuthenticationException() from None
            if response.status_code == 410:
                raise PlomNoMoreException("Cannot find that image.") from None
            raise PlomSeriousException(f"Some other sort of error {e}") from None
        finally:
            self.SRmutex.release()

        return response.json()

    def getImagesInBundle(self, bundle_name):
        self.SRmutex.acquire()
        try:
            response = self.get(
                "/admin/imagesInBundle",
                json={"user": self.user, "token": self.token, "bundle": bundle_name},
            )
            response.raise_for_status()
        except requests.HTTPError as e:
            if response.status_code == 401:
                raise PlomAuthenticationException() from None
            if response.status_code == 410:
                raise PlomNoMoreException("Cannot find that bundle.") from None
            raise PlomSeriousException(f"Some other sort of error {e}") from None
        finally:
            self.SRmutex.release()

        return response.json()

    def getPageFromBundle(self, bundle_name, image_position):
        self.SRmutex.acquire()
        try:
            response = self.get(
                "/admin/bundlePage",
                json={
                    "user": self.user,
                    "token": self.token,
                    "bundle_name": bundle_name,
                    "bundle_order": image_position,
                },
            )
            response.raise_for_status()
            image = BytesIO(response.content).getvalue()
            return image
        except requests.HTTPError as e:
            if response.status_code == 401:
                raise PlomAuthenticationException() from None
            if response.status_code == 410:
                raise PlomNoMoreException("Cannot find that image / bundle.") from None
            raise PlomSeriousException(f"Some other sort of error {e}") from None
        finally:
            self.SRmutex.release()


##<|MERGE_RESOLUTION|>--- conflicted
+++ resolved
@@ -120,11 +120,6 @@
         finally:
             self.SRmutex.release()
 
-<<<<<<< HEAD
-=======
-        # TODO - do we need this return value?
-        return True
-
     def un_id_paper(self, code):
         """Remove the identify of a paper directly.
 
@@ -136,9 +131,7 @@
         """
         with self.SRmutex:
             # TODO: delete this version check hackery once we bump API
-            response = self.session.get(
-                "https://{}/Version".format(self.server), verify=False
-            )
+            response = self.get("/Version")
             srv_ver = response.text.split()[3]
             from packaging.version import Version
 
@@ -146,15 +139,14 @@
                 raise PlomSeriousException("Old server < 0.7.8: cannot unidentify")
 
             try:
-                response = self.session.put(
-                    "https://{}/ID/{}".format(self.server, code),
+                response = self.put(
+                    "/ID/{code}",
                     json={
                         "user": self.user,
                         "token": self.token,
                         "sid": "",
                         "sname": "",
                     },
-                    verify=False,
                 )
                 response.raise_for_status()
             except requests.HTTPError as e:
@@ -164,7 +156,6 @@
                     raise PlomSeriousException(e) from None
                 raise PlomSeriousException(f"Some other sort of error {e}") from None
 
->>>>>>> 87f89b4b
     def upload_classlist(self, classdict):
         """Give the server a classlist.
 
