# SPDX-License-Identifier: AGPL-3.0-or-later
# Copyright (C) 2018-2020 Andrew Rechnitzer
# Copyright (C) 2020 Colin B. Macdonald

from datetime import datetime
import logging

import peewee as pw

from plom.rules import censorStudentNumber as censorID
from plom.rules import censorStudentName as censorName
from plom.db.tables import *


log = logging.getLogger("DB")


# ------------------
# Identifier stuff
# The ID-able tasks have group_type ="i", group.scanned=True,
# The todo id-tasks are IDGroup.status="todo"
# the done id-tasks have IDGroup.status="done"


def IDcountAll(self):
    """Count all tests in which ID pages are scanned.
    """
    try:
        return (
            Group.select()
            .where(Group.group_type == "i", Group.scanned == True,)
            .count()
        )
    except Group.DoesNotExist:
        return 0


def IDcountIdentified(self):
    """Count all tests in which ID pages are scanned and student has been identified.
    """
    try:
        return (
            IDGroup.select()
            .join(Group)
            .where(Group.scanned == True, IDGroup.identified == True,)
            .count()
        )
    except IDGroup.DoesNotExist:
        return 0


def IDgetNextTask(self):
    """Find unid'd test and send test_number to client
    """
    with plomdb.atomic():
        try:  # grab the IDData reference provided not IDd but has been scanned
            iref = (
                IDGroup.select()
                .join(Group)
                .where(IDGroup.status == "todo", Group.scanned == True,)
                .get()
            )
            # note - test need not be all scanned, just the ID pages.
        except IDGroup.DoesNotExist:
            log.info("Nothing left on ID to-do pile")
            return None

        log.debug("Next ID task = {}".format(iref.test.test_number))
        return iref.test.test_number


def IDgiveTaskToClient(self, user_name, test_number):
    """Assign test #test_number as a task to the given user. Provided that task has not already been taken by another user, we return [True, image-list].
    """
    uref = User.get(name=user_name)
    # since user authenticated, this will always return legit ref.
    with plomdb.atomic():
        # get that test
        tref = Test.get_or_none(Test.test_number == test_number)
        if (
            tref is None
        ):  # should not happen - user should not be asking for nonexistant tests
            log.info("ID task - That test number {} not known".format(test_number))
            return [False]
        # grab the ID group of that test
        iref = tref.idgroups[0]
        # verify the id-group has been scanned - it should be if we got here.
        if iref.group.scanned == False:
            return [False]
        if not (iref.user is None or iref.user == uref):
            # has been claimed by someone else.
            return [False]
        # update status, owner of task, time
        iref.status = "out"
        iref.user = uref
        iref.time = datetime.now()
        iref.save()
        # update user activity
        uref.last_action = "Took ID task {}".format(test_number)
        uref.last_activity = datetime.now()
        uref.save()
        # return [true, page1, page2, etc]
        rval = [True]
        for p in iref.idpages.order_by(IDPage.order):
            rval.append(p.image.file_name)

        log.debug("Giving ID task {} to user {}".format(test_number, user_name))
        return rval


def IDgetDoneTasks(self, user_name):
    """When a id-client logs on they request a list of papers they have already IDd.
    Send back the list."""
    uref = User.get(name=user_name)
    # since user authenticated, this will always return legit ref.

    query = IDGroup.select().where(IDGroup.user == uref, IDGroup.status == "done")
    idList = []
    for iref in query:
        idList.append([iref.test.test_number, iref.student_id, iref.student_name])
    log.debug("Sending completed ID tasks to user {}".format(user_name))
    return idList


def IDgetImage(self, user_name, test_number):
    """ Return ID page images (+ Lpages) of test #test_number to user.
    """
    uref = User.get(name=user_name)
    # since user authenticated, this will always return legit ref.

    tref = Test.get_or_none(Test.test_number == test_number)
    if tref is None:
        return [False, "NoTest"]
    # grab the IDData
    iref = tref.idgroups[0]
    # check corresponding group is scanned
    if iref.group.scanned is False:
        return [False, "NoScan"]
    # quick sanity check to make sure task given to user, (or if manager making request)
    if iref.user != uref and user_name != "manager":
<<<<<<< HEAD
        print("EEK ", user_name)
        return [False]
=======
        return [False, "NotOwner"]
>>>>>>> c8c2d8dd
    rval = [True]
    for p in iref.idpages.order_by(IDPage.order):
        rval.append(p.image.file_name)
    log.debug("Sending IDpages of test {} to user {}".format(test_number, user_name))
    return rval


def IDgetImageByNumber(self, image_number):
    """
    For every test, find the imageNumber'th page in the ID Pages and return the corresponding image filename. So gives returns a dictionary of testNumber -> filename.
    """
    rval = {}
    query = IDGroup.select()
    for iref in query:
        # for each iref, check that it is scanned and then grab page.
        gref = iref.group
        if not gref.scanned:
            continue
        # make a list of all the pages in the IDgroup
        pages = []
        for p in iref.idpages:
            pages.append(p.image.file_name)
        # grab the relevant page if it is in the list
        if len(pages) > image_number:
            rval[iref.test.test_number] = pages[image_number]
        # otherwise we don't add that test to the dictionary.
    return rval


def IDdidNotFinish(self, user_name, test_number):
    """When user logs off, any images they have still out should be put
    back on todo pile
    """
    uref = User.get(name=user_name)
    # since user authenticated, this will always return legit ref.

    # Log user returning given tgv.
    with plomdb.atomic():
        tref = Test.get_or_none(Test.test_number == test_number)
        if tref is None:
            log.info("That test number {} not known".format(test_number))
            return False

        iref = tref.idgroups[0]
        # sanity check that user has task out.
        if iref.user != uref or iref.status != "out":
            return False
        # update status, id-time. If out, then student name/number are not set.
        iref.status = "todo"
        iref.user = None
        iref.time = datetime.now()
        iref.identified = False
        iref.save()
        tref.identified = False
        tref.save()
        log.info("User {} did not ID task {}".format(user_name, test_number))


def ID_id_paper(self, paper_num, user_name, sid, sname, checks=True):
    """Associate student name and id with a paper in the database.

    See also :func:`plom.db.db_create.id_paper` which is just this with
    `checks=False`.

    Args:
        paper_num (int)
        user_name (str): User who did the IDing.
        sid (str, None): student ID.  `None` if the ID page was blank:
            typically `sname` will then contain some short explanation.
        sname (str): student name.
        checks (bool): by default (True), the paper must be scanned
            and the `username` must match the current owner of the
            paper (typically because the paper was assigned to them).
            You can pass False if its ID the paper without being
            owner (e.g., during automated IDing of prenamed papers.)

    Returns:
        tuple: `(True, None, None)` if succesful, `(False, 409, msg)`
            means `sid` is in use elsewhere, a serious problem for
            the caller to deal with.  `(False, int, msg)` covers all
            other errors.  `msg` gives details about errors.  Some
            of these should not occur, and indicate possible bugs.
            `int` gives a hint of suggested HTTP status code,
            currently it can be 404, 403, or 409.

    TODO: perhaps several sorts of exceptions would be better.
    """
    uref = User.get(name=user_name)
    # since user authenticated, this will always return legit ref.

    logbase = 'User "{}" tried to ID paper {}'.format(user_name, paper_num)
    with plomdb.atomic():
        tref = Test.get_or_none(Test.test_number == paper_num)
        if tref is None:
            msg = "denied b/c paper not found"
            log.error("{}: {}".format(logbase, msg))
            return False, 404, msg
        iref = tref.idgroups[0]
        if checks and iref.group.scanned == False:
            msg = "denied b/c its not scanned yet"
            log.error("{}: {}".format(logbase, msg))
            return False, 404, msg
        if checks and iref.user != uref:
            msg = 'denied b/c it belongs to user "{}"'.format(iref.user)
            log.error("{}: {}".format(logbase, msg))
            return False, 403, msg
        iref.user = uref
        iref.status = "done"
        iref.student_id = sid
        iref.student_name = sname
        iref.identified = True
        iref.time = datetime.now()
        try:
            iref.save()
        except pw.IntegrityError:
            msg = "student id {} already entered elsewhere".format(censorID(sid))
            log.error("{} but {}".format(logbase, msg))
            return False, 409, msg
        tref.identified = True
        tref.save()
        # update user activity
        uref.last_action = "Returned ID task {}".format(paper_num)
        uref.last_activity = datetime.now()
        uref.save()
        if sid:
            log.info(
                'Paper {} ID\'d by "{}" as "{}" "{}"'.format(
                    paper_num, user_name, censorID(sid), censorName(sname)
                )
            )
        else:
            log.info(
                'Paper {} ID\'d by "{}" as "{}" "{}"'.format(
                    paper_num, user_name, sid, sname
                )
            )
    return True, None, None


def IDgetImageFromATest(self):
    """Returns ID images from the first unid'd test.
    """
    query = (  # look for scanned ID groups which are not IDd yet.
        IDGroup.select()
        .join(Group)
        .where(
            Group.group_type == "i", Group.scanned == True, IDGroup.identified == False,
        )
        .limit(1)  # we only need 1.
    )
    if query.count() == 0:
        log.info("No unIDd IDPages to sennd to manager")
        return [False]
    log.info("Sending first unIDd IDPages to manager")

    iref = query[0]
    rval = [True]
    for p in iref.idpages.order_by(IDPage.order):
        rval.append(p.image.file_name)

    return rval


def IDreviewID(self, test_number):
    """Replace the owner of the ID task for test test_number, with the reviewer.
    """
    # shift ownership to "reviewer"
    revref = User.get(name="reviewer")  # should always be there

    tref = Test.get_or_none(Test.test_number == test_number)
    if tref is None:
        return [False]
    iref = IDGroup.get_or_none(IDGroup.test == tref, IDGroup.identified == True,)
    if iref is None:
        return [False]
    with plomdb.atomic():
        iref.user = revref
        iref.time = datetime.now()
        iref.save()
    log.info("ID task {} set for review".format(test_number))
    return [True]<|MERGE_RESOLUTION|>--- conflicted
+++ resolved
@@ -138,12 +138,7 @@
         return [False, "NoScan"]
     # quick sanity check to make sure task given to user, (or if manager making request)
     if iref.user != uref and user_name != "manager":
-<<<<<<< HEAD
-        print("EEK ", user_name)
-        return [False]
-=======
         return [False, "NotOwner"]
->>>>>>> c8c2d8dd
     rval = [True]
     for p in iref.idpages.order_by(IDPage.order):
         rval.append(p.image.file_name)
