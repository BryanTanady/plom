# SPDX-License-Identifier: AGPL-3.0-or-later
# Copyright (C) 2018-2020 Andrew Rechnitzer
# Copyright (C) 2020-2021 Colin B. Macdonald

from datetime import datetime
import logging
import uuid

from peewee import fn

from plom.db.tables import plomdb
from plom.db.tables import Bundle, IDGroup, Image, QGroup, Test, User
from plom.db.tables import Annotation, APage, DNMPage, EXPage, HWPage, IDPage, TPage
from plom.db.tables import CollidingPage, DiscardedPage, UnknownPage


log = logging.getLogger("DB")


class PlomBundleImageDuplicationException(Exception):
    """An exception triggered when trying to upload the same image from the same bundle twice."""

    def __init__(self, *args, **kwargs):
        Exception.__init__(self, *args, **kwargs)


<<<<<<< HEAD
# create an image and return the reference
=======
# - create an image and return the reference
>>>>>>> 94188e01
def createNewImage(self, original_name, file_name, md5, bundle_ref, bundle_order):
    # todo = this should check for existence of (bundle_ref, bundle_order) before building.
    # if exists then send fail message.
    if Image.get_or_none(bundle=bundle_ref, bundle_order=bundle_order):
        raise PlomBundleImageDuplicationException(
            "Image number {} from bundle {} uploaded previously.".format(
                bundle_order, bundle_ref.name
            )
        )
    else:
        return Image.create(
            original_name=original_name,
            file_name=file_name,
            md5sum=md5,
            bundle=bundle_ref,
            bundle_order=bundle_order,
        )


# - upload functions


def attachImageToTPage(self, test_ref, page_ref, image_ref):
    # can be called by an upload, but also by move-misc-to-tpage
    with plomdb.atomic():
        page_ref.image = image_ref
        page_ref.scanned = True
        page_ref.save()
        test_ref.used = True
        test_ref.save()


def uploadTestPage(
    self,
    test_number,
    page_number,
    version,
    original_name,
    file_name,
    md5,
    bundle_name,
    bundle_order,
):
    # return value is either [True, <success message>] or
    # [False, stuff] - but need to distinguish between "discard this image" and "you should perhaps keep this image"
    tref = Test.get_or_none(test_number=test_number)
    if tref is None:
        return [False, "testError", f"Cannot find test {test_number}"]
    pref = TPage.get_or_none(test=tref, page_number=page_number, version=version)
    if pref is None:
        return [
            False,
            "pageError",
            f"Cannot find TPage {page_number} ver{version} for test {test_number}",
        ]
    if pref.scanned:
        # have already loaded an image for this page - so this is actually a duplicate
        log.debug("This appears to be a duplicate. Checking md5sums")
        if md5 == pref.image.md5sum:
            # Exact duplicate - md5sum of this image is sames as the one already in database
            return [
                False,
                "duplicate",
                "Exact duplicate of page already in database",
            ]
        # Deal with duplicate pages separately. return to sender (as it were)
        return [
            False,
            "collision",
            ["{}".format(pref.image.original_name), test_number, page_number, version],
        ]
    else:  # this is a new testpage. create an image and link it to the testpage
        # we need the bundle-ref now.
        bref = Bundle.get_or_none(name=bundle_name)
        if bref is None:
            return [False, "bundleError", f'Cannot find bundle "{bundle_name}"']

        try:
            image_ref = self.createNewImage(
                original_name, file_name, md5, bref, bundle_order
            )
        except PlomBundleImageDuplicationException:
            return [
                False,
                "bundle image duplication error",
                "Image number {} from bundle {} uploaded previously".format(
                    bundle_order,
                    bundle_name,
                ),
            ]

        self.attachImageToTPage(tref, pref, image_ref)
        log.info(
            "Uploaded image {} to tpv = {}.{}.{}".format(
                original_name, test_number, page_number, version
            )
        )
        self.updateTestAfterChange(tref, group_refs=[pref.group])
        return [
            True,
            "success",
            "Page saved as tpv = {}.{}.{}".format(test_number, page_number, version),
        ]


def replaceMissingTestPage(
    self, test_number, page_number, version, original_name, file_name, md5
):
    # make sure owners of tasks in that test not logged in
    tref = Test.get_or_none(Test.test_number == test_number)
    if tref is None:
        return [False, "Cannot find that test"]
    # check if all owners of tasks in that test are logged out.
    owners = self.testOwnersLoggedIn(tref)
    if owners:
        return [False, "owners", owners]

    # we can actually just call uploadTPage - we just need to set the bundle_name and bundle_order.
    # hw is different because we need to verify no hw pages present already.

    bref = Bundle.get_or_none(name="__replacements__system__")
    if bref is None:
        return [False, "bundleError", 'Cannot find bundle "replacements"']

    # find max bundle_order within that bundle
    bundle_order = 0
    for iref in bref.images:
        bundle_order = max(bundle_order, iref.bundle_order)
    bundle_order += 1

    #
    rval = self.uploadTestPage(
        test_number,
        page_number,
        version,
        original_name,
        file_name,
        md5,
        "__replacements__system__",
        bundle_order,
    )
    # uploadTestPage does an test-update for us - so we don't have to do it here.
    return rval


def createNewHWPage(self, test_ref, qdata_ref, order, image_ref):
    # can be called by an upload, but also by move-misc-to-tpage
    # create a HW page
    gref = qdata_ref.group
    with plomdb.atomic():
        # get the first non-outdated annotation for the group
        aref = (
            gref.qgroups[0]
            .annotations.where(Annotation.outdated == False)
            .order_by(Annotation.edition)
            .get()
        )
        # create image, hwpage, annotationpage and link.
        HWPage.create(
            test=test_ref,
            group=gref,
            order=order,
            image=image_ref,
            version=qdata_ref.version,
        )
        APage.create(annotation=aref, image=image_ref, order=order)
        test_ref.used = True
        test_ref.save()


def doesHWHaveIDPage(self, sid):
    iref = IDGroup.get_or_none(student_id=sid)
    if iref is None:
        return [False, "unknown"]
    # we know that SID, get the test and student name.
    tref = iref.test
    if len(iref.idpages) > 0:
        return [True, "idpage", tref.test_number, iref.student_name]
    else:
        return [False, "noid", tref.test_number, iref.student_name]


def getMissingDNMPages(self, test_number):
    tref = Test.get_or_none(test_number=test_number)
    if tref is None:
        return [False, "unknown"]
    dref = tref.dnmgroups[0]
    gref = dref.group
    unscanned_list = []
    for pref in gref.tpages:
        if pref.scanned is False:
            unscanned_list.append(pref.page_number)
    return [True, unscanned_list]


def uploadHWPage(
    self,
    sid,
    questions,
    order,
    original_name,
    file_name,
    md5,
    bundle_name,
    bundle_order,
):
    # first of all find the test corresponding to that sid.
    iref = IDGroup.get_or_none(student_id=sid)
    if iref is None:
        return [False, "SID does not correspond to any test on file."]
    tref = iref.test

    # we need the bundle.
    bref = Bundle.get_or_none(name=bundle_name)
    if bref is None:
        return [False, "bundleError", f'Cannot find bundle "{bundle_name}"']

    try:
        image_ref = self.createNewImage(
            original_name, file_name, md5, bref, bundle_order
        )
    except PlomBundleImageDuplicationException:
        return [
            False,
            "bundle image duplication error",
            "Image number {} from bundle {} uploaded previously".format(
                bundle_order,
                bundle_name,
            ),
        ]

    if not isinstance(questions, list):
        questions = [questions]
    if len(questions) >= 1:
        log.info(
            'upload: tef={} going to loop over questions="{}"'.format(tref, questions)
        )
    qref_list = []
    for question in questions:
        qref = QGroup.get_or_none(test=tref, question=question)
        if qref is None:  # should not happen.
            return [False, "Test/Question does not correspond to anything on file."]
        qref_list.append(qref)

    for question, qref in zip(questions, qref_list):
        gref = qref.group
        href = HWPage.get_or_none(test=tref, group=gref, order=order)
        if href is not None:
            # we found a page with that order, so we need to put the uploaded page at the end.
            lastOrder = (
                HWPage.select(fn.MAX(HWPage.order))
                .where(HWPage.test == tref, HWPage.group == gref)
                .scalar()
            )
            log.info(
                "hwpage order collision: question={}, order={}; changing to lastOrder+1={})".format(
                    question, order, lastOrder + 1
                )
            )
            tmp_order = lastOrder + 1
        else:
            # no page at that order so ok to insert using user-specified order.
            tmp_order = order

        log.info(
            "creating new hwpage tref={}, question={}, order={}".format(
                tref, question, tmp_order
            )
        )
        self.createNewHWPage(tref, qref, tmp_order, image_ref)
        # now update the test after this change - only need to update the single group
        self.updateTestAfterChange(tref, group_refs=[qref.group])
    return [True]


def getSIDFromTest(self, test_number):
    tref = Test.get_or_none(test_number=test_number)
    if tref is None:
        return [False, "Cannot find test"]
    iref = tref.idgroups[0]
    if iref.identified:
        return [True, iref.student_id]
    else:
        return [False, "Test not yet identified"]


def sidToTest(self, student_id):
    iref = IDGroup.get_or_none(student_id=student_id)
    if iref is None:
        return [False, "Cannot find test with sid {}".format(student_id)]
    else:
        return [True, iref.test.test_number]


def replaceMissingHWQuestion(self, sid, question, original_name, file_name, md5):
    # this is basically same as uploadHWPage, excepting bundle+order are known.
    # and have to check if any HWPages present.
    # todo = merge this somehow with uploadHWPage? - most of function is sanity checks.

    order = 1
    bundle_name = "__replacements__system__"

    iref = IDGroup.get_or_none(student_id=sid)
    if iref is None:
        return [False, "SID does not correspond to any test on file."]
    tref = iref.test
    # check if all owners of tasks in that test are logged out.
    owners = self.testOwnersLoggedIn(tref)
    if owners:
        return [False, "owners", owners]

    qref = QGroup.get_or_none(test=tref, question=question)
    if qref is None:  # should not happen.
        return [False, "Test/Question does not correspond to anything on file."]

    gref = qref.group
    href = HWPage.get_or_none(test=tref, group=gref)
    # the href should be none - but could exist if uploading HW in two bundles
    if href is not None:
        return [False, "present", "HW pages already present."]

    bref = Bundle.get_or_none(name=bundle_name)
    if bref is None:
        return [False, "bundleError", f'Cannot find bundle "{bundle_name}"']

    # find max bundle_order within that bundle
    bundle_order = 0
    for iref in bref.images:
        bundle_order = max(bundle_order, iref.bundle_order)
    bundle_order += 1

    # create an image for the image-file

    try:
        image_ref = self.createNewImage(
            original_name, file_name, md5, bref, bundle_order
        )
    except PlomBundleImageDuplicationException:
        return [
            False,
            "bundle image duplication error",
            "Image number {} from bundle {} uploaded previously".format(
                bundle_order,
                bundle_name,
            ),
        ]

    # create the associated HW page
    self.createNewHWPage(tref, qref, order, image_ref)
    # and do an update.
    self.updateTestAfterChange(tref, group_refs=[qref.group])

    return [True]


def uploadUnknownPage(
    self, original_name, file_name, order, md5, bundle_name, bundle_order
):
    # TODO - remove 'order' here - it is superseded by 'bundle_order'

    iref = Image.get_or_none(md5sum=md5)
    if iref is not None:
        return [
            False,
            "duplicate",
            "Exact duplicate of page already in database",
        ]
    # make sure we know the bundle
    bref = Bundle.get_or_none(name=bundle_name)
    if bref is None:
        return [False, "bundleError", f'Cannot find bundle "{bundle_name}"']
    with plomdb.atomic():
        try:
            iref = Image.create(
                original_name=original_name,
                file_name=file_name,
                md5sum=md5,
                bundle=bref,
                bundle_order=bundle_order,
            )
        except PlomBundleImageDuplicationException:
            return [
                False,
                "bundle image duplication error",
                "Image number {} from bundle {} uploaded previously".format(
                    bundle_order,
                    bundle_name,
                ),
            ]
        UnknownPage.create(image=iref, order=order)

    log.info("Uploaded image {} as unknown".format(original_name))
    return [True, "success", "Page saved in UnknownPage list"]


def uploadCollidingPage(
    self,
    test_number,
    page_number,
    version,
    original_name,
    file_name,
    md5,
    bundle_name,
    bundle_order,
):
    """Upload given file as a collision of tpage given by tpv.

    Check test and tpage exist - fail if they don't.
    Check against other collisions of that tpage - fail if already exists.
    Create image (careful check against bundle)
    Create collision linked to the tpage.
    """

    # simple sanity tests against test and tpages
    tref = Test.get_or_none(test_number=test_number)
    if tref is None:
        return [False, "testError", f"Cannot find test {test_number}"]
    pref = TPage.get_or_none(test=tref, page_number=page_number, version=version)
    if pref is None:
        return [
            False,
            "pageError",
            f"Cannot find page {page_number} ver{version} for test {test_number}",
        ]
    if not pref.scanned:
        return [
            False,
            "original",
            "This is not a collision - this page was not scanned previously",
        ]
    # check this against other collisions for that page
    for cp in pref.collisions:
        if md5 == cp.image.md5sum:
            # Exact duplicate - md5sum of this image is sames as the one already in database
            return [
                False,
                "duplicate",
                "Exact duplicate of page already in database",
            ]
    # make sure we know the bundle
    bref = Bundle.get_or_none(name=bundle_name)
    if bref is None:
        return [False, "bundleError", f'Cannot find bundle "{bundle_name}"']
    with plomdb.atomic():
        try:
            iref = Image.create(
                original_name=original_name,
                file_name=file_name,
                md5sum=md5,
                bundle=bref,
                bundle_order=bundle_order,
            )
        except PlomBundleImageDuplicationException:
            return [
                False,
                "bundle image duplication error",
                "Image number {} from bundle {} uploaded previously".format(
                    bundle_order,
                    bundle_name,
                ),
            ]
        cref = CollidingPage.create(tpage=pref, image=iref)
        cref.save()
    log.info(
        "Uploaded image {} as collision of tpv={}.{}.{}".format(
            original_name, test_number, page_number, version
        )
    )
    return [
        True,
        "success",
        "Colliding page saved, attached to {}.{}.{}".format(
            test_number, page_number, version
        ),
    ]


# update groups and test after changes


def updateDNMGroup(self, dref):
    """Recreate the DNM pages of dnm-group, and check if all present.
    Set scanned flag accordingly.
    Since homework does not upload DNM pages, only check testpages.
    Will fail if there is an unscanned tpage.
    Note - a DNM group can be empty - then will succeed.
    """
    # get the parent-group of the dnm-group
    gref = dref.group
    # first remove any old dnmpages
    for pref in dref.dnmpages:
        pref.delete_instance()
    # now rebuild them, keeping track of which are scanned or not
    # only have to check tpages - not hw or extra pages.
    scan_list = []
    for pref in gref.tpages:
        scan_list.append(pref.scanned)
        if pref.scanned:
            DNMPage.create(dnmgroup=dref, image=pref.image, order=pref.page_number)

    if False in scan_list:  # some scanned, but not all.
        return False
    # all test pages scanned (or all unscanned), so set things ready to go.
    with plomdb.atomic():
        gref.scanned = True
        gref.save()
        log.info(f"DNMGroup of test {gref.test.test_number} is all scanned.")
    return True


def updateIDGroup(self, idref):
    """Update the ID task when new pages uploaded to IDGroup.
    Recreate the IDpages and check if all scanned.
    If group is all scanned then the associated ID-task should be set to "todo".
    Note - be careful when group was auto-IDd (which happens when the associated user = HAL) - then we don't change anything.
    Note - this should only be triggered by a tpage upload.
    """

    # grab associated parent group
    gref = idref.group
    # first remove any old dnmpages - there is at most one.
    for pref in idref.idpages:
        pref.delete_instance()
    # now rebuild them, keeping track of which are scanned or not
    # only have to check tpages - not hw or extra pages.
    # note - there is exactly one
    pref = gref.tpages[0]
    if pref.scanned:
        IDPage.create(idgroup=idref, image=pref.image, order=pref.page_number)
    else:
        return False  # not yet completely present - no updated needed.

    # all test ID pages present, and group cleaned, so set things ready to go.
    with plomdb.atomic():
        # the group is now scanned
        gref.scanned = True
        gref.save()
        # we'll need a ref to the test
        tref = idref.test
        # if IDGroup belongs to HAL then don't mess with it - was auto IDd.
        if idref.user == User.get(name="HAL"):
            log.info(f"IDGroup of test {tref.test_number} is present and already IDd.")
        else:
            # need to clean it off and set it ready to do.
            idref.status = "todo"
            idref.user = None
            idref.time = datetime.now()
            idref.student_id = None
            idref.student_name = None
            idref.identified = False
            idref.time = datetime.now()
            idref.save()
            tref.identified = False
            tref.save()
            log.info(
                f"IDGroup of test {tref.test_number} is updated and ready to be identified."
            )

    return True


def buildUpToDateAnnotation(self, qref):
    """The pages under the given qgroup have changed, so the old annotations need to be flagged as outdated, and a new up-to-date annotation needs to be instantiated. This also sets the parent qgroup and test as unmarked, and the qgroup status as "" - ie not ready to go.

    If only the zeroth annotation present, then the question is untouched. In that case, recycle the zeroth annotation rather than replacing it. Do this so that when we do initial upload we don't create new annotations on each uploaded page.
    """

    tref = qref.test
    HAL_ref = User.get(name="HAL")
    # first flag older annotations as outdated
    # and then create a new annotation or
    # recycle if only zeroth annotation present - question untouched.
    # and - of course, be careful if there are no annotations yet (eg on build)
    with plomdb.atomic():
        if len(qref.annotations) > 1:
            for aref in qref.annotations:
                aref.outdated = True
                aref.save()
            # now create a new latest annotation
            new_ed = qref.annotations[-1].edition + 1
            aref = Annotation.create(qgroup=qref, edition=new_ed, user=HAL_ref)
        else:  # only zeroth annotation is present - recycle it.
            aref = qref.annotations[0]
            # clean off its old pages
            for pref in aref.apages:
                pref.delete_instance()
            # we'll replace them in a moment.

        # Add the relevant pages to the new annotation
        ord = 0
        for p in qref.group.tpages.order_by(TPage.page_number):
            if p.scanned:  # make sure the tpage is actually scanned.
                ord += 1
                APage.create(annotation=aref, image=p.image, order=ord)
        for p in qref.group.hwpages.order_by(HWPage.order):
            ord += 1
            APage.create(annotation=aref, image=p.image, order=ord)
        for p in qref.group.expages.order_by(EXPage.order):
            ord += 1
            APage.create(annotation=aref, image=p.image, order=ord)
        # set the integrity_check string to a UUID
        aref.integrity_check = uuid.uuid4().hex
        aref.save()
        # now set the parent group and test as unmarked, with status as blank
        qref.user = None
        qref.marked = False
        qref.status = ""
        qref.save()
        tref.marked = False
        tref.save()

    log.info(
        f"Old annotations for qgroup {qref.question} for test {tref.test_number} are now outdated and a new annotation has been created."
    )


def updateQGroup(self, qref):
    """A new page has been uploaded to the test, so we have to update the question-group and its annotations. Older annotations are now out-of-date and get flagged as such."""
    # first set old annotations as out-of-date and,
    # create a new up-to-date annotation, and
    # set parent test/qgroup as unmarked with status blank.
    self.buildUpToDateAnnotation(qref)
    # now check if the group is ready by looking at pages.
    gref = qref.group
    # TODO = if extra pages present in test, then test is not ready.

    # when some but not all TPages present - not ready
    # when 0 pages present - not ready
    # otherwise ready.
    scan_list = [p.scanned for p in gref.tpages]  # list never zero length.
    if True in scan_list:  # some tpages scanned.
        # some tpages unscanned - definitely not ready to go.
        if False in scan_list:
            log.info("Group {} is only half-scanned - not ready".format(gref.gid))
            return False
        else:
            pass  # all tpages scanned - so ready to go.
    else:  # all tpages unscanned - check hw pages
        if gref.hwpages.count() == 0:  # no  hw pages present - not ready
            log.info(
                "Group {} has no scanned tpages and no hwpages - not ready".format(
                    gref.gid
                )
            )
            return False
        else:
            pass  # no unscanned tpages, but not hw pages - so ready to go.

    # If we get here - we are ready to go.
    with plomdb.atomic():
        gref.scanned = True
        gref.save()
        qref.status = "todo"
        qref.save()
        log.info(
            "QGroup {} of test {} is ready to be marked.".format(
                qref.question, qref.test.test_number
            )
        )
    return True


def updateGroupAfterChange(self, gref):
    """Check the type of the group and update accordingly.
    return success/failure of that update.
    """
    if gref.group_type == "i":
        return self.updateIDGroup(gref.idgroups[0])
    elif gref.group_type == "d":
        return self.updateDNMGroup(gref.dnmgroups[0])
    elif gref.group_type == "q":
        # if the group is ready - all good.
        return self.updateQGroup(gref.qgroups[0])
    else:
        raise ValueError("Tertium non datur: should never happen")


def checkTestScanned(self, tref):
    """Check if all groups scanned."""
    for gref in tref.groups:
        if gref.group_type == "q":
            if gref.scanned is False:
                log.info(
                    "Group {} of test {} is not scanned - test not ready.".format(
                        gref.gid, tref.test_number
                    )
                )
                return False
        elif gref.group_type == "d":
            if gref.scanned is False:
                log.info(
                    "DNM Group {} of test {} is not scanned - test not ready.".format(
                        gref.gid, tref.test_number
                    )
                )
                return False
        elif gref.group_type == "i":
            if gref.idgroups[0].identified:
                log.info(
                    "ID Group {} of test {} is identified".format(
                        gref.gid, tref.test_number
                    )
                )
            if not gref.scanned:
                log.info(
                    "ID Group {} of test {} is not scanned - test not ready.".format(
                        gref.gid, tref.test_number
                    )
                )
                return False
    return True


def updateTestAfterChange(self, tref, group_refs=None):
    """The given test has changed (page upload/delete) and so its groups need to be updated."""

    # if group_refs supplied then update just those groups
    if group_refs:
        for gref in group_refs:
            self.updateGroupAfterChange(gref)
    else:  # update all the groups in the test
        # update each group in the test
        for gref in tref.groups:
            self.updateGroupAfterChange(gref)

    # now make sure the whole thing is scanned.
    if self.checkTestScanned(tref):
        # set the test as scanned
        with plomdb.atomic():
            tref.scanned = True
            log.info("Test {} is scanned".format(tref.test_number))
            tref.save()
    else:
        # set the test as unscanned
        with plomdb.atomic():
            tref.scanned = False
            log.info("Test {} is not completely scanned".format(tref.test_number))
            tref.save()


def removeScannedTestPage(self, test_number, page_number):
    """Remove a single scanned test-page."""
    tref = Test.get_or_none(test_number=test_number)
    if tref is None:
        return [False, "testError", f"Cannot find test {test_number}"]
    # check if all owners of tasks in that test are logged out.
    owners = self.testOwnersLoggedIn(tref)
    if owners:
        return [False, "owners", owners]
    pref = tref.tpages.where(TPage.page_number == page_number).first()
    if pref is None:
        log.warn(f"Cannot find t-page {page_number} of test {test_number}.")
        return [False, "unknown"]

    if pref.scanned is False:
        log.warn(
            f"T-Page {page_number} of test {test_number} is not scanned - cannot remove."
        )
        return [False, "unscanned"]
    iref = pref.image
    with plomdb.atomic():
        DiscardedPage.create(
            image=iref,
            reason=f"Discarded test-page scan from test {test_number} page {page_number}",
        )
        # Don't delete the actual test-page, just set its image to none and scanned to false
        pref.image = None
        pref.scanned = False
        pref.save()
        # set the parent group to unscanned
        gref = pref.group
        gref.scanned = False
        gref.save()
    # TODO - update the group to which this tpage officially belongs, but also look to see if it had been
    # attached to any annotations, in which case update those too.
    self.updateTestAfterChange(tref)
    log.info(f"Removed t-page {page_number} of test {test_number} and updated test.")
    return [True, f"Removed tpage-{page_number} form test {test_number}."]


def removeScannedHWPage(self, test_number, question, order):
    """Remove a single scanned hw-page."""
    tref = Test.get_or_none(test_number=test_number)
    if tref is None:
        return [False, "testError", f"Cannot find test {test_number}"]
    # check if all owners of tasks in that test are logged out.
    owners = self.testOwnersLoggedIn(tref)
    if owners:
        return [False, "owners", owners]

    qref = tref.qgroups.where(QGroup.question == question).first()
    if qref is None:
        log.warn(f"Cannot find question {question} - cannot remove page {order}")
        return [False, "unknown"]
    gref = qref.group
    pref = gref.hwpages.where(HWPage.order == order).first()
    if pref is None:
        log.warn(f"Cannot find hw-page {question}.{order} of test {test_number}.")
        return [False, "unknown"]
    # create the discard page
    iref = pref.image
    with plomdb.atomic():
        DiscardedPage.create(
            image=iref,
            reason=f"Discarded hw-page {question}.{order} scan from test {test_number}",
        )
        # now delete that hwpage
        pref.delete_instance()
        # set the parent group to unscanned
        gref = pref.group
        gref.scanned = False
        gref.save()
    # TODO - update the group to which this tpage officially belongs, but also look to see if it had been
    # attached to any annotations, in which case update those too.
    self.updateTestAfterChange(tref)
    log.info(
        f"Removed hwpage {question}.{order} of test {test_number} and updated test."
    )
    return [True, f"Removed hwpage {question}.{order} form test {test_number}."]


def removeScannedEXPage(self, test_number, question, order):
    """Remove a single scanned extra-page."""
    tref = Test.get_or_none(test_number=test_number)
    if tref is None:
        return [False, "testError", f"Cannot find test {test_number}"]
    # check if all owners of tasks in that test are logged out.
    owners = self.testOwnersLoggedIn(tref)
    if owners:
        return [False, "owners", owners]

    qref = tref.qgroups.where(QGroup.question == question).first()
    if qref is None:
        log.warn(f"Cannot find question {question} - cannot remove page {order}")
        return [False, "unknown"]
    gref = qref.group
    pref = gref.expages.where(EXPage.order == order).first()
    if pref is None:
        log.warn(f"Cannot find extra-page {question}.{order} of test {test_number}.")
        return [False, "unknown"]
    # create the discard page
    iref = pref.image
    with plomdb.atomic():
        DiscardedPage.create(
            image=iref,
            reason=f"Discarded ex-page {question}.{order} scan from test {test_number}",
        )
        # now delete that hwpage
        pref.delete_instance()
        # set the parent group to unscanned
        gref = pref.group
        gref.scanned = False
        gref.save()
    # TODO - update the group to which this tpage officially belongs, but also look to see if it had been
    # attached to any annotations, in which case update those too.
    self.updateTestAfterChange(tref)
    log.info(
        f"Removed expage {question}.{order} of test {test_number} and updated test."
    )
    return [True, f"Removed expage {question}.{order} form test {test_number}."]


def removeAllScannedPages(self, test_number):
    # return the give test to the pre-upload state.
    tref = Test.get_or_none(test_number=test_number)
    if tref is None:
        return [False, "testError", f"Cannot find test {test_number}"]
    # check if all owners of tasks in that test are logged out.
    owners = self.testOwnersLoggedIn(tref)
    if owners:
        return [False, "owners", owners]

    with plomdb.atomic():
        # move all tpages to discards
        for pref in tref.tpages:
            if pref.scanned:  # move the tpage to a discard
                iref = pref.image
                DiscardedPage.create(
                    image=iref,
                    reason="Discarded scan of t{}.{}".format(
                        test_number, pref.page_number
                    ),
                )
                pref.image = None
                pref.scanned = False
                pref.save()
        # remove all hwpages
        for pref in tref.hwpages:
            iref = pref.image
            DiscardedPage.create(
                image=iref,
                reason="Discarded scan of h.{}.{}.{}".format(
                    test_number, pref.group.qgroups[0].question, pref.order
                ),
            )
            pref.delete_instance()
        # remove all expages
        for pref in tref.expages:
            iref = pref.image
            DiscardedPage.create(
                image=iref,
                reason="Discarded scan of ex{}.{}.{}".format(
                    test_number, pref.group.qgroups[0].question, pref.order
                ),
            )
            pref.delete_instance()
        # set all the groups as unscanned
        for gref in tref.groups:
            gref.scanned = False
            gref.save()
        # finally - clean off the scanned and used flags
        tref.scanned = False
        tref.used = False
        tref.save()
    # update all the groups.
    self.updateTestAfterChange(tref)
    return [True, "Test {} wiped clean".format(test_number)]


# some bundle related stuff
def listBundles(self):
    """Returns a list of bundles in the database

    Args: None

    Returns:
        List (dict). One for each bundle. Each dict contains three
            key-value pairs: "name", "md5sum" and "numberOfPages".
            If no bundles in the system, then it returns an empty list.
    """

    bundle_info = []
    for bref in Bundle.select():
        bundle_info.append(
            {
                "name": bref.name,
                "md5sum": bref.md5sum,
                "numberOfPages": len(bref.images),
            }
        )
    return bundle_info


# ==== Bundle associated functions


def getBundleFromImage(self, file_name):
    """
    From the given filename get the bundle name the image is in.
    Returns [False, message] or [True, bundle-name]
    """
    iref = Image.get_or_none(Image.file_name == file_name)
    if iref is None:
        return [False, "No image with that file name"]
    return [True, iref.bundle.name]


def getImagesInBundle(self, bundle_name):
    """Get list of images in the given bundle.
    Returns [False, message] or [True imagelist] where
    imagelist is list of triples (filename, md5sum, bundle order)
    ordered by bundle_order.
    """
    bref = Bundle.get_or_none(Bundle.name == bundle_name)
    if bref is None:
        return [False, "No bundle with that name"]
    images = []
    for iref in bref.images.order_by(Image.bundle_order):
        images.append((iref.file_name, iref.md5sum, iref.bundle_order))
    return [True, images]


def getPageFromBundle(self, bundle_name, bundle_order):
    """Get the image at position bundle_order from bundle of given name"""
    bref = Bundle.get_or_none(Bundle.name == bundle_name)
    if bref is None:
        return [False]
    iref = Image.get_or_none(Image.bundle == bref, Image.bundle_order == bundle_order)
    if iref is None:
        return [False]
    else:
        return [True, iref.file_name]<|MERGE_RESOLUTION|>--- conflicted
+++ resolved
@@ -24,11 +24,7 @@
         Exception.__init__(self, *args, **kwargs)
 
 
-<<<<<<< HEAD
-# create an image and return the reference
-=======
 # - create an image and return the reference
->>>>>>> 94188e01
 def createNewImage(self, original_name, file_name, md5, bundle_ref, bundle_order):
     # todo = this should check for existence of (bundle_ref, bundle_order) before building.
     # if exists then send fail message.
