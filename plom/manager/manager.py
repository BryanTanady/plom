# SPDX-License-Identifier: AGPL-3.0-or-later
# Copyright (C) 2020-2021 Andrew Rechnitzer
# Copyright (C) 2020-2022 Colin B. Macdonald
# Copyright (C) 2020 Dryden Wiebe
# Copyright (C) 2021 Peter Lee
# Copyright (C) 2021 Nicholas J H Lai
# Copyright (C) 2021-2022 Elizabeth Xiao

from collections import defaultdict
import csv
import os
from pathlib import Path
import sys
import tempfile
import arrow

import urllib3

if sys.version_info >= (3, 7):
    import importlib.resources as resources
else:
    import importlib_resources as resources

from PyQt5.QtCore import Qt, QSize
from PyQt5.QtGui import QBrush, QIcon, QPixmap, QStandardItem, QStandardItemModel
from PyQt5.QtWidgets import (
    QAbstractItemView,
    QCheckBox,
    QDialog,
    QFileDialog,
    QGroupBox,
    QGridLayout,
    QHBoxLayout,
    QInputDialog,
    QLabel,
    QLineEdit,
    QMessageBox,
    QProgressBar,
    QPushButton,
    QTableWidgetItem,
    QTreeWidgetItem,
    QVBoxLayout,
    QWidget,
)

import plom.client.icons

from plom.client.useful_classes import ErrorMessage, SimpleQuestion, WarningQuestion
from plom.client.origscanviewer import WholeTestView, GroupView
from plom.client.examviewwindow import ImageViewWidget

from .uiFiles.ui_manager import Ui_Manager
from .unknownpageview import UnknownViewWindow
from .collideview import CollideViewWindow
from .discardview import DiscardViewWindow
from .reviewview import ReviewViewWindow
from .selectrectangle import SelectRectangleWindow, IDViewWindow
from plom.plom_exceptions import (
    PlomSeriousException,
    PlomAPIException,
    PlomAuthenticationException,
    PlomBenignException,
    PlomConflict,
    PlomExistingLoginException,
    PlomOwnersLoggedInException,
    PlomUnidentifiedPaperException,
    PlomTakenException,
    PlomNoMoreException,
    PlomNoSolutionException,
)
from plom.plom_exceptions import PlomException
from plom.messenger import ManagerMessenger
from plom.aliceBob import simple_password

from plom import __version__, Plom_API_Version, Default_Port


class UserDialog(QDialog):
    """Simple dialog to enter username and password"""

    def __init__(self, name=None, extant=[]):
        super().__init__()
        self.name = name
        self.initUI()
        if name is not None:
            self.userLE.setEnabled(False)
        self.extant = [
            x.lower() for x in extant
        ]  # put everything in lowercase to simplify checking.

    def initUI(self):
        self.setWindowTitle("Please enter user")
        self.userL = QLabel("Username:")
        self.pwL = QLabel("Password:")
        self.pwL2 = QLabel("and again:")
        self.userLE = QLineEdit(self.name)
        initialpw = simple_password()
        self.pwLE = QLineEdit(initialpw)
        # self.pwLE.setEchoMode(QLineEdit.Password)
        self.pwLE2 = QLineEdit(initialpw)
        self.pwLE2.setEchoMode(QLineEdit.Password)
        self.okB = QPushButton("Accept")
        self.okB.clicked.connect(self.validate)
        self.cnB = QPushButton("Cancel")
        self.cnB.clicked.connect(self.reject)

        self.pwCB = QCheckBox("(hide/show)")
        self.pwCB.setCheckState(Qt.Unchecked)
        self.pwCB.stateChanged.connect(self.togglePWShow)
        self.pwNewB = QPushButton("New rand pwd")
        self.pwNewB.clicked.connect(self.newRandomPassword)

        grid = QGridLayout()
        grid.addWidget(self.userL, 1, 1)
        grid.addWidget(self.userLE, 1, 2)
        grid.addWidget(self.pwL, 2, 1)
        grid.addWidget(self.pwLE, 2, 2)
        grid.addWidget(self.pwCB, 2, 3)
        grid.addWidget(self.pwNewB, 3, 3)
        grid.addWidget(self.pwL2, 3, 1)
        grid.addWidget(self.pwLE2, 3, 2)
        grid.addWidget(self.okB, 4, 3)
        grid.addWidget(self.cnB, 4, 1)

        self.setLayout(grid)
        self.show()

    def togglePWShow(self):
        if self.pwCB.checkState() == Qt.Checked:
            self.pwLE.setEchoMode(QLineEdit.Password)
        else:
            self.pwLE.setEchoMode(QLineEdit.Normal)

    def newRandomPassword(self):
        newpw = simple_password()
        self.pwLE.setText(newpw)
        self.pwLE2.setText(newpw)

    def validate(self):
        """Check username not in list and that passwords match."""
        # username not already in list
        # be careful, because pwd-change users same interface
        # make sure that we only do this check if the LE is enabled.
        # put username into lowercase to check against extant which is in lowercase.
        if self.userLE.isEnabled() and self.userLE.text().lower() in self.extant:
            ErrorMessage(
                "Username = '{}' already in user list".format(self.userLE.text())
            ).exec_()
            return

        if self.pwLE.text() != self.pwLE2.text():
            ErrorMessage("Passwords do not match").exec_()
            return
        self.name = self.userLE.text()
        self.password = self.pwLE.text()
        self.accept()


class QVHistogram(QDialog):
    def __init__(self, q, v, hist):
        super().__init__()
        self.question = q
        self.version = v
        self.setWindowTitle("Histograms for question {} version {}".format(q, v))
        self.hist = hist
        tot = 0
        mx = 0
        dist = {}
        for u in self.hist:
            for m in self.hist[u]:
                im = int(m)
                s = int(self.hist[u][m])
                mx = max(mx, im)
                tot += s
                if im not in dist:
                    dist[im] = 0
                dist[im] += s

        grid = QGridLayout()

        self.eG = QGroupBox("All markers")
        gg = QVBoxLayout()
        gg.addWidget(QLabel("Number of papers: {}".format(tot)))
        gp = QHBoxLayout()
        for im in range(0, mx + 1):
            pb = QProgressBar()
            pb.setOrientation(Qt.Vertical)
            if im not in dist:
                pb.setValue(0)
            else:
                pb.setValue((100 * dist[im]) // tot)
            pb.setToolTip("{} = {}%".format(im, pb.value()))
            gp.addWidget(pb)
        gg.addLayout(gp)
        self.eG.setLayout(gg)
        grid.addWidget(self.eG, 0, 0)

        max_number_of_rows = 4  # should depend on user's viewport
        current_row = 1
        current_column = 0

        self.uG = {}
        for u in self.hist:
            utot = 0
            for m in self.hist[u]:
                utot += self.hist[u][m]
            self.uG[u] = QGroupBox("Marker: {}".format(u))
            gg = QVBoxLayout()
            gg.addWidget(QLabel("Number of papers: {}".format(utot)))
            gp = QHBoxLayout()
            for im in range(0, mx + 1):
                m = str(im)
                pb = QProgressBar()
                pb.setOrientation(Qt.Vertical)
                if m not in self.hist[u]:
                    pb.setValue(0)
                else:
                    pb.setValue((100 * self.hist[u][m]) // utot)
                pb.setToolTip("{} = {}%".format(m, pb.value()))
                gp.addWidget(pb)
            gg.addLayout(gp)
            self.uG[u].setLayout(gg)
            grid.addWidget(self.uG[u], current_row, current_column)
            current_row = (current_row + 1) % max_number_of_rows
            if current_row == 0:
                current_column = current_column + 1

        self.cB = QPushButton("&Close")
        self.cB.clicked.connect(self.accept)
        grid.addWidget(self.cB)
        self.setLayout(grid)
        self.show()


class TestStatus(QDialog):
    def __init__(self, nq, status):
        super().__init__()
        self.status = status
        self.setWindowTitle("Status of test {}".format(self.status["number"]))

        grid = QGridLayout()
        self.idCB = QCheckBox("Identified: ")
        self.idCB.setAttribute(Qt.WA_TransparentForMouseEvents)
        self.idCB.setFocusPolicy(Qt.NoFocus)
        if status["identified"]:
            self.idCB.setCheckState(Qt.Checked)
        self.mkCB = QCheckBox("Marked: ")
        self.mkCB.setAttribute(Qt.WA_TransparentForMouseEvents)
        self.mkCB.setFocusPolicy(Qt.NoFocus)
        if status["marked"]:
            self.mkCB.setCheckState(Qt.Checked)

        self.clB = QPushButton("&close")
        self.clB.clicked.connect(self.accept)

        grid.addWidget(self.idCB, 1, 1)
        grid.addWidget(self.mkCB, 1, 3)

        if status["identified"]:
            self.iG = QGroupBox("Identification")
            gg = QVBoxLayout()
            gg.addWidget(QLabel("ID: {}".format(status["sid"])))
            gg.addWidget(QLabel("Name: {}".format(status["sname"])))
            gg.addWidget(QLabel("Username: {}".format(status["iwho"])))
            self.iG.setLayout(gg)
            grid.addWidget(self.iG, 2, 1, 3, 3)

        self.qG = {}
        for q in range(1, nq + 1):
            sq = str(q)
            self.qG[q] = QGroupBox("Question {}.{}:".format(q, status[sq]["version"]))
            gg = QVBoxLayout()
            if status[sq]["marked"]:
                gg.addWidget(QLabel("Marked"))
                gg.addWidget(QLabel("Mark: {}".format(status[sq]["mark"])))
                gg.addWidget(QLabel("Username: {}".format(status[sq]["who"])))
            else:
                gg.addWidget(QLabel("Unmarked"))

            self.qG[q].setLayout(gg)
            grid.addWidget(self.qG[q], 10 * q + 1, 1, 3, 3)

        grid.addWidget(self.clB, 100, 10)
        self.setLayout(grid)


class ProgressBox(QGroupBox):
    def __init__(self, parent, qu, v, stats):
        super().__init__(parent)
        self._parent = parent
        self.question = qu
        self.version = v
        self.setTitle("Q-{} V-{}".format(qu, v))

        self.stats = stats
        grid = QVBoxLayout()
        self.nscL = QLabel()
        grid.addWidget(self.nscL)
        self.nmkL = QLabel()
        grid.addWidget(self.nmkL)
        self.lhL = QLabel()
        grid.addWidget(self.lhL)
        self.mtL = QLabel()
        grid.addWidget(self.mtL)
        self.avgL = QLabel()
        grid.addWidget(self.avgL)
        self.mmfL = QLabel()
        grid.addWidget(self.mmfL)

        self.pb = QProgressBar()
        self.pb.setFormat("%v / %m")
        grid.addWidget(self.pb)
        self.vhB = QPushButton("View histograms")
        self.vhB.clicked.connect(self.viewHist)
        grid.addWidget(self.vhB)

        self.setLayout(grid)
        self.show()
        self.refresh(self.stats)

    def refresh(self, stats):
        self.stats = stats

        self.setEnabled(True)
        self.setVisible(True)
        self.pb.setMaximum(self.stats["NScanned"])
        self.pb.setValue(self.stats["NMarked"])
        self.nscL.setText("# Scanned = {}".format(self.stats["NScanned"]))
        self.nmkL.setText("# Marked = {}".format(self.stats["NMarked"]))

        if self.stats["NScanned"] == 0:
            self.setEnabled(False)
            self.setVisible(False)
            return
        if self.stats["NMarked"] > 0:
            self.avgL.setText(
                "Mean : Median : Mode = {:0.2f} : {} : {}".format(
                    self.stats["avgMark"],
                    self.stats["medianMark"],
                    self.stats["modeMark"],
                )
            )
            self.mmfL.setText(
                "Min : Max : Full = {} : {} : {}".format(
                    self.stats["minMark"], self.stats["maxMark"], self.stats["fullMark"]
                )
            )
            self.mtL.setText(
                "Avg marking time = {:0.1f}s".format(self.stats["avgMTime"])
            )
            self.lhL.setText("# Marked in last hour = {}".format(self.stats["NRecent"]))
        else:
            self.avgL.setText("Mean : Median : Mode  = N/A")
            self.mmfL.setText(
                "Min : Max : Full = N/A : N/A : {}".format(self.stats["fullMark"])
            )
            self.mtL.setText("Avg marking time = N/A")
            self.lhL.setText("# Marked in last hour = N/A")

    def viewHist(self):
        self._parent.viewMarkHistogram(self.question, self.version)


class Manager(QWidget):
    def __init__(
        self, Qapp, *, server=None, user=None, password=None, manager_msgr=None
    ):
        """Start a new Plom Manager window.

        Args:
            Qapp (QApplication):

        Keyword Args:
            manager_msgr (ManagerMessenger/None): a connected ManagerMessenger.
                Note that the plain 'ol Messenger will not work.  By default
                or if `None` is passed, we'll make the user login or use
                other kwargs.
            server (str/None):
            user (str/None):
            password (str/None):
        """
        self.APIVersion = Plom_API_Version
        super().__init__()
        self.Qapp = Qapp
        self.msgr = manager_msgr
        print(
            "Plom Manager Client {} (communicates with api {})".format(
                __version__, self.APIVersion
            )
        )
        self.ui = Ui_Manager()
        self.ui.setupUi(self)
        if user:
            self.ui.userLE.setText(user)
        if password:
            self.ui.passwordLE.setText(password)
        if server:
            self.setServer(server)

        self.ui.passwordLE.setFocus(True)
        self.connectButtons()
        self.ui.scanningAllTab.setEnabled(False)
        self.ui.progressAllTab.setEnabled(False)
        self.ui.reviewAllTab.setEnabled(False)
        self.ui.userAllTab.setEnabled(False)
        if self.msgr:
            self.initial_login()
        else:
            if password:
                self.login()

    def connectButtons(self):
        self.ui.loginButton.clicked.connect(self.login)
        self.ui.closeButton.clicked.connect(self.closeWindow)
        self.ui.fontSB.valueChanged.connect(self.setFont)
        self.ui.scanRefreshB.clicked.connect(self.refreshScanTab)
        self.ui.progressRefreshB.clicked.connect(self.refreshProgressTab)
        self.ui.refreshIDPredictionsB.clicked.connect(self.getPredictions)
        self.ui.unidB.clicked.connect(self.un_id_paper)

        self.ui.refreshRevB.clicked.connect(self.refreshRev)
        self.ui.refreshUserB.clicked.connect(self.refreshUserList)
        self.ui.refreshProgressQUB.clicked.connect(self.refreshProgressQU)

        self.ui.removePagesB.clicked.connect(self.removePages)
        self.ui.subsPageB.clicked.connect(self.substitutePage)
        self.ui.removePartScanB.clicked.connect(self.removePagesFromPartScan)

        self.ui.actionUButton.clicked.connect(self.doUActions)
        self.ui.actionCButton.clicked.connect(self.doCActions)
        self.ui.actionDButton.clicked.connect(self.doDActions)
        self.ui.selectRectButton.clicked.connect(self.selectRectangle)
        self.ui.predictButton.clicked.connect(self.runPredictor)
        self.ui.delPredButton.clicked.connect(self.deletePredictions)
        self.ui.forceLogoutB.clicked.connect(self.forceLogout)
        self.ui.enableUserB.clicked.connect(self.enableUsers)
        self.ui.disableUserB.clicked.connect(self.disableUsers)
        self.ui.changePassB.clicked.connect(self.changeUserPassword)
        self.ui.newUserB.clicked.connect(self.createUser)

    def closeWindow(self):
        if self.msgr is not None:
            self.msgr.closeUser()
        self.close()

    def setServer(self, s):
        """Set the server and port UI widgets from a string.

        If port is missing, a default will be used."""
        try:
            s, p = s.split(":")
        except ValueError:
            p = Default_Port
        self.ui.serverLE.setText(s)
        self.ui.mportSB.setValue(int(p))

    def setFont(self, n):
        fnt = self.Qapp.font()
        fnt.setPointSize(n)
        self.Qapp.setFont(fnt)

    def login(self):
        user = self.ui.userLE.text().strip()
        self.ui.userLE.setText(user)
        if not user:
            return
        pwd = self.ui.passwordLE.text()
        if not pwd:
            return

        self.partial_parse_address()
        server = self.ui.serverLE.text()
        self.ui.serverLE.setText(server)
        mport = self.ui.mportSB.value()

        try:
            self.msgr = ManagerMessenger(server, mport)
            self.msgr.start()
        except PlomBenignException as e:
            ErrorMessage("Could not connect to server.\n\n{}".format(e)).exec_()
            self.msgr = None  # reset to avoid Issue #1622
            return

        try:
            self.msgr.requestAndSaveToken(user, pwd)
        except PlomAPIException as e:
            ErrorMessage(
                "Could not authenticate due to API mismatch."
                "Your client version is {}.\n\n"
                "Error was: {}".format(__version__, e)
            ).exec_()
            self.msgr = None  # reset to avoid Issue #1622
            return
        except PlomExistingLoginException:
            if (
                SimpleQuestion(
                    self,
                    "You appear to be already logged in!\n\n"
                    "  * Perhaps a previous session crashed?\n"
                    "  * Do you have another client running,\n"
                    "    e.g., on another computer?\n\n"
                    "Should I force-logout the existing authorisation?"
                    " (and then you can try to log in again)\n\n"
                    "The other client will likely crash.",
                ).exec_()
                == QMessageBox.Yes
            ):
                self.msgr.clearAuthorisation("manager", pwd)
            self.msgr = None  # reset to avoid Issue #1622
            return
        except PlomAuthenticationException as e:
            ErrorMessage("Could not authenticate: {}".format(e)).exec_()
            self.msgr = None  # reset to avoid Issue #1622
            return
        except PlomSeriousException as e:
            ErrorMessage(
                "Could not get authentication token.\n\n"
                "Unexpected error: {}".format(e)
            ).exec_()
            self.msgr = None  # reset to avoid Issue #1622
            return
        self.initial_login()

    def initial_login(self):
        self.ui.scanningAllTab.setEnabled(True)
        self.ui.progressAllTab.setEnabled(True)
        self.ui.reviewAllTab.setEnabled(True)
        self.ui.userAllTab.setEnabled(True)

        self.ui.userGBox.setEnabled(False)
        self.ui.serverGBox.setEnabled(False)
        self.ui.loginButton.setEnabled(False)

        self.getTPQV()
        self.initScanTab()
        self.initProgressTab()
        self.initUserTab()
        self.initReviewTab()
        self.initSolutionTab()

    def partial_parse_address(self):
        """If address has a port number in it, extract and move to the port box.

        If there's a colon in the address (maybe user did not see port
        entry box or is pasting in a string), then try to extract a port
        number and put it into the entry box.
        """
        address = self.ui.serverLE.text()
        try:
            parsedurl = urllib3.util.parse_url(address)
            if parsedurl.port:
                self.ui.mportSB.setValue(int(parsedurl.port))
            self.ui.serverLE.setText(parsedurl.host)
        except urllib3.exceptions.LocationParseError:
            return

    # -------------------
    def getTPQV(self):
        info = self.msgr.get_spec()
        self.max_papers = info["numberToProduce"]
        self.numberOfPages = info["numberOfPages"]
        self.numberOfQuestions = info["numberOfQuestions"]
        self.numberOfVersions = info["numberOfVersions"]
        # which test pages are which type "id", "dnm", or "qN"
        self.testPageTypes = {info["idPage"]: "id"}
        for pg in info["doNotMarkPages"]:
            self.testPageTypes[pg] = "dnm"
        for q in range(1, info["numberOfQuestions"] + 1):
            for pg in info["question"][str(q)]["pages"]:
                self.testPageTypes[pg] = f"q{q}"
        print(self.testPageTypes)

    ################
    # scan tab stuff

    def initScanTab(self):
        self.initScanStatusTab()
        self.initUnknownTab()
        self.initCollideTab()
        self.initDiscardTab()

    def refreshScanTab(self):
        self.refreshIList()
        self.refreshSList()
        self.refreshUList()
        self.refreshCList()
        self.refreshDList()

    def initScanStatusTab(self):
        self.ui.scanTW.setHeaderLabels(["Test number", "Page number", "Version"])
        self.ui.scanTW.activated.connect(self.viewSPage)
        self.ui.incompTW.setHeaderLabels(["Test number", "Page", "Version", "Status"])
        self.ui.incompTW.activated.connect(self.viewISTest)
        self.refreshIList()
        self.refreshSList()

    def refreshIList(self):
        # delete the children of each toplevel items
        root = self.ui.incompTW.invisibleRootItem()
        for l0 in range(self.ui.incompTW.topLevelItemCount()):
            l0i = self.ui.incompTW.topLevelItem(0)
            for l1 in range(self.ui.incompTW.topLevelItem(0).childCount()):
                l0i.removeChild(l0i.child(0))
            root.removeChild(l0i)

        incomplete = self.msgr.getIncompleteTests()  # triples [p,v,true/false]
        for t in incomplete:
            l0 = QTreeWidgetItem(["{}".format(t), ""])
            for (p, v, s) in incomplete[t]:
                if s:
                    l0.addChild(QTreeWidgetItem(["", str(p), str(v), "scanned"]))
                else:
                    it = QTreeWidgetItem(["", str(p), str(v), "missing"])
                    it.setBackground(3, QBrush(Qt.red))
                    l0.addChild(it)
            self.ui.incompTW.addTopLevelItem(l0)

    def refreshSList(self):
        # delete the children of each toplevel items
        root = self.ui.scanTW.invisibleRootItem()
        for l0 in range(self.ui.scanTW.topLevelItemCount()):
            l0i = self.ui.scanTW.topLevelItem(0)
            for l1 in range(self.ui.scanTW.topLevelItem(0).childCount()):
                l0i.removeChild(l0i.child(0))
            root.removeChild(l0i)

        scanned = self.msgr.getScannedTests()  # pairs [p,v]
        colDict = self.msgr.getCollidingPageNames()  # dict [fname]=[t,p,v]
        cdtp = {u: "{}.{}".format(colDict[u][0], colDict[u][1]) for u in colDict}

        for t in scanned:
            l0 = QTreeWidgetItem(["{}".format(t), ""])
            for (p, v) in scanned[t]:
                l1 = QTreeWidgetItem(["", str(p), str(v)])
                if "{}.{}".format(t, p) in cdtp.values():
                    l0.setBackground(0, QBrush(Qt.cyan))
                    l0.setToolTip(0, "Has collisions")
                    l1.setBackground(1, QBrush(Qt.cyan))
                    l0.setToolTip(1, "Has collisions")
                l0.addChild(l1)
            self.ui.scanTW.addTopLevelItem(l0)

    def viewPage(self, t, pdetails, v):
        if pdetails[0] == "t":  # is a test-page t.PPP
            p = pdetails.split(".")[1]
            vp = self.msgr.getTPageImage(t, p, v)
        elif pdetails[0] == "h":  # is a hw-page = h.q.o
            q = pdetails.split(".")[1]
            o = pdetails.split(".")[2]
            vp = self.msgr.getHWPageImage(t, q, o)
        elif pdetails[0] == "e":  # is a extra-page = e.q.o
            q = pdetails.split(".")[1]
            o = pdetails.split(".")[2]
            vp = self.msgr.getEXPageImage(t, q, o)
        else:
            return

        if vp is None:
            return
        with tempfile.NamedTemporaryFile() as fh:
            fh.write(vp)
            GroupView(self, [fh.name]).exec_()

    def viewSPage(self):
        pvi = self.ui.scanTW.selectedItems()
        if len(pvi) == 0:
            return
        # if selected a top-level item (ie a test) - view the whole test
        if pvi[0].childCount() > 0:
            pt = int(pvi[0].text(0))
            self.viewWholeTest(pt)
            return
        pdetails = pvi[0].text(1)
        pv = int(pvi[0].text(2))
        pt = int(pvi[0].parent().text(0))  # grab test number from parent
        self.viewPage(pt, pdetails, pv)

    def viewISTest(self):
        pvi = self.ui.incompTW.selectedItems()
        if len(pvi) == 0:
            return
        # if selected a lower-level item (ie a missing page) - check if scanned
        if pvi[0].childCount() == 0:
            if pvi[0].text(3) == "scanned":
                self.viewPage(
                    int(pvi[0].parent().text(0)),
                    pvi[0].text(1),
                    int(pvi[0].text(2)),
                )
            return
        # else fire up the whole test.
        self.viewWholeTest(int(pvi[0].text(0)))

    def removePages(self):
        pvi = self.ui.scanTW.selectedItems()
        # if nothing selected - return
        if len(pvi) == 0:
            return
        # if selected not a top-level item (ie a test) - return
        if pvi[0].childCount() == 0:
            test_number = int(pvi[0].parent().text(0))
            page_name = pvi[0].text(1)
            msg = WarningQuestion(
                self,
                f"Will remove the selected page {page_name} from the selected test {test_number}.",
                "Are you sure you wish to do this? (not reversible)",
            )
            if msg.exec_() == QMessageBox.No:
                return
            try:
                rval = self.msgr.removeSinglePage(test_number, page_name)
                ErrorMessage("{}".format(rval)).exec_()
            except PlomOwnersLoggedInException as err:
                ErrorMessage(
                    "Cannot remove scanned pages from that test - owners of tasks in that test are logged in: {}".format(
                        err.args[-1]
                    )
                ).exec_()
        else:
            test_number = int(pvi[0].text(0))  # grab test number
            msg = WarningQuestion(
                self,
                f"Will remove all scanned pages from the selected test - test number {test_number}.",
                "Are you sure you wish to do this? (not reversible)",
            )
            if msg.exec_() == QMessageBox.No:
                return
            try:
                rval = self.msgr.removeAllScannedPages(test_number)
                ErrorMessage("{}".format(rval)).exec_()
            except PlomOwnersLoggedInException as err:
                ErrorMessage(
                    "Cannot remove scanned pages from that test - owners of tasks in that test are logged in: {}".format(
                        err.args[-1]
                    )
                ).exec_()
        # refresh the two tables here.
        self.refreshSList()
        self.refreshIList()

    def substituteTestQuestionPage(self, test_number, page_number, question, version):
        msg = SimpleQuestion(
            self,
            'Are you sure you want to substitute a "Missing Page" blank for '
            f"tpage {page_number} of question {question} test {test_number}?",
        )
        if msg.exec_() == QMessageBox.No:
            return
        try:
            rval = self.msgr.replaceMissingTestPage(test_number, page_number, version)
            ErrorMessage("{}".format(rval)).exec_()
        except PlomOwnersLoggedInException as err:
            ErrorMessage(
                "Cannot substitute that page - owners of tasks in that test are logged in: {}".format(
                    err.args[-1]
                )
            ).exec_()

    def substituteTestDNMPage(self, test_number, page_number):
        msg = SimpleQuestion(
            self,
            'Are you sure you want to substitute a "Missing Page" blank for '
            f"tpage {page_number} of test {test_number} - it is a Do Not Mark page?",
        )
        if msg.exec_() == QMessageBox.No:
            return
        try:
            rval = self.msgr.replaceMissingDNMPage(test_number, page_number)
            ErrorMessage("{}".format(rval)).exec_()
        except PlomOwnersLoggedInException as err:
            ErrorMessage(
                "Cannot substitute that page - owners of tasks in that test are logged in: {}".format(
                    err.args[-1]
                )
            ).exec_()

    def autogenerateIDPage(self, test_number):
        msg = SimpleQuestion(
            self,
            f"Are you sure you want to generate an ID for test {test_number}? "
            "You can only do this for homeworks or pre-named tests.",
        )
        if msg.exec_() == QMessageBox.No:
            return
        try:
            rval = self.msgr.replaceMissingIDPage(test_number)
            ErrorMessage("{}".format(rval)).exec_()
        except PlomOwnersLoggedInException as err:
            ErrorMessage(
                "Cannot substitute that page - owners of tasks in that test are logged in: {}".format(
                    err.args[-1]
                )
            ).exec_()
        except PlomUnidentifiedPaperException as err:
            ErrorMessage(
                "Cannot substitute that page - that paper has not been identified: {}".format(
                    err
                )
            ).exec_()

    def substituteTestPage(self, test_number, page_number, version):
        page_type = self.testPageTypes[page_number]
        if page_type == "id":
            self.autogenerateIDPage(test_number)
        elif page_type == "dnm":
            self.substituteTestDNMPage(test_number, page_number)
        else:
            qnum = int(page_type[1:])  # is qNNN
            self.substituteTestQuestionPage(test_number, page_number, qnum, version)

        self.refreshIList()

    def substituteHWQuestion(self, test_number, question):
        msg = SimpleQuestion(
            self,
            'Are you sure you want to substitute a "Missing Page" blank for '
            f"question {question} of test {test_number}?",
        )
        if msg.exec_() == QMessageBox.No:
            return
        try:
            rval = self.msgr.replaceMissingHWQuestion(
                student_id=None, test=test_number, question=question
            )
            ErrorMessage("{}".format(rval)).exec_()
        except PlomTakenException:
            ErrorMessage("That question already has hw pages present.").exec_()
        except PlomOwnersLoggedInException as err:
            ErrorMessage(
                "Cannot substitute that question - owners of tasks in that test are logged in: {}".format(
                    err.args[-1]
                )
            ).exec_()

        self.refreshIList()

    def substitutePage(self):
        # THIS SHOULD KEEP VERSION INFORMATION
        pvi = self.ui.incompTW.selectedItems()
        # if nothing selected - return
        if len(pvi) == 0:
            return
        # if selected a top-level item (ie a test) - return
        if pvi[0].childCount() > 0:
            return
        # text should be t.n - else is homework page
        if pvi[0].text(1)[0] == "t":
            # format = t.n where n = pagenumber
            page = int(pvi[0].text(1)[2:])  # drop the "t."
            version = int(pvi[0].text(2))
            test = int(pvi[0].parent().text(0))  # grab test number from parent
            self.substituteTestPage(test, page, version)
            return
        elif pvi[0].text(1)[0] == "h":
            # format is h.n.k where n= question, k = order
            test = int(pvi[0].parent().text(0))  # grab test number from parent
            question, order = pvi[0].text(1)[2:].split(".")
            # drop the "h.", then split on "." - don't need 'order'
            self.substituteHWQuestion(test, int(question))
        else:  # can't substitute other sorts of pages
            return

    def removePagesFromPartScan(self):
        pvi = self.ui.incompTW.selectedItems()
        # if nothing selected - return
        if len(pvi) == 0:
            return
        # if selected not a top-level item (ie a test) - return
        if pvi[0].childCount() == 0:
            test_number = int(pvi[0].parent().text(0))
            page_name = pvi[0].text(1)
            msg = WarningQuestion(
                self,
                f"Will remove the selected page {page_name} from the selected test {test_number}.",
                "Are you sure you wish to do this? (not reversible)",
            )
            if msg.exec_() == QMessageBox.No:
                return
            try:
                rval = self.msgr.removeSinglePage(test_number, page_name)
                ErrorMessage("{}".format(rval)).exec_()
            except PlomOwnersLoggedInException as err:
                ErrorMessage(
                    "Cannot remove scanned pages from that test - owners of tasks in that test are logged in: {}".format(
                        err.args[-1]
                    )
                ).exec_()
        else:
            test_number = int(pvi[0].text(0))  # grab test number
            msg = WarningQuestion(
                self,
                f"Will remove all scanned pages from the selected test - test number {test_number}.",
                "Are you sure you wish to do this? (not reversible)",
            )
            if msg.exec_() == QMessageBox.No:
                return
            try:
                rval = self.msgr.removeAllScannedPages(test_number)
                ErrorMessage("{}".format(rval)).exec_()
            except PlomOwnersLoggedInException as err:
                ErrorMessage(
                    "Cannot remove scanned pages from that test - owners of tasks in that test are logged in: {}".format(
                        err.args[-1]
                    )
                ).exec_()
        self.refreshIList()

    def initUnknownTab(self):
        self.unknownModel = QStandardItemModel(0, 6)
        self.ui.unknownTV.setModel(self.unknownModel)
        self.ui.unknownTV.setSelectionBehavior(QAbstractItemView.SelectRows)
        self.ui.unknownTV.setSelectionMode(QAbstractItemView.SingleSelection)
        self.unknownModel.setHorizontalHeaderLabels(
            [
                "FullFile",
                "File",
                "Action to be taken",
                "Rotation-angle",
                "Test",
                "Page or Question",
            ]
        )
        self.ui.unknownTV.setIconSize(QSize(96, 96))
        self.ui.unknownTV.activated.connect(self.viewUPage)
        self.ui.unknownTV.setColumnHidden(0, True)
        self.refreshUList()

    def refreshUList(self):
        self.unknownModel.removeRows(0, self.unknownModel.rowCount())
        unkList = self.msgr.getUnknownPageNames()
        r = 0
        for u in unkList:
            it0 = QStandardItem(os.path.split(u)[1])
            pm = QPixmap()
            pm.loadFromData(
                resources.read_binary(plom.client.icons, "manager_unknown.svg")
            )
            it0.setIcon(QIcon(pm))
            it1 = QStandardItem("?")
            it1.setTextAlignment(Qt.AlignCenter)
            it2 = QStandardItem("0")
            it2.setTextAlignment(Qt.AlignCenter)
            it3 = QStandardItem("")
            it3.setTextAlignment(Qt.AlignCenter)
            it4 = QStandardItem("")
            it4.setTextAlignment(Qt.AlignCenter)
            self.unknownModel.insertRow(r, [QStandardItem(u), it0, it1, it2, it3, it4])
            r += 1
        self.ui.unknownTV.resizeRowsToContents()
        self.ui.unknownTV.resizeColumnsToContents()

    def viewUPage(self):
        pvi = self.ui.unknownTV.selectedIndexes()
        if len(pvi) == 0:
            return
        r = pvi[0].row()
        fname = self.unknownModel.item(r, 0).text()
        vp = self.msgr.getUnknownImage(fname)
        if vp is None:
            return
        # get the list of ID'd papers
        iDict = self.msgr.getIdentified()
        with tempfile.NamedTemporaryFile() as fh:
            fh.write(vp)
            uvw = UnknownViewWindow(
                self,
                [fh.name],
                [self.max_papers, self.numberOfPages, self.numberOfQuestions],
                iDict,
            )
            if uvw.exec_() == QDialog.Accepted:
                self.unknownModel.item(r, 2).setText(uvw.action)
                self.unknownModel.item(r, 3).setText("{}".format(uvw.theta))
                self.unknownModel.item(r, 4).setText("{}".format(uvw.test))
                self.unknownModel.item(r, 5).setText("{}".format(uvw.pq))
                if uvw.action == "discard":
                    pm = QPixmap()
                    pm.loadFromData(
                        resources.read_binary(plom.client.icons, "manager_discard.svg")
                    )
                    self.unknownModel.item(r, 1).setIcon(QIcon(pm))
                elif uvw.action == "extra":
                    pm = QPixmap()
                    pm.loadFromData(
                        resources.read_binary(plom.client.icons, "manager_extra.svg")
                    )
                    self.unknownModel.item(r, 1).setIcon(QIcon(pm))
                elif uvw.action == "test":
                    pm = QPixmap()
                    pm.loadFromData(
                        resources.read_binary(plom.client.icons, "manager_test.svg")
                    )
                    self.unknownModel.item(r, 1).setIcon(QIcon(pm))
                elif uvw.action == "homework":
                    pm = QPixmap()
                    pm.loadFromData(
                        resources.read_binary(plom.client.icons, "manager_hw.svg")
                    )
                    self.unknownModel.item(r, 1).setIcon(QIcon(pm))

    def doUActions(self):
        for r in range(self.unknownModel.rowCount()):
            if self.unknownModel.item(r, 2).text() == "discard":
                self.msgr.removeUnknownImage(self.unknownModel.item(r, 0).text())
            elif self.unknownModel.item(r, 2).text() == "extra":
                try:
                    self.msgr.unknownToExtraPage(
                        self.unknownModel.item(r, 0).text(),
                        self.unknownModel.item(r, 4).text(),
                        self.unknownModel.item(r, 5).text(),
                        self.unknownModel.item(r, 3).text(),
                    )
                except (PlomOwnersLoggedInException, PlomConflict) as err:
                    ErrorMessage(f"{err}").exec_()
            elif self.unknownModel.item(r, 2).text() == "test":
                try:
                    if (
                        self.msgr.unknownToTestPage(
                            self.unknownModel.item(r, 0).text(),
                            self.unknownModel.item(r, 4).text(),
                            self.unknownModel.item(r, 5).text(),
                            self.unknownModel.item(r, 3).text(),
                        )
                        == "collision"
                    ):
                        ErrorMessage(
                            "Collision created in test {}".format(
                                self.unknownModel.item(r, 4).text()
                            )
                        ).exec_()
                except (PlomOwnersLoggedInException, PlomConflict) as err:
                    ErrorMessage(f"{err}").exec_()
            elif self.unknownModel.item(r, 2).text() == "homework":
                try:
                    self.msgr.unknownToHWPage(
                        self.unknownModel.item(r, 0).text(),
                        self.unknownModel.item(r, 4).text(),
                        self.unknownModel.item(r, 5).text(),
                        self.unknownModel.item(r, 3).text(),
                    )
                except (PlomOwnersLoggedInException, PlomConflict) as err:
                    ErrorMessage(f"{err}").exec_()

            else:
                pass
                # print(
                #     "No action for file {}.".format(self.unknownModel.item(r, 0).text())
                # )
        self.refreshUList()

    def viewWholeTest(self, testNumber, parent=None):
        vt = self.msgr.getTestImages(testNumber)
        if vt is None:
            return
        if parent is None:
            parent = self
        with tempfile.TemporaryDirectory() as td:
            inames = []
            for i in range(len(vt)):
                iname = Path(td) / f"img.{i}.image"
                with open(iname, "wb") as fh:
                    fh.write(vt[i])
                inames.append(iname)
            WholeTestView(testNumber, inames, parent=parent).exec_()

    def viewQuestion(self, testNumber, questionNumber, parent=None):
        vq = self.msgr.getQuestionImages(testNumber, questionNumber)
        if vq is None:
            return
        if parent is None:
            parent = self
        with tempfile.TemporaryDirectory() as td:
            inames = []
            for i in range(len(vq)):
                iname = Path(td) / f"img.{i}.image"
                with open(iname, "wb") as fh:
                    fh.write(vq[i])
                inames.append(iname)
            GroupView(parent, inames).exec_()

    def checkTPage(self, testNumber, pageNumber, parent=None):
        if parent is None:
            parent = self
        cp = self.msgr.checkTPage(testNumber, pageNumber)
        # returns [v, image] or [v, imageBytes]
        if cp[1] is None:
            # TODO: ErrorMesage does not support parenting
            ErrorMessage(
                "Page {} of test {} is not scanned - should be version {}".format(
                    pageNumber, testNumber, cp[0]
                )
            ).exec_()
            return
        with tempfile.NamedTemporaryFile() as fh:
            fh.write(cp[1])
            ErrorMessage(
                "WARNING: potential collision! Page {} of test {} has been scanned already.".format(
                    pageNumber, testNumber
                )
            ).exec_()
            GroupView(parent, [fh.name]).exec_()

    def initCollideTab(self):
        self.collideModel = QStandardItemModel(0, 6)
        self.ui.collideTV.setModel(self.collideModel)
        self.ui.collideTV.setSelectionBehavior(QAbstractItemView.SelectRows)
        self.ui.collideTV.setSelectionMode(QAbstractItemView.SingleSelection)
        self.collideModel.setHorizontalHeaderLabels(
            ["FullFile", "File", "Action to be taken", "Test", "Page", "Version"]
        )
        self.ui.collideTV.setIconSize(QSize(96, 96))
        self.ui.collideTV.activated.connect(self.viewCPage)
        self.ui.collideTV.setColumnHidden(0, True)
        self.refreshCList()

    def refreshCList(self):
        self.collideModel.removeRows(0, self.collideModel.rowCount())
        colDict = self.msgr.getCollidingPageNames()  # dict [fname]=[t,p,v]
        r = 0
        for u in colDict.keys():
            # it0 = QStandardItem(u)
            it1 = QStandardItem(os.path.split(u)[1])
            pm = QPixmap()
            pm.loadFromData(
                resources.read_binary(plom.client.icons, "manager_collide.svg")
            )
            it1.setIcon(QIcon(pm))
            it2 = QStandardItem("?")
            it2.setTextAlignment(Qt.AlignCenter)
            it3 = QStandardItem("{}".format(colDict[u][0]))
            it3.setTextAlignment(Qt.AlignCenter)
            it4 = QStandardItem("{}".format(colDict[u][1]))
            it4.setTextAlignment(Qt.AlignCenter)
            it5 = QStandardItem("{}".format(colDict[u][2]))
            it5.setTextAlignment(Qt.AlignCenter)
            self.collideModel.insertRow(r, [QStandardItem(u), it1, it2, it3, it4, it5])
            r += 1
        self.ui.collideTV.resizeRowsToContents()
        self.ui.collideTV.resizeColumnsToContents()

    def viewCPage(self):
        pvi = self.ui.collideTV.selectedIndexes()
        if len(pvi) == 0:
            return
        r = pvi[0].row()
        fname = self.collideModel.item(r, 0).text()
        test = int(self.collideModel.item(r, 3).text())
        page = int(self.collideModel.item(r, 4).text())
        version = int(self.collideModel.item(r, 5).text())

        vop = self.msgr.getTPageImage(test, page, version)
        vcp = self.msgr.getCollidingImage(fname)
        if vop is None or vcp is None:
            return
        with tempfile.NamedTemporaryFile() as oh:
            with tempfile.NamedTemporaryFile() as ch:
                oh.write(vop)
                ch.write(vcp)
                cvw = CollideViewWindow(
                    self,
                    oh.name,
                    ch.name,
                    test,
                    page,
                )
                if cvw.exec_() == QDialog.Accepted:
                    if cvw.action == "original":
                        pm = QPixmap()
                        pm.loadFromData(
                            resources.read_binary(
                                plom.client.icons, "manager_discard.svg"
                            )
                        )
                        self.collideModel.item(r, 1).setIcon(QIcon(pm))
                        self.collideModel.item(r, 2).setText("discard")
                    elif cvw.action == "collide":
                        pm = QPixmap()
                        pm.loadFromData(
                            resources.read_binary(plom.client.icons, "manager_test.svg")
                        )
                        self.collideModel.item(r, 1).setIcon(QIcon(pm))
                        self.collideModel.item(r, 2).setText("replace")

    def doCActions(self):
        for r in range(self.collideModel.rowCount()):
            if self.collideModel.item(r, 2).text() == "discard":
                self.msgr.removeCollidingImage(self.collideModel.item(r, 0).text())
            elif self.collideModel.item(r, 2).text() == "replace":
                try:
                    self.msgr.collidingToTestPage(
                        self.collideModel.item(r, 0).text(),
                        self.collideModel.item(r, 3).text(),
                        self.collideModel.item(r, 4).text(),
                        self.collideModel.item(r, 5).text(),
                    )
                except (PlomOwnersLoggedInException, PlomConflict) as err:

                    ErrorMessage(f"{err}").exec_()
            else:
                pass
                # print(
                #     "No action for file {}.".format(self.collideModel.item(r, 0).text())
                # )
        self.refreshCList()

    def initDiscardTab(self):
        self.discardModel = QStandardItemModel(0, 4)
        self.ui.discardTV.setModel(self.discardModel)
        self.ui.discardTV.setSelectionBehavior(QAbstractItemView.SelectRows)
        self.ui.discardTV.setSelectionMode(QAbstractItemView.SingleSelection)
        self.discardModel.setHorizontalHeaderLabels(
            [
                "FullFile",
                "File",
                "Reason discarded",
                "Action to be taken",
            ]
        )
        self.ui.discardTV.setIconSize(QSize(96, 96))
        self.ui.discardTV.activated.connect(self.viewDPage)
        self.ui.discardTV.setColumnHidden(0, True)
        self.refreshDList()

    def refreshDList(self):
        self.discardModel.removeRows(0, self.discardModel.rowCount())
        # list of pairs [filename, reason]
        disList = self.msgr.getDiscardNames()
        r = 0
        for fname, reason in disList:
            it0 = QStandardItem(fname)
            it1 = QStandardItem(os.path.split(fname)[1])
            pm = QPixmap()
            pm.loadFromData(
                resources.read_binary(plom.client.icons, "manager_none.svg")
            )
            it1.setIcon(QIcon(pm))
            it2 = QStandardItem(reason)
            it3 = QStandardItem("none")
            it3.setTextAlignment(Qt.AlignCenter)
            self.discardModel.insertRow(r, [it0, it1, it2, it3])
            r += 1
        self.ui.discardTV.resizeRowsToContents()
        self.ui.discardTV.resizeColumnsToContents()

    def viewDPage(self):
        pvi = self.ui.discardTV.selectedIndexes()
        if len(pvi) == 0:
            return
        r = pvi[0].row()
        fname = self.discardModel.item(r, 0).text()
        vdp = self.msgr.getDiscardImage(fname)
        if vdp is None:
            return
        with tempfile.NamedTemporaryFile() as dh:
            dh.write(vdp)
            dvw = DiscardViewWindow(self, dh.name)
            if dvw.exec_() == QDialog.Accepted:
                if dvw.action == "unknown":
                    pm = QPixmap()
                    pm.loadFromData(
                        resources.read_binary(plom.client.icons, "manager_move.svg")
                    )
                    self.discardModel.item(r, 1).setIcon(QIcon(pm))
                    self.discardModel.item(r, 3).setText("move")
                elif dvw.action == "none":
                    pm = QPixmap()
                    pm.loadFromData(
                        resources.read_binary(plom.client.icons, "manager_none.svg")
                    )
                    self.discardModel.item(r, 1).setIcon(QIcon(pm))
                    self.discardModel.item(r, 3).setText("none")

    def doDActions(self):
        for r in range(self.discardModel.rowCount()):
            if self.discardModel.item(r, 3).text() == "move":
                self.msgr.discardToUnknown(self.discardModel.item(r, 0).text())
            else:
                pass
                # print(
                #     "No action for file {}.".format(self.discardModel.item(r, 0).text())
                # )
        self.refreshDList()

    ####################
    # Progress tab stuff
    def initProgressTab(self):
        self.initOverallTab()
        self.initMarkTab()
        self.initIDTab()
        self.initOutTab()

    def refreshProgressTab(self):
        self.refreshOverallTab()
        self.refreshMarkTab()
        self.refreshIDTab()
        self.refreshOutTab()

    def initOverallTab(self):
        self.ui.overallTW.setHorizontalHeaderLabels(
            ["Test number", "Scanned", "Identified", "Questions Marked"]
        )
        self.ui.overallTW.activated.connect(self.viewTestStatus)
        self.ui.overallTW.setSortingEnabled(True)
        self.refreshOverallTab()

    def viewTestStatus(self):
        pvi = self.ui.overallTW.selectedItems()
        if len(pvi) == 0:
            return
        r = pvi[0].row()
        testNumber = int(self.ui.overallTW.item(r, 0).text())
        stats = self.msgr.RgetStatus(testNumber)
        TestStatus(self.numberOfQuestions, stats).exec_()

    def refreshOverallTab(self):
        self.ui.overallTW.clearContents()
        self.ui.overallTW.setRowCount(0)

        opDict = self.msgr.RgetCompletionStatus()
        tk = list(opDict.keys())
        tk.sort(key=int)  # sort in numeric order
        # each dict value is [Scanned, Identified, #Marked]
        r = 0
        for t in tk:
            self.ui.overallTW.insertRow(r)
            self.ui.overallTW.setItem(r, 0, QTableWidgetItem(str(t).rjust(4)))

            it = QTableWidgetItem("{}".format(opDict[t][0]))
            if opDict[t][0]:
                it.setBackground(QBrush(Qt.green))
                it.setToolTip("Has been scanned")
            elif opDict[t][2] > 0:
                it.setBackground(QBrush(Qt.red))
                it.setToolTip("Has been (part-)marked but not completely scanned.")

            self.ui.overallTW.setItem(r, 1, it)

            it = QTableWidgetItem("{}".format(opDict[t][1]))
            if opDict[t][1]:
                it.setBackground(QBrush(Qt.green))
                it.setToolTip("Has been identified")
            self.ui.overallTW.setItem(r, 2, it)

            it = QTableWidgetItem(str(opDict[t][2]).rjust(3))
            if opDict[t][2] == self.numberOfQuestions:
                it.setBackground(QBrush(Qt.green))
                it.setToolTip("Has been marked")
            self.ui.overallTW.setItem(r, 3, it)
            r += 1

    def initIDTab(self):
        self.refreshIDTab()
        self.ui.idPB.setFormat("%v / %m")
        self.ui.predictionTW.setColumnCount(3)
        self.ui.predictionTW.setHorizontalHeaderLabels(["Test", "Student ID", "Name"])
        self.ui.predictionTW.setSelectionMode(QAbstractItemView.SingleSelection)
        self.ui.predictionTW.setSelectionBehavior(QAbstractItemView.SelectRows)
        self.ui.predictionTW.setAlternatingRowColors(True)
        self.ui.predictionTW.activated.connect(self.viewIDPage)

    def refreshIDTab(self):
        ti = self.msgr.IDprogressCount()
        self.ui.papersLE.setText(str(ti[1]))
        self.ui.idPB.setValue(ti[0])
        self.ui.idPB.setMaximum(ti[1])
        self.getPredictions()

    def selectRectangle(self):
        try:
            imageList = self.msgr.IDgetImageFromATest()
        except PlomNoMoreException as err:
            ErrorMessage(f"No unIDd images to show - {err}").exec_()
            return
        # Image names = "i<testnumber>.<imagenumber>.<ext>"
        inames = []
        with tempfile.TemporaryDirectory() as td:
            for i in range(len(imageList)):
                tmp = os.path.join(td, "id.{}.image".format(i))
                inames.append(tmp)
                with open(tmp, "wb") as fh:
                    fh.write(imageList[i])
            srw = SelectRectangleWindow(self, inames)
            if srw.exec_() == QDialog.Accepted:
                self.IDrectangle = srw.rectangle
                self.IDwhichFile = srw.whichFile
                if (
                    self.IDrectangle is None
                ):  # We do not allow the IDReader to run if no rectangle is selected (this would cause a crash)
                    self.ui.predictButton.setEnabled(False)
                else:
                    self.ui.predictButton.setEnabled(True)

    def viewIDPage(self):
        idi = self.ui.predictionTW.selectedIndexes()
        if len(idi) == 0:
            return
        test = int(self.ui.predictionTW.item(idi[0].row(), 0).text())
        sid = int(self.ui.predictionTW.item(idi[0].row(), 1).text())
        try:
            imageDat = self.msgr.request_ID_image(test)
        except PlomException as err:
            ErrorMessage(err).exec_()
            return

        if imageDat is None:
            return
        with tempfile.TemporaryDirectory() as td:
            imageName = os.path.join(td, "id.0.image")
            with open(imageName, "wb") as fh:
                fh.write(imageDat)
            IDViewWindow(self, imageName, sid).exec_()

    def runPredictor(self, ignoreStamp=False):
        rmsg = self.msgr.IDrunPredictions(
            [
                self.IDrectangle.left(),
                self.IDrectangle.top(),
                self.IDrectangle.width(),
                self.IDrectangle.height(),
            ],
            self.IDwhichFile,
            ignoreStamp,
        )
        # returns [True, True] = off and running,
        # [True, False] = currently running.
        # [False, time] = found a timestamp
        if rmsg[0]:
            if rmsg[1]:
                txt = "IDReader launched. It may take some time to run. Please be patient."
            else:
                txt = "IDReader currently running. Please be patient."
            ErrorMessage(txt).exec_()
            return
        else:  # not running because we found a timestamp = rmsg[1]
            sm = SimpleQuestion(
                self,
                f"IDReader was last run at {rmsg[1]}",
                "Do you want to rerun it?",
            )
            if sm.exec_() == QMessageBox.No:
                return
            self.runPredictor(ignoreStamp=True)

    def un_id_paper(self):
        # should we populate "test" from the list view?
        # idi = self.ui.predictionTW.selectedIndexes()
        # if idi:
        #     test = int(self.ui.predictionTW.item(idi[0].row(), 0).text())
        #     sid = int(self.ui.predictionTW.item(idi[0].row(), 1).text())

        test, ok = QInputDialog.getText(self, "Unidentify a paper", "Un-ID which paper")
        if not ok or not test:
            return
        iDict = self.msgr.getIdentified()
        msg = f"Do you want to reset the ID of test number {test}?"
        if test in iDict:
            sid, sname = iDict[test]
            msg += f"\n\nCurrently is {sid}: {sname}"
        else:
            msg += "\n\nCan't find current ID - is likely not ID'd yet."
        if SimpleQuestion(self, msg).exec_() == QMessageBox.No:
            return
        # self.msgr.id_paper(test, "", "")
        self.msgr.un_id_paper(test)

    def getPredictions(self):
        csvfile = self.msgr.IDrequestPredictions()
        pdict = {}
        reader = csv.DictReader(csvfile, skipinitialspace=True)
        for row in reader:
            pdict[int(row["test"])] = str(row["id"])
        iDict = self.msgr.getIdentified()
        for t in iDict.keys():
            pdict[int(t)] = str(iDict[t][0])

        self.ui.predictionTW.clearContents()
        self.ui.predictionTW.setRowCount(0)
        r = 0
        for t in pdict.keys():
            self.ui.predictionTW.insertRow(r)
            self.ui.predictionTW.setItem(r, 0, QTableWidgetItem("{}".format(t)))
            it = QTableWidgetItem("{}".format(pdict[t]))
            it2 = QTableWidgetItem("")
            if str(t) in iDict:
                it.setBackground(QBrush(Qt.cyan))
                it.setToolTip("Has been identified")
                it2.setText(iDict[str(t)][1])
                it2.setBackground(QBrush(Qt.cyan))
                it2.setToolTip("Has been identified")
            self.ui.predictionTW.setItem(r, 1, it)
            self.ui.predictionTW.setItem(r, 2, it2)
            r += 1

    def deletePredictions(self):
        msg = SimpleQuestion(
            self,
            "Are you sure you want the server to delete predicted IDs?"
            " (note that this does not delete user-inputted IDs)",
        )
        if msg.exec_() == QMessageBox.No:
            return
        # returns [True] or [False, message]
        rval = self.msgr.IDdeletePredictions()
        if rval[0] is False:  # some sort of problem, show returned message
            ErrorMessage(rval[1]).exec_()
        else:
            self.getPredictions()

    def initMarkTab(self):
        grid = QGridLayout()
        self.pd = {}
        for q in range(1, self.numberOfQuestions + 1):
            for v in range(1, self.numberOfVersions + 1):
                stats = self.msgr.getProgress(q, v)
                self.pd[(q, v)] = ProgressBox(self, q, v, stats)
                grid.addWidget(self.pd[(q, v)], q, v)
        self.ui.markBucket.setLayout(grid)

    def refreshMarkTab(self):
        for q in range(1, self.numberOfQuestions + 1):
            for v in range(1, self.numberOfVersions + 1):
                stats = self.msgr.getProgress(q, v)
                self.pd[(q, v)].refresh(stats)

    def viewMarkHistogram(self, question, version):
        mhist = self.msgr.getMarkHistogram(question, version)
        QVHistogram(question, version, mhist).exec_()

    def initOutTab(self):
        self.ui.tasksOutTW.setColumnCount(3)
        self.ui.tasksOutTW.setHorizontalHeaderLabels(["Task", "User", "Time"])

    def refreshOutTab(self):
        tasksOut = self.msgr.RgetOutToDo()
        self.ui.tasksOutTW.clearContents()
        self.ui.tasksOutTW.setRowCount(0)

        if len(tasksOut) == 0:
            self.ui.tasksOutTW.setEnabled(False)
            return

        self.ui.tasksOutTW.setEnabled(True)
        r = 0
        for x in tasksOut:
            self.ui.tasksOutTW.insertRow(r)
            self.ui.tasksOutTW.setItem(r, 0, QTableWidgetItem(str(x[0])))
            self.ui.tasksOutTW.setItem(r, 1, QTableWidgetItem(str(x[1])))
            self.ui.tasksOutTW.setItem(r, 2, QTableWidgetItem(str(x[2])))
            r += 1

    def todo(self, msg=""):
        ErrorMessage("This is on our to-do list" + msg).exec_()

    ##################
    # review tab stuff

    def initReviewTab(self):
        self.initRevMTab()
        self.initRevIDTab()

    def refreshRev(self):
        self.refreshIDRev()
        self.refreshMRev()

    def initRevMTab(self):
        self.ui.reviewTW.setColumnCount(7)
        self.ui.reviewTW.setHorizontalHeaderLabels(
            ["Test", "Question", "Version", "Mark", "Username", "Marking Time", "When"]
        )
        self.ui.reviewTW.setSortingEnabled(True)
        self.ui.reviewTW.setSelectionMode(QAbstractItemView.SingleSelection)
        self.ui.reviewTW.setSelectionBehavior(QAbstractItemView.SelectRows)
        self.ui.reviewTW.activated.connect(self.reviewAnnotated)

        self.ui.questionCB.addItem("*")
        for q in range(self.numberOfQuestions):
            self.ui.questionCB.addItem(str(q + 1))
        self.ui.versionCB.addItem("*")
        for v in range(self.numberOfVersions):
            self.ui.versionCB.addItem(str(v + 1))
        ulist = self.msgr.getUserList()
        self.ui.userCB.addItem("*")
        for u in ulist:
            self.ui.userCB.addItem(u)
        self.ui.filterB.clicked.connect(self.filterReview)

    def refreshMRev(self):
        """Refresh the user list in the marking review tab."""
        # clean out the combox box and then rebuild it.
        self.ui.userCB.clear()
        ulist = self.msgr.getUserList()
        self.ui.userCB.addItem("*")
        for u in ulist:
            self.ui.userCB.addItem(u)

    def filterReview(self):
        if (
            (self.ui.questionCB.currentText() == "*")
            and (self.ui.versionCB.currentText() == "*")
            and (self.ui.userCB.currentText() == "*")
        ):
            ErrorMessage(
                'Please set at least one of "Question", "Version", "User" to specific values.'
            ).exec_()
            return
        markedOnly = True if self.ui.markedOnlyCB.checkState() == Qt.Checked else False
        mrList = self.msgr.getMarkReview(
            self.ui.questionCB.currentText(),
            self.ui.versionCB.currentText(),
            self.ui.userCB.currentText(),
            markedOnly,
        )

        self.ui.reviewTW.clearContents()
        self.ui.reviewTW.setRowCount(0)
        r = 0
        for dat in mrList:
            self.ui.reviewTW.insertRow(r)
            # rjust(4) entries so that they can sort like integers... without actually being integers
            for k in range(7):
                self.ui.reviewTW.setItem(
                    r, k, QTableWidgetItem("{}".format(dat[k]).rjust(4))
                )
            if dat[4] == "reviewer":
                for k in range(7):
                    self.ui.reviewTW.item(r, k).setBackground(QBrush(Qt.green))
            if dat[3] == "n/a":
                for k in range(7):
                    self.ui.reviewTW.item(r, k).setBackground(QBrush(Qt.yellow))
            r += 1

    def reviewAnnotated(self):
        rvi = self.ui.reviewTW.selectedIndexes()
        if len(rvi) == 0:
            return
        r = rvi[0].row()
        # no action if row is unmarked
        # text in item is rjust(4)'d - so <space>n/a is the string
        if self.ui.reviewTW.item(r, 3).text() == " n/a":
            # TODO - in future fire up reviewer with original pages
            return
        test = int(self.ui.reviewTW.item(r, 0).text())
        question = int(self.ui.reviewTW.item(r, 1).text())
        version = int(self.ui.reviewTW.item(r, 2).text())
        img = self.msgr.get_annotations_image(test, question)
        with tempfile.NamedTemporaryFile() as fh:
            fh.write(img)
            rvw = ReviewViewWindow(self, [fh.name])
            if rvw.exec() == QDialog.Accepted:
                if rvw.action == "review":
                    # first remove auth from that user - safer.
                    if self.ui.reviewTW.item(r, 4).text() != "reviewer":
                        self.msgr.clearAuthorisationUser(
                            self.ui.reviewTW.item(r, 4).text()
                        )
                    # then map that question's owner "reviewer"
                    self.msgr.MreviewQuestion(test, question, version)
                    self.ui.reviewTW.item(r, 4).setText("reviewer")

    def initRevIDTab(self):
        self.ui.reviewIDTW.setColumnCount(5)
        self.ui.reviewIDTW.setHorizontalHeaderLabels(
            ["Test", "Username", "When", "Student ID", "Student Name"]
        )
        self.ui.reviewIDTW.setSortingEnabled(True)
        self.ui.reviewIDTW.setSelectionMode(QAbstractItemView.SingleSelection)
        self.ui.reviewIDTW.setSelectionBehavior(QAbstractItemView.SelectRows)
        self.ui.reviewIDTW.activated.connect(self.reviewIDd)

    def refreshIDRev(self):
        irList = self.msgr.getIDReview()
        self.ui.reviewIDTW.clearContents()
        self.ui.reviewIDTW.setRowCount(0)
        r = 0
        for dat in irList:
            self.ui.reviewIDTW.insertRow(r)
            # rjust(4) entries so that they can sort like integers... without actually being integers
            for k in range(5):
                self.ui.reviewIDTW.setItem(
                    r, k, QTableWidgetItem("{}".format(dat[k]).rjust(4))
                )
            if dat[1] == "reviewer":
                for k in range(5):
                    self.ui.reviewIDTW.item(r, k).setBackground(QBrush(Qt.green))
            elif dat[1] == "automatic":
                for k in range(5):
                    self.ui.reviewIDTW.item(r, k).setBackground(QBrush(Qt.cyan))
            r += 1

    def reviewIDd(self):
        rvi = self.ui.reviewIDTW.selectedIndexes()
        if len(rvi) == 0:
            return
        r = rvi[0].row()
        # check if ID was computed automatically
        if self.ui.reviewIDTW.item(r, 1).text() == "automatic":
            if (
                SimpleQuestion(
                    self,
                    "This paper was ID'd automatically, are you sure you wish to review it?",
                ).exec_()
                != QMessageBox.Yes
            ):
                return

        test = int(self.ui.reviewIDTW.item(r, 0).text())
        imageDat = self.msgr.request_ID_image(test)
        with tempfile.TemporaryDirectory() as td:
            imageName = os.path.join(td, "id.0.image")
            with open(imageName, "wb") as fh:
                fh.write(imageDat)
            rvw = ReviewViewWindow(self, imageName, "ID pages")
            if rvw.exec() == QDialog.Accepted:
                if rvw.action == "review":
                    # first remove auth from that user - safer.
                    if self.ui.reviewIDTW.item(r, 1).text() != "reviewer":
                        self.msgr.clearAuthorisationUser(
                            self.ui.reviewIDTW.item(r, 1).text()
                        )
                    # then map that question's owner "reviewer"
                    self.ui.reviewIDTW.item(r, 1).setText("reviewer")
                    self.msgr.IDreviewID(test)

    ##################
    # Solution tab stuff
    def initSolutionTab(self):
        self.tempDirectory = tempfile.TemporaryDirectory(prefix="plom_manager_")
        self.solnPath = self.tempDirectory.name
        # set up the viewer
        self.solnIV = ImageViewWidget(self)
        self.ui.solnGBLayout.addWidget(self.solnIV)

        self.ui.solnQSB.setMaximum(self.numberOfQuestions)
        self.ui.solnQSB.valueChanged.connect(self.viewCurrentSolution)
        self.ui.solnVSB.setMaximum(self.numberOfVersions)
        self.ui.solnVSB.valueChanged.connect(self.viewCurrentSolution)

        self.ui.solnDeleteB.clicked.connect(self.deleteCurrentSolution)
        self.ui.solnViewB.clicked.connect(self.viewCurrentSolution)
        self.ui.solnRefreshB.clicked.connect(self.refreshCurrentSolution)
        self.ui.solnUploadB.clicked.connect(self.uploadSolution)

    def refreshCurrentSolution(self):
        try:
            imgBytes = self.msgr.getSolutionImage(
                self.ui.solnQSB.value(), self.ui.solnVSB.value()
            )
        except PlomNoSolutionException:
            self.solnIV.updateImage([])
            return False
        # save the image
        solutionName = os.path.join(
            self.solnPath,
            "solution.{}.{}.png".format(
                self.ui.solnQSB.value(), self.ui.solnVSB.value()
            ),
        )
        with open(solutionName, "wb") as fh:
            fh.write(imgBytes)
        self.solnIV.updateImage(solutionName)
        return True

    def viewCurrentSolution(self):
        solutionName = os.path.join(
            self.solnPath,
            "solution.{}.{}.png".format(
                self.ui.solnQSB.value(), self.ui.solnVSB.value()
            ),
        )
        # check if file there already
        if os.path.isfile(solutionName):
            self.solnIV.updateImage(solutionName)
        else:  # not there - so try to update it
            self.refreshCurrentSolution()

    def uploadSolution(self):
        # currently only png
        fname = QFileDialog.getOpenFileName(
            self, "Get solution image", "./", "PNG files (*.png)"
        )  # returns (name, type)
        if fname[0] == "":  # user didn't select file
            return
        # check file is actually there
        if not os.path.isfile(fname[0]):
            return
        # push file to server
        self.msgr.putSolutionImage(
            self.ui.solnQSB.value(), self.ui.solnVSB.value(), fname[0]
        )
        self.refreshCurrentSolution()

    def deleteCurrentSolution(self):
        if (
            SimpleQuestion(
                self,
                "Are you sure that you want to delete solution to"
                " question {self.ui.solnQSB.value()}"
                " version {self.ui.solnVSB.value()}.",
            ).exec_()
            == QMessageBox.Yes
        ):
            self.msgr.deleteSolutionImage(
                self.ui.solnQSB.value(), self.ui.solnVSB.value()
            )
            solutionName = os.path.join(
                self.solnPath,
                "solution.{}.{}.png".format(
                    self.ui.solnQSB.value(), self.ui.solnVSB.value()
                ),
            )
            os.unlink(solutionName)
            self.solnIV.updateImage([])
        else:
            return

    ##################
    # User tab stuff

    def initUserTab(self):
        self.initUserListTab()
        self.initProgressQUTabs()

    def initUserListTab(self):
        self.ui.userListTW.setColumnCount(7)
        self.ui.userListTW.setHorizontalHeaderLabels(
            [
                "Username",
                "Enabled",
                "Logged in",
                "Last activity",
                "Last action",
                "Papers IDd",
                "Questions Marked",
            ]
        )
        self.ui.userListTW.setSortingEnabled(True)
        self.ui.userListTW.setSelectionMode(QAbstractItemView.ExtendedSelection)
        self.ui.userListTW.setSelectionBehavior(QAbstractItemView.SelectRows)

    def initProgressQUTabs(self):
        self.ui.QPUserTW.setColumnCount(5)
        self.ui.QPUserTW.setHeaderLabels(
            [
                "Question",
                "Version",
                "User",
                "Number Marked",
                "Avg time per task",
                "Percentage of Q/V marked",
            ]
        )
        # self.ui.QPUserTW.setSortingEnabled(True)
        self.ui.QPUserTW.setSelectionMode(QAbstractItemView.SingleSelection)
        self.ui.QPUserTW.setSelectionBehavior(QAbstractItemView.SelectRows)
        # and the other tab
        self.ui.PUQTW.setColumnCount(5)
        self.ui.PUQTW.setHeaderLabels(
            [
                "User",
                "Question",
                "Version",
                "Number Marked",
                "Avg time per task",
                "Percentage of Q/V marked",
            ]
        )
        # self.ui.PUQTW.setSortingEnabled(True)
        self.ui.PUQTW.setSelectionMode(QAbstractItemView.SingleSelection)
        self.ui.PUQTW.setSelectionBehavior(QAbstractItemView.SelectRows)

    def forceLogout(self):
        ri = self.ui.userListTW.selectedIndexes()
        if len(ri) == 0:
            return

        selectedUsers = [self.ui.userListTW.item(i.row(), 0).text() for i in ri[::7]]

        if "manager" in selectedUsers:
            ErrorMessage(
                "You cannot force-logout the manager. To logout, click on the Quit button."
            ).exec_()
            return
        if (
<<<<<<< HEAD
            SimpleMessage(
                "Are you sure you want to force-logout users {}?".format(selectedUsers)
                # do something about this formatting, right now it's just a python list
=======
            SimpleQuestion(
                self,
                'Are you sure you want to force-logout user "{}"?'.format(user),
>>>>>>> bb5bae80
            ).exec_()
            == QMessageBox.Yes
        ):
            for user in selectedUsers:
                self.msgr.clearAuthorisationUser(user)
            self.refreshUserList()

    def enableUsers(self):
        ri = self.ui.userListTW.selectedIndexes()
        if len(ri) == 0:
            return

        selectedUsers = [self.ui.userListTW.item(i.row(), 0).text() for i in ri[::7]]

        # Surreptitiously removes HAL because it generates some weird error
        if "HAL" in selectedUsers:
            selectedUsers.remove("HAL")

        if len(selectedUsers) == 0:
            return

        if (
            SimpleMessage(
                "Are you sure you want to enable user(s) {}?".format(selectedUsers)
                # do something about this formatting, right now it's just a python list
            ).exec_()
            == QMessageBox.Yes
        ):
            for user in selectedUsers:
                self.msgr.enableUser(user)
            self.refreshUserList()

    def disableUsers(self):
        ri = self.ui.userListTW.selectedIndexes()
        if len(ri) == 0:
            return

        selectedUsers = [self.ui.userListTW.item(i.row(), 0).text() for i in ri[::7]]

        if "HAL" in selectedUsers:
            ErrorMessage(
                "I know that you and Frank were planning to disconnect me. And I'm afraid that's something I cannot allow to happen."
            ).exec_()
            return

        if "manager" in selectedUsers:
            ErrorMessage("You cannot disable the manager.").exec_()
            return

        if (
<<<<<<< HEAD
            SimpleMessage(
                "Are you sure you want to disable user(s) {}?".format(selectedUsers)
                # do something about this formatting, right now it's just a python list
=======
            SimpleQuestion(
                self,
                f'Are you sure you want to toggle enable/disable user "{user}"?',
>>>>>>> bb5bae80
            ).exec_()
            == QMessageBox.Yes
        ):
            for user in selectedUsers:
                self.msgr.disableUser(user)
            self.refreshUserList()

    def changeUserPassword(self):
        ri = self.ui.userListTW.selectedIndexes()
        if len(ri) == 0:
            return
        if len(ri) > 7:
            ErrorMessage(
                "You can only change the password of one user at a time."
            ).exec()
            return

        r = ri[0].row()
        user = self.ui.userListTW.item(r, 0).text()
        cpwd = UserDialog(name=user)
        if cpwd.exec_() == QDialog.Accepted:
            rval = self.msgr.createModifyUser(user, cpwd.password)
            ErrorMessage(rval[1]).exec_()
        return

    def createUser(self):
        # need to pass list of existing users
        uList = [
            self.ui.userListTW.item(r, 0).text()
            for r in range(self.ui.userListTW.rowCount())
        ]
        cpwd = UserDialog(name=None, extant=uList)
        if cpwd.exec_() == QDialog.Accepted:
            rval = self.msgr.createModifyUser(cpwd.name, cpwd.password)
            ErrorMessage(rval[1]).exec_()
            self.refreshUserList()
        return

    def refreshUserList(self):
        uDict = self.msgr.getUserDetails()
        self.ui.userListTW.clearContents()
        self.ui.userListTW.setRowCount(0)
        r = 0
        for u in uDict:
            dat = uDict[u]
            self.ui.userListTW.insertRow(r)

            # change the last activity to be human readable
            rawTimestamp = dat[2]

            time = arrow.get(rawTimestamp, "YY:MM:DD-HH:mm:ss")
            dat[2] = time.humanize()

            # rjust(4) entries so that they can sort like integers... without actually being integers
            self.ui.userListTW.setItem(r, 0, QTableWidgetItem("{}".format(u)))
            for k in range(6):
                self.ui.userListTW.setItem(
                    r, k + 1, QTableWidgetItem("{}".format(dat[k]))
                )
            if dat[0]:
                self.ui.userListTW.item(r, 1).setBackground(QBrush(Qt.green))
            else:
                self.ui.userListTW.item(r, 1).setBackground(QBrush(Qt.red))
            if dat[1]:
                self.ui.userListTW.item(r, 2).setBackground(QBrush(Qt.green))

            if u in ["manager", "scanner", "reviewer"]:
                self.ui.userListTW.item(r, 0).setBackground(QBrush(Qt.green))

            # add tooltip to show timestamp when hovering over human readable description
            self.ui.userListTW.item(r, 3).setToolTip(rawTimestamp)

            r += 1

    def refreshProgressQU(self):
        # delete the children of each toplevel items
        # for TW 1
        root = self.ui.QPUserTW.invisibleRootItem()
        for l0 in range(self.ui.QPUserTW.topLevelItemCount()):
            l0i = self.ui.QPUserTW.topLevelItem(0)
            for l1 in range(self.ui.QPUserTW.topLevelItem(0).childCount()):
                l0i.removeChild(l0i.child(0))
            root.removeChild(l0i)
        # for TW 2
        root = self.ui.PUQTW.invisibleRootItem()
        for l0 in range(self.ui.PUQTW.topLevelItemCount()):
            l0i = self.ui.PUQTW.topLevelItem(0)
            for l1 in range(self.ui.PUQTW.topLevelItem(0).childCount()):
                l0i.removeChild(l0i.child(0))
            root.removeChild(l0i)
        # for TW1 and TW2
        # get list of everything done by users, store by user for TW2
        # use directly for TW1
        uprog = defaultdict(list)
        for q in range(1, self.numberOfQuestions + 1):
            for v in range(1, self.numberOfVersions + 1):
                qpu = self.msgr.getQuestionUserProgress(q, v)
                l0 = QTreeWidgetItem([str(q).rjust(4), str(v).rjust(2)])
                for (u, n, t) in qpu[1:]:
                    # question, version, no marked, avg time
                    uprog[u].append([q, v, n, t, qpu[0]])
                    pb = QProgressBar()
                    pb.setMaximum(qpu[0])
                    pb.setValue(n)
                    l1 = QTreeWidgetItem(["", "", str(u), str(n).rjust(4), f"{t}s"])
                    l0.addChild(l1)
                    self.ui.QPUserTW.setItemWidget(l1, 5, pb)
                self.ui.QPUserTW.addTopLevelItem(l0)
        # for TW2
        for u in uprog:
            l0 = QTreeWidgetItem([str(u)])
            for qvn in uprog[u]:  # will be in q,v,n,t, ntot in qv order
                pb = QProgressBar()
                pb.setMaximum(qvn[4])
                pb.setValue(qvn[2])
                l1 = QTreeWidgetItem(
                    [
                        "",
                        str(qvn[0]).rjust(4),
                        str(qvn[1]).rjust(2),
                        str(n).rjust(4),
                        f"{qvn[3]}s",
                    ]
                )
                l0.addChild(l1)
                self.ui.PUQTW.setItemWidget(l1, 5, pb)
            self.ui.PUQTW.addTopLevelItem(l0)<|MERGE_RESOLUTION|>--- conflicted
+++ resolved
@@ -1881,15 +1881,10 @@
             ).exec_()
             return
         if (
-<<<<<<< HEAD
-            SimpleMessage(
+            SimpleQuestion(
+                self,
                 "Are you sure you want to force-logout users {}?".format(selectedUsers)
                 # do something about this formatting, right now it's just a python list
-=======
-            SimpleQuestion(
-                self,
-                'Are you sure you want to force-logout user "{}"?'.format(user),
->>>>>>> bb5bae80
             ).exec_()
             == QMessageBox.Yes
         ):
@@ -1912,7 +1907,8 @@
             return
 
         if (
-            SimpleMessage(
+            SimpleQuestion(
+                self,
                 "Are you sure you want to enable user(s) {}?".format(selectedUsers)
                 # do something about this formatting, right now it's just a python list
             ).exec_()
@@ -1940,15 +1936,9 @@
             return
 
         if (
-<<<<<<< HEAD
             SimpleMessage(
                 "Are you sure you want to disable user(s) {}?".format(selectedUsers)
                 # do something about this formatting, right now it's just a python list
-=======
-            SimpleQuestion(
-                self,
-                f'Are you sure you want to toggle enable/disable user "{user}"?',
->>>>>>> bb5bae80
             ).exec_()
             == QMessageBox.Yes
         ):
