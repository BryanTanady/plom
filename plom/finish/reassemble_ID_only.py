--- conflicted
+++ resolved
@@ -3,12 +3,8 @@
 # Copyright (C) 2018-2020 Andrew Rechnitzer
 # Copyright (C) 2020 Dryden Wiebe
 
-<<<<<<< HEAD
 from stdiomask import getpass
 import os
-=======
-import getpass
->>>>>>> f2fd8187
 from multiprocessing import Pool
 import os
 from pathlib import Path
