# SPDX-License-Identifier: AGPL-3.0-or-later
# Copyright (C) 2018-2020 Andrew Rechnitzer
# Copyright (C) 2019-2025 Colin B. Macdonald
# Copyright (C) 2020 Dryden Wiebe
<<<<<<< HEAD
# Copyright (C) 2025 Aidan Murphy
=======
>>>>>>> 5a91d567

import tempfile
from pathlib import Path
from typing import Any

import PIL.Image
import pymupdf

from plom.finish import __version__
from plom.scan.rotate import rot_angle_from_jpeg_exif_tag


# hardcoded for letter, https://gitlab.com/plom/plom/issues/276
papersize_portrait = (612, 792)
papersize_landscape = (792, 612)
margin = 10


def reassemble(
    outname: str | Path,
    shortName: str,
    sid: str,
    coverfile: str | Path | None,
    id_images: list[dict[str, Any]],
    marked_pages: list[str],
    dnm_images,
    *,
    nonmarked_images: list[dict[str, Any]] | None = None,
):
    """Reassemble a pdf from the cover and question images.

    Args:
        outname (str/pathlib.Path): name of a PDF file to write.
        shortName (str): The name of the exam, written into metadata.
        sid (str): Student ID, to be written into metadata.
        coverfile (str/pathlib.Path): a coversheet already in PDF format.
            Pass None to omit (deprecated "totalling mode" did this).
        id_images (list): dict of images with keys "filename" (`pathlib.Path`)
            and "rotation" (`integer`).
        marked_pages (list): `pathlib.Path` for each image.
        dnm_images (list): as above ``id_images``.

    Keyword Args:
        nonmarked_images: optional list of images that were seen but not
            marked.

    Returns:
        None
    """
    outname = Path(outname)

    if coverfile:
        exam = pymupdf.open(coverfile)
    else:
        exam = pymupdf.open()

    for img in id_images:
        w, h = papersize_portrait
        pg = exam.new_page(width=w, height=h)
        rect = pymupdf.Rect(margin, margin, w - margin, h - margin)
        # pymupdf insert_image does not respect exif
        rot = rot_angle_from_jpeg_exif_tag(img["filename"])
        # now apply soft rotation
        rot += img["rotation"]
        pg.insert_image(rect, filename=img["filename"], rotate=rot)  # ccw

    for img_name in marked_pages:
        im = PIL.Image.open(img_name)

        # Rotate page not the image: we want landscape on screen
        if im.width > im.height:
            w, h = papersize_landscape
        else:
            w, h = papersize_portrait

        # but if image has a exif metadata rotation, then swap
        angle = rot_angle_from_jpeg_exif_tag(img_name)
        if angle in (90, -90):
            w, h = h, w

        pg = exam.new_page(width=w, height=h)
        rec = pymupdf.Rect(margin, margin, w - margin, h - margin)

        pg.insert_image(rec, filename=img_name, rotate=angle)

    # process DNM pages one at a time, putting at most three per page
    _insert_img_list_at_3_per_page(
        exam,
        dnm_images,
        'flagged "Do No Mark" by the instructor.  '
        "In most cases nothing here was marked.",
    )

    # process nonmarked pages one at a time, putting at most three per page
    _insert_img_list_at_3_per_page(
        exam, nonmarked_images, "seen but deemed not relevant to any question."
    )

    exam.set_metadata(
        {
            "title": f"{shortName} {sid}",
            "producer": f"Plom {__version__}",
        }
    )

    exam.save(outname, deflate=True)
    exam.close()


def _insert_img_list_at_3_per_page(
    doc: pymupdf.Document, imgs: list[dict[str, Any]] | None, explanation: str
) -> None:
    if not imgs:
        return
    max_per_page = 3
    on_this_page = 0
    W = 0  # defined later, false positive from pylint
    N = len(imgs)
    for idx, img in enumerate(imgs):
        how_many_more = N - idx
        if on_this_page == 0:
            if how_many_more > 1:
                # two or more pages remain, do a landscape page
                w, h = papersize_landscape
            else:
                w, h = papersize_portrait
            pg = doc.new_page(width=w, height=h)
            # width of each image on the page
            W = (w - 2 * margin) // min(max_per_page, how_many_more)
            header_bottom = margin + h // 10
            offset = margin
            text = "These pages were " if how_many_more > 1 else "This page was "
            text += explanation
            r = pg.insert_textbox(
                pymupdf.Rect(margin, margin, w - margin, header_bottom),
                text,
                fontsize=12,
                color=(0, 0, 0),
                align="left",
            )
            assert r > 0
        rect = pymupdf.Rect(offset, header_bottom, offset + W, h - margin)
        # pymupdf insert_image does not respect exif
        rot = rot_angle_from_jpeg_exif_tag(img["filename"])
        # now apply soft rotation
        rot += img["rotation"]
        pg.insert_image(rect, filename=img["filename"], rotate=rot)  # ccw
        offset += W
        on_this_page += 1
        if on_this_page == max_per_page:
            on_this_page = 0


def _unused_in_memory_jpeg_conversion(img_name, pg, rec):
    # TODO: useful bit of transcoding-in-memory code
    # Its not currently used b/c clients try jpeg themselves now

    png_size = img_name.stat().st_size
    im = PIL.Image.open(img_name)
    # Make a jpeg in memory, and use that if its significantly smaller
    with tempfile.SpooledTemporaryFile(mode="w+b", suffix=".jpg") as jpeg_file:
        im.convert("RGB").save(
            jpeg_file, format="jpeg", quality=90, optimize=True, subsampling=0
        )
        jpeg_size = jpeg_file.tell()  # cannot use stat as above
        if jpeg_size < 0.75 * png_size:
            # print("Using smaller JPEG for {}".format(img_name))
            jpeg_file.seek(0)
            pg.insert_image(rec, stream=jpeg_file.read())
        else:
            pg.insert_image(rec, filename=img_name)<|MERGE_RESOLUTION|>--- conflicted
+++ resolved
@@ -2,10 +2,7 @@
 # Copyright (C) 2018-2020 Andrew Rechnitzer
 # Copyright (C) 2019-2025 Colin B. Macdonald
 # Copyright (C) 2020 Dryden Wiebe
-<<<<<<< HEAD
 # Copyright (C) 2025 Aidan Murphy
-=======
->>>>>>> 5a91d567
 
 import tempfile
 from pathlib import Path
