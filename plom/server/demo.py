# SPDX-License-Identifier: AGPL-3.0-or-later
# Copyright (C) 2020 Andrew Rechnitzer
# Copyright (C) 2020-2021 Colin B. Macdonald
# Copyright (C) 2020 Victoria Schuster

import os
from pathlib import Path
from shlex import split
import subprocess
import tempfile
import time
from warnings import warn

from plom import Default_Port
from plom.misc_utils import working_directory
from plom.server import PlomServer


class PlomDemoServer(PlomServer):
    """Start a Plom demo server.

    For example:

    >>> demo = PlomDemoServer(port=41981, num_papers=5, scans=False)    # doctest: +ELLIPSIS
    Making a 5-paper demo...

    >>> demo.process_is_running()
    True

    >>> demo.pid     # doctest: +SKIP
    14242

    We can then get the credientials needed to interact with the server:
    >>> demo.get_env_vars()    # doctest: +NORMALIZE_WHITESPACE
      {'PLOM_SERVER': 'localhost:41981',
       'PLOM_MANAGER_PASSWORD': '1234',
       'PLOM_SCAN_PASSWORD': '4567',
       'PLOM_USER': 'user0',
       'PLOM_PASSWORD': '0123'}

    We can communicate with the demo server using command line tools:
    >>> import os, subprocess
    >>> env = {**os.environ, **demo.get_env_vars()}
    >>> subprocess.check_call(["plom-scan", "status"], env=env)
    0
    >>> subprocess.call(["plom-finish", "status"], env=env)   # doctest: +SKIP
    1

    (Here these are performed in an interactive Python shell but could
    also be done from the command line).

    TODO: maybe better to give direct (non-subprocess-based) methods.
    TODO: make the demo less random so that we get predictable output from plom-finish.

    Currently its a little more verbose (https://gitlab.com/plom/plom/-/issues/1545)
    but we can also simulate some nonsense student work (TODO: make into doctest)
    ```
    subprocess.check_call(
        split(
            f"python3 -m plom.client.randoMarker "
            f"-s localhost:{demo.port} "
            f"-u {env['PLOM_USER']} -w {env['PLOM_PASSWORD']}"
        ),
        env=env,
    )
    ```

    Finally we stop the server:
    >>> demo.stop()
    Stopping PlomServer ...
    """

    def __init__(self, num_papers=None, port=None, scans=True, tmpdir=None, **kwargs):
        """Start up a Plom demo server.

        Args:
            num_papers (int, None): how many papers to use or None for
                a default value.
            port (int, None): internet port to use or None for default.
            scans (bool): whether to fill the demo with fake scanned
                data.
            tmpdir (Path-like, None): a directory for this demo.  If
                omitted a temporary directory of the form
                `plomdemo_<randomstring>`.  Note: by default this
                directory will be removed on demo shutdown.

        Raises:
            PermissionError: cannot write to `tmpdir`.
            OSError: e.g., address already in use, various others.
            ...
        """
        if not tmpdir:
            tmpdir = Path(tempfile.mkdtemp(prefix="plomdemo_", dir=Path.cwd()))
        tmpdir = Path(tmpdir)
        if any(tmpdir.iterdir()):
            warn("Demo's target directory not empty: likely trouble ahead!")
        self.port = port if port else Default_Port
        # TODO: should either exist and be empty or not exist and we create
        print(f'Making a {num_papers}-paper demo in "{tmpdir}"')
        self._numpapers = num_papers
        # A bunch of class methods to initialize stuff
        self.__class__.initialise_server(tmpdir, port=self.port)
        self.__class__.add_demo_users(tmpdir)
        self.__class__.add_demo_spec(tmpdir, num_to_produce=self._numpapers)
        kwargs.pop("basedir", True)
        super().__init__(basedir=tmpdir, **kwargs)
        if scans:
            self.fill_the_tank()

    def fill_the_tank(self):
        """make fake data and push it into the plom server."""
        env = {**os.environ, **self.get_env_vars()}
        with working_directory(self.basedir):
            subprocess.check_call(
                split("python3 -m plom.scripts.build class --demo"), env=env
            )
            subprocess.check_call(split("python3 -m plom.scripts.build make"), env=env)
            # TODO: does not respect env vars (Issue #1545)
            subprocess.check_call(
                split(
                    f"python3 -m plom.produce.faketools -s localhost:{self.port} -w 1234"
                ),
                env=env,
            )
            for f in [f"fake_scribbled_exams{n}.pdf" for n in (1, 2, 3)]:
                subprocess.check_call(
                    split(f"python3 -m plom.scan process --no-gamma-shift {f}"),
                    env=env,
                )
<<<<<<< HEAD
                subprocess.check_call(
                    split(f"python3 -m plom.scan upload -u {f}"), env=env
                )
        finally:
            os.chdir(cwd)
=======
            subprocess.check_call(
                split(f"python3 -m plom.scripts.scan upload -u {f}"), env=env
            )
>>>>>>> ae63c843

    def stop(self, erase_dir=True):
        """Take down the Plom server.

        Args:
            erase_dir (bool): by default, the demo files are deleted.
                Instead you can pass `False` to keep them.
        """
        super().stop(erase_dir=erase_dir)

    def get_env_vars(self):
        """Return the log details for this server as dict."""
        return {
            "PLOM_SERVER": f"localhost:{self.port}",
            "PLOM_MANAGER_PASSWORD": "1234",
            "PLOM_SCAN_PASSWORD": "4567",
            "PLOM_USER": "user0",
            "PLOM_PASSWORD": "0123",
        }


class PlomLiteDemoServer(PlomDemoServer):
    """Quickly start a minimal Plom demo server.

    Tries to start quickly by only using a few papers.  This can be used
    as follows:

    >>> demo = PlomLiteDemoServer(port=41981)     # doctest: +ELLIPSIS
    Making a 3-paper demo...

    >>> demo.process_is_running()
    True

    >>> demo.pid     # doctest: +SKIP
    14242

    Finally we stop the server:
    >>> demo.stop()
    Stopping PlomServer ...

    See also :py:class:`PlomDemoServer`.
    """

    def __init__(self, *args, **kwargs):
        kwargs.pop("num_papers", True)
        super().__init__(*args, num_papers=3, **kwargs)<|MERGE_RESOLUTION|>--- conflicted
+++ resolved
@@ -127,17 +127,9 @@
                     split(f"python3 -m plom.scan process --no-gamma-shift {f}"),
                     env=env,
                 )
-<<<<<<< HEAD
                 subprocess.check_call(
                     split(f"python3 -m plom.scan upload -u {f}"), env=env
                 )
-        finally:
-            os.chdir(cwd)
-=======
-            subprocess.check_call(
-                split(f"python3 -m plom.scripts.scan upload -u {f}"), env=env
-            )
->>>>>>> ae63c843
 
     def stop(self, erase_dir=True):
         """Take down the Plom server.
