--- conflicted
+++ resolved
@@ -468,15 +468,7 @@
                 multipart_writer.append(open(file_nam, "rb"))
         return web.Response(body=multipart_writer, status=200)
 
-<<<<<<< HEAD
     # @routes.get("/tags/{task}")
-=======
-    # @routes.patch("/MK/tags/{task}")
-    @authenticate_by_token_required_fields(["user", "tags"])
-    def MsetTags(self, data, request):
-        """Set tag for a task.
->>>>>>> c5340a43
-
     @authenticate_by_token_required_fields([])
     def get_tags_of_task(self, data, request):
         """List the tags for a task.
@@ -487,7 +479,6 @@
         Returns:
             aiohttp.web_response.json_response: list of strings, one for each tag text.
         """
-<<<<<<< HEAD
         task = request.match_info["task"]
         tag_list = self.server.DB.MgetTagsOfTask(task)
         return web.json_response(tag_list)
@@ -496,10 +487,6 @@
     @authenticate_by_token_required_fields(["user", "tag_text"])
     def add_tag(self, data, request):
         """Add a tag for a task.
-=======
-        task_code = request.match_info["task"]
-        set_tag_success = self.server.MsetTags(data["user"], task_code, data["tags"])
->>>>>>> c5340a43
 
         Respond with status 200/406/410.
 
@@ -870,18 +857,11 @@
         router.add_put("/MK/tasks/{task}", self.MreturnMarkedTask)
         router.add_get("/MK/images/{image_id}/{md5sum}", self.MgetOneImage)
         router.add_get("/MK/originalImages/{task}", self.MgetOriginalImages)
-<<<<<<< HEAD
         router.add_get("/tags", self.get_all_tags)
         router.add_get("/tags/{task}", self.get_tags_of_task)
         router.add_patch("/tags/{task}", self.add_tag)
         router.add_delete("/tags/{task}", self.remove_tag)
         router.add_patch("/tags", self.create_new_tag)
-=======
-        router.add_patch("/MK/tags/{task}", self.MsetTags)
-        router.add_get("/tags/{task}", self.get_tags)
-        router.add_patch("/tags/{task}", self.add_tag)
-        router.add_delete("/tags/{task}", self.remove_tag)
->>>>>>> c5340a43
         router.add_get("/MK/whole/{number}/{question}", self.MgetWholePaper)
         router.add_get("/MK/TMP/whole/{number}/{question}", self.MgetWholePaperMetadata)
         router.add_get("/annotations/{number}/{question}", self.get_annotations_latest)
