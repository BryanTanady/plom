# SPDX-License-Identifier: AGPL-3.0-or-later
# Copyright (C) 2019-2021 Andrew Rechnitzer
# Copyright (C) 2020-2022 Colin B. Macdonald
# Copyright (C) 2020 Vala Vakilian

import csv
import os

from aiohttp import web, MultipartWriter

from plom import specdir
from .routeutils import authenticate_by_token, authenticate_by_token_required_fields
from .routeutils import readonly_admin, write_admin
from .routeutils import log

# I couldn't make this work with the auth deco
# routes = web.RouteTableDef()


class IDHandler:
    def __init__(self, plomServer):
        self.server = plomServer
        # self.local_route_table = routes

    # @routes.get("/ID/progress")
    @authenticate_by_token
    def IDprogressCount(self):
        """Send back current ID progress counts to the client.

        Responds with status 200.

        Returns:
            list: A list of [all the ID'd record , all the records] in the form of int.
        """
        return web.json_response(self.server.IDprogressCount(), status=200)

    # @routes.get("/ID/classlist")
    @authenticate_by_token
    def IDgetClasslist(self):
        """Returns the classlist to the client.

        The classlist is an ordered list of dicts where each row has
        at least the primary key `"id"` and `"name"` and `"paper_number"`.
        It may contain other keys.

        Used, for example, to fill in the student details for the searchbar autofill.

        Responds with status success or HTTPNotFound.

        Returns:
            class 'aiohttp.json_response: list of dicts as above.
        """
        try:
            with open(specdir / "classlist.csv") as f:
                reader = csv.DictReader(f)
                classlist = list(reader)
        except FileNotFoundError:
            raise web.HTTPNotFound(reason="classlist not found")
        return web.json_response(classlist)

    # @routes.put("/ID/classlist")
    @authenticate_by_token_required_fields(["user", "classlist"])
    @write_admin
    def IDputClasslist(self, data, request):
        """Accept classlist upload.

        Only "manager" can perform this action.

        The classlist should be provided as list of dicts.  Each row
        must contain `"id"` and `"studentNumber"` keys (case matters).
        Currently `id` must be a UBC-style student number, although it
        is anticipated this restriction will be removed in favour of
        an agnostic key.  There can be other keys which should be
        homogeneous between rows (TODO: not well-specified what happens
        if not).  These other fields will be given back if you get the
        classlist later.

        Side effects on the server test spec file:
          * If numberToProduce is -1, value is set based on
            this classlist (spec is permanently altered).

        Returns:
            aiohttp.web_response.Response: Success or failure.  Can be:
                200: success
                401: authentication problem.
                403: not manager.
                HTTPBadRequest (400): malformed request such as missing
                    required fields or server has no spec.
                HTTPConflict: we already have a classlist.
                    TODO: would be nice to be able to "try again".
                HTTPNotAcceptable: classlist too short (see above).
        """
        spec = self.server.testSpec
        if not spec:
            raise web.HTTPBadRequest(
                reason="Server has no spec; cannot accept classlist"
            )
        if (specdir / "classlist.csv").exists():
            raise web.HTTPConflict(reason="we already have a classlist")
        classlist = data["classlist"]

        # TODO - these checks should likely go into a serverBlah.py

        # verify classlist: all rows must have non-empty ID
        for row in classlist:
            if "id" not in row:
                raise web.HTTPBadRequest(reason="Every row must have an id")
            if not row["id"]:
                raise web.HTTPBadRequest(reason="Every row must non-empty id")

        if spec.numberToProduce < 0:
            spec.set_number_papers_add_spares(len(classlist))
            try:
                spec.verifySpec(verbose="log")
            except ValueError as e:
                raise web.HTTPNotAcceptable(reason=str(e))
            spec.saveVerifiedSpec()
        # these keys first...
        fieldnames = ["id", "name", "paper_number"]
        # then all the others in any order
        fieldnames.extend(set(classlist[0].keys()) - set(fieldnames))
        log.info(f"Classlist upload w/ fieldnames {fieldnames}")
        missing = ""
        with open(specdir / "classlist.csv", "w") as f:
            writer = csv.DictWriter(f, fieldnames=fieldnames, restval=missing)
            writer.writeheader()
            try:
                writer.writerows(classlist)
            except ValueError as e:
                raise web.HTTPBadRequest(
                    reason=f'Extra field in row "{row}". Error: "{e}"'
                )
        return web.Response()

    # @routes.get("/ID/predictions")
    @authenticate_by_token
    def IDgetPredictions(self):
        """Returns the files involving the ML model's student id's prediction.

        Responds with status 200/404.

        Returns:
            aiohttp.web_json_response: Dict of test:(sid, sname, certainty)
        """
        return web.json_response(self.server.ID_get_predictions())

    # @routes.get("/ID/tasks/complete")
    @authenticate_by_token_required_fields(["user"])
    def IDgetDoneTasks(self, data, request):
        """Responds with a list of id/name which have already been confirmed by the client.

        Args:
            data (dict): A (str:str) dictionary having keys `user` and `token`.
            request (aiohttp.web_request.Request): GET /ID/tasks/complete  request type.

        Returns:
            aiohttp.web_request.Request: A response including a list of lists indicating information about
                the users who already have confirmed predictions.
                Each list in the response is of the format: [task_number, task_status, student_id, student_name]
        """

        # return the completed list
        return web.json_response(self.server.IDgetDoneTasks(data["user"]), status=200)

    # @routes.get("/ID/image/{test}")
    @authenticate_by_token_required_fields(["user"])
    def IDgetImage(self, data, request):
        """Return the ID page image for a specified paper number.

        Responds with status 200/204/404/409/410.

        Args:
            data (dict): A (str:str) dictionary having keys `user` and `token`.
            request (aiohttp.web_request.Request):

        Returns:
            aiohttp.web_response.Response: If successful, then either
            status 200 is returned with a (positive length) multipart
            object of the images, or status 204 is returned when no
            images. Unsuccessful return values include:
                    HTTPBadRequest: authentication problem.
                    HTTPNotFound (404): no such paper.
                    HTTPConflict (409): not the owner, or not manager.
                    HTTPGone (410): the paper is not scanned *and* has not been ID'd.
                        Note: if the paper is not fully scanned---specifically
                        if the ID pages are not scanned but nonetheless the
                        paper is identified, then you won't get 410, but rather 204.
                        This is required to handle the case of HW uploads in which
                        we know the student associated with the paper but there are
                        no ID-pages (and so the associated ID group is unscanned).
        """
        test_number = request.match_info["test"]

        status, output = self.server.IDgetImage(data["user"], test_number)

        if not status:
            if output == "NotOwner":
                raise web.HTTPConflict(reason="Not owner, someone else has that image")
            elif output == "NoScanAndNotIDd":
                raise web.HTTPGone(
                    reason="Paper has not been ID'd and the ID-pages have not been scanned"
                )
            else:  # output == "NoTest":
                raise web.HTTPNotFound(reason="No such paper")

        # if there are no such files return a success but with code 204 = no content.
        if not output:
            return web.Response(status=204)
        else:
            return web.FileResponse(output, status=200)

    # @routes.get("/ID/donotmark_images/{test}")
    @authenticate_by_token_required_fields([])
    def ID_get_donotmark_images(self, data, request):
        """Return the Do Not Mark page images for a specified paper number.

        Responds with status 200/204/404/410.

        Args:
            data (dict): A (str:str) dictionary having keys `user` and `token`.
            request (aiohttp.web_request.Request):

        Returns:
            aiohttp.web_response.Response: If successful, then either
            status 200 is returned with a (positive length) multipart
            object of the images, or status 204 is returned when no
            images. Unsuccessful return values include:
                    HTTPBadRequest: authentication problem.
                    HTTPNotFound (404): no such paper.
                    HTTPGone (410): the paper is not scanned *and* has not been ID'd.
                        Note: if the paper is not fully scanned---specifically
                        if the DNM pages are not scanned but nonetheless the
                        paper is identified, then you won't get 410, but rather 204.
                        This is required to handle the case of HW uploads in which
                        we know the student associated with the paper but there are
                        no DNM-pages (and so the associated DNM group is unscanned).
        """
        test_number = request.match_info["test"]

        status, output = self.server.ID_get_donotmark_images(test_number)

        if not status:
            if output == "NoScanAndNotIDd":
                return web.Response(status=410)
            else:  # fail_message == "NoTest":
                return web.Response(status=404)

        # if there are no such files return a success but with code 204 = no content.
        if len(output) == 0:
            return web.Response(status=204)

        with MultipartWriter("images") as writer:
            for file_name in output:
                try:
                    with open(file_name, "rb") as fh:
                        raw_bytes = fh.read()
                except OSError as e:  # file not found, permission, etc
                    raise web.HTTPInternalServerError(
                        reason=f"Problem reading image: {e}"
                    )
                writer.append(raw_bytes)
            return web.Response(body=writer, status=200)

    # @routes.get("/ID/tasks/available")
    @authenticate_by_token
    def IDgetNextTask(self):
        """Responds with a code for the the next available identify task.

        Note: There is no guarantee that task will still be available later but at this moment in time,
        no one else has claimed it

        Responds with status 200/204.

        Returns:
            aiohttp.web_response.Response: A response object with the code for the next task/paper.
        """

        # returns [True, code] or [False]
        next_task_code = self.server.IDgetNextTask()
        next_task_available = next_task_code[0]

        if next_task_available:
            next_task_code = next_task_code[1]
            return web.json_response(next_task_code, status=200)
        else:
            return web.Response(status=204)  # no papers left

    # @routes.patch("/ID/tasks/{task}")
    @authenticate_by_token_required_fields(["user"])
    def IDclaimThisTask(self, data, request):
        """Claims this identifying task for the user.

        Args:
            data (dict): A (str:str) dictionary having keys `user` and `token`.
            request (aiohttp.web_request.Request): PATCH /ID/tasks request object.

        Returns:
            aiohttp.web_response.Response: Success or failure.  Can be:
                200: success, you have claimed the task.
                401: authentication problem.
                409: someone else claimed it before you.
                404/410: no such paper or not scanned.
        """
        testNumber = request.match_info["task"]
        status, output = self.server.IDclaimThisTask(data["user"], testNumber)
        if status:
            return web.Response(status=200)
        if output == "NotOwner":
            raise web.HTTPConflict(reason="Someone else took the task before you")
        if output == "NotScanned":
            raise web.HTTPGone(reason="Paper (or at least ID page) not yet scanned")
        if output == "NoTest":
            raise web.HTTPNotFound(reason="No such paper")
        raise web.HTTPBadRequest(reason=f'Unexpected database response: "{output}"')

    # @routes.put("/ID/tasks/{task}")
    @authenticate_by_token_required_fields(["user", "sid", "sname"])
    def IdentifyPaperTask(self, data, request):
        """Identify a paper based on a task.

        Returns:
            403: some other user owns this task.
            404: papernum not found, or other data errors.
            409: student number `data["sid"]` is already in use.
        """
        papernum = request.match_info["task"]
        r, what, msg = self.server.ID_id_paper(
            papernum, data["user"], data["sid"], data["sname"]
        )
        if r:
            return web.Response(status=200)
        elif what == 409:
            raise web.HTTPConflict(reason=msg)
        elif what == 404:
            raise web.HTTPNotFound(reason=msg)
        elif what == 403:
            raise web.HTTPForbidden(reason=msg)
        else:
            raise web.HTTPInternalServerError(reason=msg)

    # @routes.put("/ID/prename/{paper_number}")
    @authenticate_by_token_required_fields(["user", "sid", "sname"])
<<<<<<< HEAD
    def PrenamePaper(self, data, request):
        """Prename a paper.
=======
    @write_admin
    def IdentifyPaper(self, data, request):
        """Identify a paper directly without certain checks.
>>>>>>> 1f5a13ff

        Only "manager" can perform this action.  Typical client IDing
        would call func:`IdentifyPaperTask` instead.

        By passing empty `sid` and `sname`, this API can be used to
        unidentify a paper.  This feature may move to its own API call
        in the future.

        Returns:
            403: not manager.
            404: papernum not found, or other data errors.
            409: student number `data["sid"]` is already in use.
        """
<<<<<<< HEAD
        if not data["user"] == "manager":
            raise web.HTTPBadRequest(reason="Not manager")
        papernum = request.match_info["paper_number"]
=======
        papernum = request.match_info["papernum"]

        # special feature to unidentify: move elsewhere?
        if not data["sid"] and not data["sname"]:
            if self.server.DB.remove_id_from_paper(papernum):
                return web.Response(status=200)
            raise web.HTTPNotFound(reason=f"Did not find papernum {papernum}")
>>>>>>> 1f5a13ff

        r, what, msg = self.server.prename_paper(papernum, data["sid"], data["sname"])
        if r:
            return web.Response(status=200)
        elif what == 409:
            raise web.HTTPConflict(reason=msg)
        elif what == 404:
            raise web.HTTPNotFound(reason=msg)
        else:
            raise web.HTTPInternalServerError(reason=msg)

    # @routes.get("/ID/randomImage")
    @authenticate_by_token_required_fields(["user"])
    @readonly_admin
    def IDgetImageFromATest(self, data, request):
        """Gets a random image to extract the bounding box corresponding to the student name and id.

        The bounding box indicated on this image will be later used to extract the
        student ids from the other papers.
        Responds with status 200/401/403/404/410.
        Logs activity.

        Args:
            data (dict): A (str:str) dictionary having keys `user` and `token`.
            request (aiohttp.web_request.Request): request of type GET /ID/randomImage.
        Returns:
            aiohttp.web_fileresponse.FileResponse: A response including a aiohttp object which
                includes a multipart object with the images.
        """
        # A list with a boolean (indicating whether the objects exist) and a list of the exam images.
        random_image_paths = self.server.IDgetImageFromATest()

        allow_access = random_image_paths[0]

        # No access to the files
        if allow_access is False:
            return web.Response(status=410)

        image_paths = random_image_paths[1:]
        log.debug("Appending files {}".format(image_paths))
        with MultipartWriter("images") as writer:
            for file_name in image_paths:
                if not os.path.isfile(file_name):
                    return web.Response(status=404)
                with open(file_name, "rb") as fh:
                    raw_bytes = fh.read()
                writer.append(raw_bytes)
            return web.Response(body=writer, status=200)

    # @routes.delete("/ID/predictedID")
    @authenticate_by_token_required_fields(["user"])
    @write_admin
    def IDdeletePredictions(self, data, request):
        """Deletes the machine-learning predicted IDs for all papers.

        Responds with status 200/401.

        Args:
            data (dict): A (str:str) dictionary having keys `user` and `token`.
            request (aiohttp.web_request.Request): DELETE /ID/predictedID type request object.

        Returns:
            aiohttp.web_response.Response: Returns a response with a True or False indicating if the deletion
                was successful.
        """
        return web.json_response(self.server.IDdeletePredictions(), status=200)

    # @routes.put("/ID/predictedID")
    @authenticate_by_token_required_fields(["user", "predictions"])
    @write_admin
    def IDputPredictions(self, data, request):
        """Upload and save id-predictions (eg via machine learning)

        Args:
            data (dict): A (str:str) dictionary having keys `user`, `token` and `predictions`.
            request (aiohttp.web_request.Request): PUT /ID/put type request object.

        Returns:
            aiohttp.web_response.Response: Returns a response with a [True, message] or [False,message] indicating if predictions upload was successful.
        """
<<<<<<< HEAD
        if data["user"] != "manager":
            return web.Response(status=401)

        # this classlist reading should probably happen in the serverID not here.
=======
>>>>>>> 1f5a13ff
        try:
            with open(specdir / "classlist.csv") as f:
                reader = csv.DictReader(f)
                classlist = list(reader)
        except FileNotFoundError:
            raise web.HTTPNotFound(reason="classlist not found")

        return web.json_response(
            self.server.IDputPredictions(
                data["predictions"], classlist, self.server.testSpec
            ),
            status=200,
        )

    @authenticate_by_token_required_fields(
        ["user", "crop_top", "crop_bottom", "ignoreStamp"]
    )
    @write_admin
    def run_id_reader(self, data, request):
        """Runs the id digit reader on all paper ID pages.

        Responds with status 200/202/205/401.

        Args:
            data (dict): A dictionary having the user/token, cropping info
                and flag to ignore time stamp.
            request (aiohttp.web_request.Request): Request of type POST /ID/predictedID.

        Returns:
            aiohttp.web_response.Response: Returns a response with the date and time of the machine reader run.
            Or responds with saying the machine reader is already running.
        """
        is_running, other = self.server.run_id_reader(
            data["crop_top"], data["crop_bottom"], data["ignoreStamp"]
        )

        if is_running:
            if other:  # if OUR job started
                return web.Response(status=200)
            else:  # ... or one was already running
                return web.Response(status=202)
        else:  # isn't running (we found a time-stamp, in other)
            return web.Response(text=other, status=205)

    @authenticate_by_token_required_fields(["user"])
    @write_admin
    def predict_id_lap_solver(self, data, request):
        """Match Runs the id digit reader on all paper ID pages.

        Args:
            data (dict): A dictionary having the user/token.
            request (aiohttp.web_request.Request):

        Returns:
            aiohttp.web_response.Response: 200/401/403
            401/403: authentication ttroubles
            406 (not acceptable): LAP is degenerate
            409 (conflict): ID reader still running
            412 (precondition failed) for no ID reader
        """
        try:
            status = self.server.predict_id_lap_solver()
        except RuntimeError as e:
            log.warn(e)
            return web.HTTPConflict(reason=e)
        except IndexError as e:
            log.warn(e)
            return web.HTTPNotAcceptable(reason=e)
        except FileNotFoundError as e:
            log.warn(e)
            return web.HTTPPreconditionFailed(reason=f"Must run id reader first: {e}")
        return web.Response(text=status, status=200)

    # @routes.patch("/ID/review")
    @authenticate_by_token_required_fields(["testNumber"])
    def IDreviewID(self, data, request):
        """Responds with an empty response object indicating if the review ID is possible and the document exists.

        Responds with status 200/404.

        Args:
            data (dict): A dictionary having the user/token in addition to the `testNumber`.
            request (aiohttp.web_request.Request): Request of type PATCH /ID/review.

        Returns:
            aiohttp.web_fileresponse.FileResponse: An empty response indicating the availability status of
                the review document.
        """

        if self.server.IDreviewID(data["testNumber"]):
            return web.Response(status=200)
        else:
            return web.Response(status=404)

    def setUpRoutes(self, router):
        """Adds the response functions to the router object.

        Args:
            router (aiohttp.web_urldispatcher.UrlDispatcher): Router object which we will add the response functions to.
        """

        # router.add_routes(self.local_route_table)
        # But see above: doesn't work with auth deco
        router.add_get("/ID/progress", self.IDprogressCount)
        router.add_get("/ID/classlist", self.IDgetClasslist)
        router.add_put("/ID/classlist", self.IDputClasslist)
        router.add_get("/ID/predictions", self.IDgetPredictions)
        router.add_put("/ID/predictions", self.IDputPredictions)
        router.add_get("/ID/tasks/complete", self.IDgetDoneTasks)
        router.add_get("/ID/image/{test}", self.IDgetImage)
        router.add_get("/ID/donotmark_images/{test}", self.ID_get_donotmark_images)
        router.add_get("/ID/tasks/available", self.IDgetNextTask)
        router.add_patch("/ID/tasks/{task}", self.IDclaimThisTask)
        router.add_put("/ID/tasks/{task}", self.IdentifyPaperTask)
        router.add_put("/ID/prename/{paper_number}", self.PrenamePaper)
        router.add_get("/ID/randomImage", self.IDgetImageFromATest)
        router.add_delete("/ID/predictedID", self.IDdeletePredictions)
        router.add_post("/ID/predictedID", self.predict_id_lap_solver)
        router.add_post("/ID/run_id_reader", self.run_id_reader)
        router.add_patch("/ID/review", self.IDreviewID)<|MERGE_RESOLUTION|>--- conflicted
+++ resolved
@@ -340,14 +340,9 @@
 
     # @routes.put("/ID/prename/{paper_number}")
     @authenticate_by_token_required_fields(["user", "sid", "sname"])
-<<<<<<< HEAD
+    @write_admin
     def PrenamePaper(self, data, request):
         """Prename a paper.
-=======
-    @write_admin
-    def IdentifyPaper(self, data, request):
-        """Identify a paper directly without certain checks.
->>>>>>> 1f5a13ff
 
         Only "manager" can perform this action.  Typical client IDing
         would call func:`IdentifyPaperTask` instead.
@@ -361,20 +356,13 @@
             404: papernum not found, or other data errors.
             409: student number `data["sid"]` is already in use.
         """
-<<<<<<< HEAD
-        if not data["user"] == "manager":
-            raise web.HTTPBadRequest(reason="Not manager")
         papernum = request.match_info["paper_number"]
-=======
-        papernum = request.match_info["papernum"]
 
         # special feature to unidentify: move elsewhere?
         if not data["sid"] and not data["sname"]:
             if self.server.DB.remove_id_from_paper(papernum):
                 return web.Response(status=200)
             raise web.HTTPNotFound(reason=f"Did not find papernum {papernum}")
->>>>>>> 1f5a13ff
-
         r, what, msg = self.server.prename_paper(papernum, data["sid"], data["sname"])
         if r:
             return web.Response(status=200)
@@ -454,14 +442,7 @@
         Returns:
             aiohttp.web_response.Response: Returns a response with a [True, message] or [False,message] indicating if predictions upload was successful.
         """
-<<<<<<< HEAD
-        if data["user"] != "manager":
-            return web.Response(status=401)
-
-        # this classlist reading should probably happen in the serverID not here.
-=======
->>>>>>> 1f5a13ff
-        try:
+        # this classlist reading should probably happen in the serverID not h        try:
             with open(specdir / "classlist.csv") as f:
                 reader = csv.DictReader(f)
                 classlist = list(reader)
