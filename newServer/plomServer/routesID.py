--- conflicted
+++ resolved
@@ -5,40 +5,13 @@
 # I couldn't make this work with the auth deco
 # routes = web.RouteTableDef()
 
-# this allows us to import from ../resources
-import sys
-
-sys.path.append("..")
-from resources.logIt import printLog
-
 
 class IDHandler:
     def __init__(self, plomServer):
-        printLog("IDH", "Starting identifier handler")
         self.server = plomServer
         # self.local_route_table = routes
 
     # @routes.get("/ID/progress")
-<<<<<<< HEAD
-    async def IDprogressCount(self, request):
-        printLog("IDH", "{} {}".format(request.method, request.rel_url))
-
-        data = await request.json()
-        if self.server.validate(data["user"], data["token"]):
-            return web.json_response(self.server.IDprogressCount(), status=200)
-        else:
-            return web.Response(status=401)
-
-    # @routes.get("/ID/classlist")
-    async def IDgetClasslist(self, request):
-        printLog("IDH", "{} {}".format(request.method, request.rel_url))
-        data = await request.json()
-        if self.server.validate(data["user"], data["token"]):
-            if os.path.isfile("../resources/classlist.csv"):
-                return web.FileResponse("../resources/classlist.csv", status=200)
-            else:
-                return web.Response(status=404)
-=======
     @authByToken
     def IDprogressCount(self):
         return web.json_response(self.server.IDprogressCount(), status=200)
@@ -48,74 +21,18 @@
     def IDgetClasslist(self):
         if os.path.isfile("../resources/classlist.csv"):
             return web.FileResponse("../resources/classlist.csv", status=200)
->>>>>>> 0408652b
         else:
             return web.Response(status=404)
 
     # @routes.get("/ID/predictions")
-<<<<<<< HEAD
-    async def IDgetPredictions(self, request):
-        printLog("IDH", "{} {}".format(request.method, request.rel_url))
-        data = await request.json()
-        if self.server.validate(data["user"], data["token"]):
-            if os.path.isfile("../resources/predictionlist.csv"):
-                return web.FileResponse("../resources/predictionlist.csv", status=200)
-            else:
-                return web.Response(status=404)
-=======
     @authByToken
     def IDgetPredictions(self):
         if os.path.isfile("../resources/predictionlist.csv"):
             return web.FileResponse("../resources/predictionlist.csv", status=200)
->>>>>>> 0408652b
         else:
             return web.Response(status=404)
 
     # @routes.get("/ID/tasks/complete")
-<<<<<<< HEAD
-    async def IDgetDoneTasks(self, request):
-        printLog("IDH", "{} {}".format(request.method, request.rel_url))
-        data = await request.json()
-        if self.server.validate(data["user"], data["token"]):
-            # return the completed list
-            return web.json_response(
-                self.server.IDgetDoneTasks(data["user"]), status=200
-            )
-        else:
-            return web.Response(status=401)
-
-    # @routes.get("/ID/images/{test}")
-    async def IDgetImage(self, request):
-        printLog("IDH", "{} {}".format(request.method, request.rel_url))
-        data = await request.json()
-        test = request.match_info["test"]
-
-        if self.server.validate(data["user"], data["token"]):
-            rmsg = self.server.IDgetImage(data["user"], test)
-            if rmsg[0]:  # user allowed access - returns [true, fname0, fname1,...]
-                with MultipartWriter("images") as mpwriter:
-                    for fn in rmsg[1:]:
-                        if os.path.isfile(fn):
-                            mpwriter.append(open(fn, "rb"))
-                        else:
-                            return web.Response(status=404)
-                    return web.Response(body=mpwriter, status=200)
-            else:
-                return web.Response(status=409)  # someone else has that image
-        else:
-            return web.Response(status=401)  # not authorised at all
-
-    # @routes.get("/ID/tasks/available")
-    async def IDgetNextTask(self, request):
-        printLog("IDH", "{} {}".format(request.method, request.rel_url))
-        data = await request.json()
-        if self.server.validate(data["user"], data["token"]):
-            rmsg = self.server.IDgetNextTask()  # returns [True, code] or [False]
-            if rmsg[0]:
-                return web.json_response(rmsg[1], status=200)
-            else:
-                return web.Response(status=204)  # no papers left
-=======
     @authByToken_validFields(["user"])
     def IDgetDoneTasks(self, data, request):
         # return the completed list
@@ -142,30 +59,10 @@
         rmsg = self.server.IDgetNextTask()  # returns [True, code] or [False]
         if rmsg[0]:
             return web.json_response(rmsg[1], status=200)
->>>>>>> 0408652b
         else:
             return web.Response(status=204)  # no papers left
 
     # @routes.patch("/ID/tasks/{task}")
-<<<<<<< HEAD
-    async def IDclaimThisTask(self, request):
-        printLog("IDH", "{} {}".format(request.method, request.rel_url))
-        data = await request.json()
-        testNumber = request.match_info["task"]
-
-        if self.server.validate(data["user"], data["token"]):
-            rmsg = self.server.IDclaimThisTask(data["user"], testNumber)
-            if rmsg[0]:  # user allowed access - returns [true, fname0, fname1,...]
-                with MultipartWriter("images") as mpwriter:
-                    for fn in rmsg[1:]:
-                        if os.path.isfile(fn):
-                            mpwriter.append(open(fn, "rb"))
-                        else:
-                            return web.Response(status=404)
-                    return web.Response(body=mpwriter, status=200)
-            else:
-                return web.Response(status=204)  # that task already taken.
-=======
     @authByToken_validFields(["user"])
     def IDclaimThisTask(self, data, request):
         testNumber = request.match_info["task"]
@@ -178,20 +75,12 @@
                     else:
                         return web.Response(status=404)
                 return web.Response(body=mpwriter, status=200)
->>>>>>> 0408652b
         else:
             return web.Response(status=204)  # that task already taken.
 
     # @routes.put("/ID/tasks/{task}")
-<<<<<<< HEAD
-    async def IDreturnIDdTask(self, request):
-        printLog("IDH", "{} {}".format(request.method, request.rel_url))
-
-        data = await request.json()
-=======
     @authByToken_validFields(["user", "sid", "sname"])
     def IDreturnIDdTask(self, data, request):
->>>>>>> 0408652b
         testNumber = request.match_info["task"]
         rmsg = self.server.IDreturnIDdTask(
             data["user"], testNumber, data["sid"], data["sname"]
@@ -207,49 +96,13 @@
             return web.Response(status=404)
 
     # @routes.delete("/ID/tasks/{task}")
-<<<<<<< HEAD
-    async def IDdidNotFinishTask(self, request):
-        printLog("IDH", "{} {}".format(request.method, request.rel_url))
-        data = await request.json()
-=======
     @authByToken_validFields(["user"])
     def IDdidNotFinishTask(self, data, request):
->>>>>>> 0408652b
         testNumber = request.match_info["task"]
         self.server.IDdidNotFinish(data["user"], testNumber)
         return web.json_response(status=200)
 
     # @routes.get("/ID/randomImage")
-<<<<<<< HEAD
-    async def IDgetRandomImage(self, request):
-        printLog("IDH", "{} {}".format(request.method, request.rel_url))
-        data = await request.json()
-        if (
-            self.server.validate(data["user"], data["token"])
-            and data["user"] == "manager"
-        ):
-            rmsg = self.server.IDgetRandomImage()
-            print("Appending file {}".format(rmsg))
-            with MultipartWriter("images") as mpwriter:
-                for fn in rmsg[1:]:
-                    if os.path.isfile(fn):
-                        mpwriter.append(open(fn, "rb"))
-                    else:
-                        return web.Response(status=404)
-                return web.Response(body=mpwriter, status=200)
-        else:
-            return web.Response(status=401)  # not authorised at all
-
-    async def IDdeletePredictions(self, request):
-        printLog("IDH", "{} {}".format(request.method, request.rel_url))
-        data = await request.json()
-        if (
-            self.server.validate(data["user"], data["token"])
-            and data["user"] == "manager"
-        ):
-            return web.json_response(self.server.IDdeletePredictions(), status=200)
-        else:
-=======
     @authByToken_validFields(["user"])
     def IDgetRandomImage(self, data, request):
         # TODO: maybe we want some special message here?
@@ -270,27 +123,15 @@
     def IDdeletePredictions(self, data, request):
         # TODO: maybe we want some special message here?
         if data["user"] != "manager":
->>>>>>> 0408652b
             return web.Response(status=401)
 
         return web.json_response(self.server.IDdeletePredictions(), status=200)
 
     # @routes.patch("/ID/review")
-<<<<<<< HEAD
-    async def IDreviewID(self, request):
-        printLog("IDH", "{} {}".format(request.method, request.rel_url))
-        data = await request.json()
-        if self.server.validate(data["user"], data["token"]):
-            if self.server.IDreviewID(data["testNumber"]):
-                return web.Response(status=200)
-            else:
-                return web.Response(status=404)
-=======
     @authByToken_validFields(["testNumber"])
     def IDreviewID(self, data, request):
         if self.server.IDreviewID(data["testNumber"]):
             return web.Response(status=200)
->>>>>>> 0408652b
         else:
             return web.Response(status=404)
 
