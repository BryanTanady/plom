from aiohttp import web, MultipartWriter, MultipartReader
import json
import os
from plomServer.plom_routeutils import authByToken, authByToken_validFields, noAuthOnlyLog
from plomServer.plom_routeutils import validFields, logRequest

# this allows us to import from ../resources
import sys

sys.path.append("..")
from resources.logIt import printLog


class UserInitHandler:
    def __init__(self, plomServer):
        self.server = plomServer
        printLog("UIH", "Starting user-init handler")

    # @routes.get("/Version")
    @noAuthOnlyLog
    async def version(self, request):
        printLog("UIH", "{} {}".format(request.method, request.rel_url))
        return web.Response(
            text="Plom server version {} with API {}".format(
                self.server.Version, self.server.API
            ),
            status=200,
        )

<<<<<<< HEAD
    # @routes.delete("/users/{user}")
    async def closeUser(self, request):
        printLog("UIH", "{} {}".format(request.method, request.rel_url))

=======
    # @routes.delete("/authorisation")
    async def clearAuthorisation(self, request):
        logRequest("clearAuthorisation", request)
>>>>>>> 0408652b
        data = await request.json()
        if not validFields(data, ["user", "password"]):
            return web.Response(status=400)  # malformed request.
        if not self.server.authority.checkPassword(data["user"], data["password"]):
            return web.Response(status=401)
        print("User {} force-logout self".format(data["user"]))
        self.server.closeUser(data["user"])
        return web.Response(status=200)

<<<<<<< HEAD
    # @routes.delete("/authorisation")
    async def clearAuthorisation(self, request):
        printLog("UIH", "{} {}".format(request.method, request.rel_url))

        data = await request.json()
        # manager to auth with their token - unless trying to clear self.
        if data["user"] == "manager" and data["userToClear"] != "manager":
            if self.server.validate(data["user"], data["token"]):
                self.server.closeUser(data["userToClear"])
                print("Manager force-logout user {}".format(data["userToClear"]))
                return web.Response(status=200)
        else:  # everyone else has to check their pwd
            if self.server.authority.checkPassword(data["user"], data["password"]):
                print("User {} force-logout self".format(data["user"]))
                self.server.closeUser(data["user"])
                return web.Response(status=200)
        return web.Response(status=401)

    # @routes.put("/users/{user}")
    async def giveUserToken(self, request):
        printLog("UIH", "{} {}".format(request.method, request.rel_url))

=======
    # @routes.delete("/users/{user}")
    @authByToken_validFields(["user"])
    def closeUser(self, data, request):
        # TODO: should manager be allowed to do this for anyone?
        if data["user"] != request.match_info["user"]:
            return web.Response(status=400)  # malformed request.
        self.server.closeUser(data["user"])
        return web.Response(status=200)

    # @routes.delete("/authorisation/{user}")
    @authByToken_validFields(["user"])
    def clearAuthorisationUser(self, data, request):
        # Only manager can clear other users, via token auth
        # TODO: ok for manager to clear manager via token auth?
        # TODO: should other users be able to use this on themselves?
        if not data["user"] == "manager":
            return web.Response(status=400)  # malformed request.
        theuser = request.match_info["user"]
        self.server.closeUser(theuser)
        print("Manager force-logout user {}".format(theuser))
        return web.Response(status=200)

    # @routes.put("/users/{user}")
    async def giveUserToken(self, request):
        logRequest("giveUserToken", request)
>>>>>>> 0408652b
        data = await request.json()
        if not validFields(data, ["user", "pw", "api"]):
            return web.Response(status=400)  # malformed request.
        if data["user"] != request.match_info["user"]:
            return web.Response(status=400)  # malformed request.

        rmsg = self.server.giveUserToken(data["user"], data["pw"], data["api"])
        if rmsg[0]:
            return web.json_response(rmsg[1], status=200)  # all good, return the token
        elif rmsg[1].startswith("API"):
            return web.json_response(
                rmsg[1], status=400
            )  # api error - return the error message
        elif rmsg[1].startswith("UHT"):
            return web.json_response(rmsg[1], status=409)  # user has token already.
        else:
            return web.Response(status=401)  # you are not authorised

    # @routes.put("/admin/reloadUsers")
    async def adminReloadUsers(self, request):
<<<<<<< HEAD
        printLog("UIH", "{} {}".format(request.method, request.rel_url))

=======
        logRequest("adminReloadUsers", request)
        # TODO: future proof: require user here and check for manager
        # TODO: safer to do this with token auth, to centralize pw auth?
>>>>>>> 0408652b
        data = await request.json()
        # TODO: future proof by requiring username here too?
        if not validFields(data, ["pw"]):
            return web.Response(status=400)  # malformed request.

        rmsg = self.server.reloadUsers(data["pw"])
        # returns either True (success) or False (auth-error)
        if rmsg:
            return web.json_response(status=200)  # all good
        else:
            return web.Response(status=401)  # you are not authorised

    # @routes.get("/info/general")
    @noAuthOnlyLog
    async def InfoGeneral(self, request):
        printLog("UIH", "{} {}".format(request.method, request.rel_url))
        rmsg = self.server.InfoGeneral()
        if rmsg[0]:
            return web.json_response(rmsg[1:], status=200)
        else:  # this should not happen
            return web.Response(status=404)

    # @routes.get("/info/shortName")
    @noAuthOnlyLog
    async def InfoShortName(self, request):
        printLog("UIH", "{} {}".format(request.method, request.rel_url))

        rmsg = self.server.InfoShortName()
        if rmsg[0]:
            return web.Response(text=rmsg[1], status=200)
        else:  # this should not happen
            return web.Response(status=404)

    def setUpRoutes(self, router):
        router.add_get("/Version", self.version)
        router.add_delete("/users/{user}", self.closeUser)
        router.add_put("/users/{user}", self.giveUserToken)
        router.add_put("/admin/reloadUsers", self.adminReloadUsers)
        router.add_get("/info/shortName", self.InfoShortName)
        router.add_get("/info/general", self.InfoGeneral)
        router.add_delete("/authorisation", self.clearAuthorisation)
        router.add_delete("/authorisation/{user}", self.clearAuthorisationUser)<|MERGE_RESOLUTION|>--- conflicted
+++ resolved
@@ -4,22 +4,14 @@
 from plomServer.plom_routeutils import authByToken, authByToken_validFields, noAuthOnlyLog
 from plomServer.plom_routeutils import validFields, logRequest
 
-# this allows us to import from ../resources
-import sys
-
-sys.path.append("..")
-from resources.logIt import printLog
-
 
 class UserInitHandler:
     def __init__(self, plomServer):
         self.server = plomServer
-        printLog("UIH", "Starting user-init handler")
 
     # @routes.get("/Version")
     @noAuthOnlyLog
     async def version(self, request):
-        printLog("UIH", "{} {}".format(request.method, request.rel_url))
         return web.Response(
             text="Plom server version {} with API {}".format(
                 self.server.Version, self.server.API
@@ -27,16 +19,9 @@
             status=200,
         )
 
-<<<<<<< HEAD
-    # @routes.delete("/users/{user}")
-    async def closeUser(self, request):
-        printLog("UIH", "{} {}".format(request.method, request.rel_url))
-
-=======
     # @routes.delete("/authorisation")
     async def clearAuthorisation(self, request):
         logRequest("clearAuthorisation", request)
->>>>>>> 0408652b
         data = await request.json()
         if not validFields(data, ["user", "password"]):
             return web.Response(status=400)  # malformed request.
@@ -46,30 +31,6 @@
         self.server.closeUser(data["user"])
         return web.Response(status=200)
 
-<<<<<<< HEAD
-    # @routes.delete("/authorisation")
-    async def clearAuthorisation(self, request):
-        printLog("UIH", "{} {}".format(request.method, request.rel_url))
-
-        data = await request.json()
-        # manager to auth with their token - unless trying to clear self.
-        if data["user"] == "manager" and data["userToClear"] != "manager":
-            if self.server.validate(data["user"], data["token"]):
-                self.server.closeUser(data["userToClear"])
-                print("Manager force-logout user {}".format(data["userToClear"]))
-                return web.Response(status=200)
-        else:  # everyone else has to check their pwd
-            if self.server.authority.checkPassword(data["user"], data["password"]):
-                print("User {} force-logout self".format(data["user"]))
-                self.server.closeUser(data["user"])
-                return web.Response(status=200)
-        return web.Response(status=401)
-
-    # @routes.put("/users/{user}")
-    async def giveUserToken(self, request):
-        printLog("UIH", "{} {}".format(request.method, request.rel_url))
-
-=======
     # @routes.delete("/users/{user}")
     @authByToken_validFields(["user"])
     def closeUser(self, data, request):
@@ -95,7 +56,6 @@
     # @routes.put("/users/{user}")
     async def giveUserToken(self, request):
         logRequest("giveUserToken", request)
->>>>>>> 0408652b
         data = await request.json()
         if not validFields(data, ["user", "pw", "api"]):
             return web.Response(status=400)  # malformed request.
@@ -116,14 +76,9 @@
 
     # @routes.put("/admin/reloadUsers")
     async def adminReloadUsers(self, request):
-<<<<<<< HEAD
-        printLog("UIH", "{} {}".format(request.method, request.rel_url))
-
-=======
         logRequest("adminReloadUsers", request)
         # TODO: future proof: require user here and check for manager
         # TODO: safer to do this with token auth, to centralize pw auth?
->>>>>>> 0408652b
         data = await request.json()
         # TODO: future proof by requiring username here too?
         if not validFields(data, ["pw"]):
@@ -139,7 +94,6 @@
     # @routes.get("/info/general")
     @noAuthOnlyLog
     async def InfoGeneral(self, request):
-        printLog("UIH", "{} {}".format(request.method, request.rel_url))
         rmsg = self.server.InfoGeneral()
         if rmsg[0]:
             return web.json_response(rmsg[1:], status=200)
@@ -149,8 +103,6 @@
     # @routes.get("/info/shortName")
     @noAuthOnlyLog
     async def InfoShortName(self, request):
-        printLog("UIH", "{} {}".format(request.method, request.rel_url))
-
         rmsg = self.server.InfoShortName()
         if rmsg[0]:
             return web.Response(text=rmsg[1], status=200)
