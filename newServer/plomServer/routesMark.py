from aiohttp import web, MultipartWriter, MultipartReader
import os
from plomServer.plom_routeutils import authByToken, authByToken_validFields
from plomServer.plom_routeutils import validFields, logRequest

# this allows us to import from ../resources
import sys

sys.path.append("..")
from resources.logIt import printLog


class MarkHandler:
    def __init__(self, plomServer):
        printLog("MKH", "Starting marking handler")
        self.server = plomServer

    # @routes.get("/MK/maxMark")
<<<<<<< HEAD
    async def MgetQuestionMark(self, request):
        printLog("MKH", "{} {}".format(request.method, request.rel_url))
        data = await request.json()
        if self.server.validate(data["user"], data["token"]):
            rmsg = self.server.MgetQuestionMax(data["q"], data["v"])
            if rmsg[0]:
                return web.json_response(rmsg[1], status=200)
            elif rmsg[1] == "QE":
                # pg out of range
                return web.Response(
                    text="Question out of range - please check before trying again.",
                    status=416,
                )
            elif rmsg[1] == "VE":
                # version our of range
                return web.Response(
                    text="Version out of range - please check before trying again.",
                    status=416,
                )
        else:
            return web.Response(status=401)

    # @routes.get("/MK/progress")
    async def MprogressCount(self, request):
        printLog("MKH", "{} {}".format(request.method, request.rel_url))
        data = await request.json()
        if self.server.validate(data["user"], data["token"]):
            return web.json_response(
                self.server.MprogressCount(data["q"], data["v"]), status=200
            )
        else:
            return web.Response(status=401)

    # @routes.get("/MK/tasks/complete")
    async def MgetDoneTasks(self, request):
        printLog("MKH", "{} {}".format(request.method, request.rel_url))
        data = await request.json()
        if self.server.validate(data["user"], data["token"]):
            # return the completed list
            return web.json_response(
                self.server.MgetDoneTasks(data["user"], data["q"], data["v"]),
                status=200,
            )
        else:
            return web.Response(status=401)

    # @routes.get("/MK/tasks/available")
    async def MgetNextTask(self, request):
        printLog("MKH", "{} {}".format(request.method, request.rel_url))
        data = await request.json()
        if self.server.validate(data["user"], data["token"]):
            rmsg = self.server.MgetNextTask(data["q"], data["v"])
            # returns [True, task] or [False]
            if rmsg[0]:
                return web.json_response(rmsg[1], status=200)
            else:
                return web.Response(status=204)  # no papers left
=======
    @authByToken_validFields(["q", "v"])
    def MgetQuestionMark(self, data, request):
        rmsg = self.server.MgetQuestionMax(data["q"], data["v"])
        if rmsg[0]:
            return web.json_response(rmsg[1], status=200)
        elif rmsg[1] == "QE":
            # pg out of range
            return web.Response(
                text="Question out of range - please check before trying again.",
                status=416,
            )
        elif rmsg[1] == "VE":
            # version our of range
            return web.Response(
                text="Version out of range - please check before trying again.",
                status=416,
            )

    # @routes.get("/MK/progress")
    @authByToken_validFields(["q", "v"])
    def MprogressCount(self, data, request):
        return web.json_response(
            self.server.MprogressCount(data["q"], data["v"]), status=200
        )

    # @routes.get("/MK/tasks/complete")
    @authByToken_validFields(["user", "q", "v"])
    def MgetDoneTasks(self, data, request):
        # return the completed list
        return web.json_response(
            self.server.MgetDoneTasks(data["user"], data["q"], data["v"]), status=200,
        )

    # @routes.get("/MK/tasks/available")
    @authByToken_validFields(["q", "v"])
    def MgetNextTask(self, data, request):
        rmsg = self.server.MgetNextTask(data["q"], data["v"])
        # returns [True, task] or [False]
        if rmsg[0]:
            return web.json_response(rmsg[1], status=200)
>>>>>>> 0408652b
        else:
            return web.Response(status=204)  # no papers left

    # @routes.get("/MK/latex")
<<<<<<< HEAD
    async def MlatexFragment(self, request):
        printLog("MKH", "{} {}".format(request.method, request.rel_url))
        data = await request.json()
        if self.server.validate(data["user"], data["token"]):
            rmsg = self.server.MlatexFragment(data["user"], data["fragment"])
            if rmsg[0]:  # user allowed access - returns [true, fname]
                return web.FileResponse(rmsg[1], status=200)
            else:
                return web.Response(status=406)  # a latex error
=======
    @authByToken_validFields(["user", "fragment"])
    def MlatexFragment(self, data, request):
        rmsg = self.server.MlatexFragment(data["user"], data["fragment"])
        if rmsg[0]:
            return web.FileResponse(rmsg[1], status=200)
>>>>>>> 0408652b
        else:
            return web.Response(status=406)  # a latex error

    # @routes.patch("/MK/tasks/{task}")
<<<<<<< HEAD
    async def MclaimThisTask(self, request):
        printLog("MKH", "{} {}".format(request.method, request.rel_url))
        data = await request.json()
=======
    @authByToken_validFields(["user"])
    def MclaimThisTask(self, data, request):
>>>>>>> 0408652b
        task = request.match_info["task"]
        rmesg = self.server.MclaimThisTask(data["user"], task)
        if rmesg[0]:  # return [True, tag, filename1, filename2,...]
            with MultipartWriter("imageAndTags") as mpwriter:
                mpwriter.append(rmesg[1])  # append tags as raw text.
                for fn in rmesg[2:]:
                    mpwriter.append(open(fn, "rb"))
            return web.Response(body=mpwriter, status=200)
        else:
            return web.Response(status=204)  # that task already taken.

    # @routes.delete("/MK/tasks/{task}")
<<<<<<< HEAD
    async def MdidNotFinishTask(self, request):
        printLog("MKH", "{} {}".format(request.method, request.rel_url))
        data = await request.json()
=======
    @authByToken_validFields(["user"])
    def MdidNotFinishTask(self, data, request):
>>>>>>> 0408652b
        task = request.match_info["task"]
        self.server.MdidNotFinish(data["user"], task)
        return web.json_response(status=200)

    # @routes.put("/MK/tasks/{task}")
    async def MreturnMarkedTask(self, request):
<<<<<<< HEAD
        printLog("MKH", "{} {}".format(request.method, request.rel_url))
        task = request.match_info["task"]
=======
        logRequest("MreturnMarkedTask", request)
>>>>>>> 0408652b
        # the put will be in 3 parts - use multipart reader
        # in order we expect those 3 parts - [parameters (inc comments), image, plom-file]
        reader = MultipartReader.from_response(request)
        part0 = await reader.next()
        if part0 is None:  # weird error
            return web.Response(status=406)  # should have sent 3 parts
        param = await part0.json()
        if not validFields(
            param,
            [
                "user",
                "token",
                "comments",
                "pg",
                "ver",
                "score",
                "mtime",
                "tags",
                "md5sum",
            ],
        ):
            return web.Response(status=400)
        if not self.server.validate(param["user"], param["token"]):
            return web.Response(status=401)

        comments = param["comments"]
        task = request.match_info["task"]
        # TODO: put task inside param as well for sanity check?

        # Note: if user isn't validated, we don't parse their binary junk
        # TODO: is it safe to abort during a multi-part thing?

        # image file
        part1 = await reader.next()
        if part1 is None:  # weird error
            return web.Response(status=406)  # should have sent 3 parts
        image = await part1.read()

        # plom file
        part2 = await reader.next()
        if part2 is None:  # weird error
            return web.Response(status=406)  # should have sent 3 parts
        plomdat = await part2.read()

        rmsg = self.server.MreturnMarkedTask(
            param["user"],
            task,
            int(param["pg"]),
            int(param["ver"]),
            int(param["score"]),
            image,
            plomdat,
            comments,
            int(param["mtime"]),
            param["tags"],
            param["md5sum"],
        )
        # rmsg = either [True, numDone, numTotal] or [False] if error.
        if rmsg[0]:
            return web.json_response([rmsg[1], rmsg[2]], status=200)
        else:
            print("Returning with error 400 = {}".format(rmsg))
            return web.Response(status=400)  # some sort of error with image file

    # @routes.get("/MK/images/{task}")
<<<<<<< HEAD
    async def MgetImages(self, request):
        printLog("MKH", "{} {}".format(request.method, request.rel_url))
        data = await request.json()
=======
    @authByToken_validFields(["user"])
    def MgetImages(self, data, request):
>>>>>>> 0408652b
        task = request.match_info["task"]
        rmsg = self.server.MgetImages(data["user"], task)
        # returns either [True,n, fname1,fname2,..,fname.n] or [True, n, fname1,..,fname.n, aname, plomdat] or [False, error]
        if rmsg[0]:
            with MultipartWriter("imageAnImageAndPlom") as mpwriter:
                mpwriter.append("{}".format(rmsg[1]))  # send 'n' as string
                for fn in rmsg[2:]:
                    mpwriter.append(open(fn, "rb"))
            return web.Response(body=mpwriter, status=200)
        else:
            return web.Response(status=409)  # someone else has that image

    # @routes.get("/MK/originalImage/{task}")
<<<<<<< HEAD
    async def MgetOriginalImages(self, request):
        printLog("MKH", "{} {}".format(request.method, request.rel_url))
        data = await request.json()
=======
    @authByToken_validFields([])
    def MgetOriginalImages(self, data, request):
>>>>>>> 0408652b
        task = request.match_info["task"]
        rmsg = self.server.MgetOriginalImages(task)
        # returns either [True, fname1, fname2,... ] or [False]
        if rmsg[0]:
            with MultipartWriter("images") as mpwriter:
                for fn in rmsg[1:]:
                    mpwriter.append(open(fn, "rb"))
            return web.Response(body=mpwriter, status=200)
        else:
            return web.Response(status=204)  # no content there

    # @routes.patch("/MK/tags/{task}")
<<<<<<< HEAD
    async def MsetTag(self, request):
        printLog("MKH", "{} {}".format(request.method, request.rel_url))
=======
    @authByToken_validFields(["user", "tags"])
    def MsetTag(self, data, request):
>>>>>>> 0408652b
        task = request.match_info["task"]
        rmsg = self.server.MsetTag(data["user"], task, data["tags"])
        if rmsg:
            return web.Response(status=200)
        else:
            return web.Response(status=409)  # this is not your task

    # @routes.get("/MK/whole/{number}")
<<<<<<< HEAD
    async def MgetWholePaper(self, request):
        printLog("MKH", "{} {}".format(request.method, request.rel_url))
        data = await request.json()
=======
    @authByToken_validFields([])
    def MgetWholePaper(self, data, request):
>>>>>>> 0408652b
        number = request.match_info["number"]
        rmesg = self.server.MgetWholePaper(number)
        if rmesg[0]:  # return [True,[pn1,pn2,.],f1,f2,f3,...] or [False]
            with MultipartWriter("images") as mpwriter:
                mpwriter.append_json(rmesg[1])  # append the pageNames
                for fn in rmesg[2:]:
                    mpwriter.append(open(fn, "rb"))
            return web.Response(body=mpwriter, status=200)
        else:
            return web.Response(status=404)  # not found

    # @routes.get("/MK/allMax")
<<<<<<< HEAD
    async def MgetAllMax(self, request):
        printLog("MKH", "{} {}".format(request.method, request.rel_url))
        data = await request.json()
        if self.server.validate(data["user"], data["token"]):
            return web.json_response(self.server.MgetAllMax(), status=200)
        else:
            return web.Response(status=401)

    # @routes.patch("/MK/review")
    async def MreviewQuestion(self, request):
        printLog("MKH", "{} {}".format(request.method, request.rel_url))
        data = await request.json()
        if self.server.validate(data["user"], data["token"]):
            if self.server.MreviewQuestion(
                data["testNumber"], data["questionNumber"], data["version"]
            ):
                return web.Response(status=200)
            else:
                return web.Response(status=404)
=======
    @authByToken
    def MgetAllMax(self):
        return web.json_response(self.server.MgetAllMax(), status=200)

    # @routes.patch("/MK/review")
    @authByToken_validFields(["testNumber", "questionNumber", "version"])
    def MreviewQuestion(self, data, request):
        if self.server.MreviewQuestion(
            data["testNumber"], data["questionNumber"], data["version"]
        ):
            return web.Response(status=200)
>>>>>>> 0408652b
        else:
            return web.Response(status=404)

    # @routes.patch("/MK/revert/{task}")
    @authByToken_validFields(["user"])
    def MrevertTask(self, data, request):
        task = request.match_info["task"]
        rval = self.server.MrevertTask(data["user"], task)
        if rval[0]:
            return web.Response(status=200)
        elif rval[1] == "NAC":  # nothing to be done here.
            return web.Response(status=204)
        else:  # cannot find that task
            return web.Response(status=404)

    def setUpRoutes(self, router):
        router.add_get("/MK/allMax", self.MgetAllMax)
        router.add_get("/MK/maxMark", self.MgetQuestionMark)
        router.add_get("/MK/progress", self.MprogressCount)
        router.add_get("/MK/tasks/complete", self.MgetDoneTasks)
        router.add_get("/MK/tasks/available", self.MgetNextTask)
        router.add_get("/MK/latex", self.MlatexFragment)
        router.add_patch("/MK/tasks/{task}", self.MclaimThisTask)
        router.add_delete("/MK/tasks/{task}", self.MdidNotFinishTask)
        router.add_put("/MK/tasks/{task}", self.MreturnMarkedTask)
        router.add_get("/MK/images/{task}", self.MgetImages)
        router.add_get("/MK/originalImages/{task}", self.MgetOriginalImages)
        router.add_patch("/MK/tags/{task}", self.MsetTag)
        router.add_get("/MK/whole/{number}", self.MgetWholePaper)
        router.add_patch("/MK/review", self.MreviewQuestion)
        router.add_patch("/MK/revert/{task}", self.MrevertTask)<|MERGE_RESOLUTION|>--- conflicted
+++ resolved
@@ -3,78 +3,12 @@
 from plomServer.plom_routeutils import authByToken, authByToken_validFields
 from plomServer.plom_routeutils import validFields, logRequest
 
-# this allows us to import from ../resources
-import sys
-
-sys.path.append("..")
-from resources.logIt import printLog
-
 
 class MarkHandler:
     def __init__(self, plomServer):
-        printLog("MKH", "Starting marking handler")
         self.server = plomServer
 
     # @routes.get("/MK/maxMark")
-<<<<<<< HEAD
-    async def MgetQuestionMark(self, request):
-        printLog("MKH", "{} {}".format(request.method, request.rel_url))
-        data = await request.json()
-        if self.server.validate(data["user"], data["token"]):
-            rmsg = self.server.MgetQuestionMax(data["q"], data["v"])
-            if rmsg[0]:
-                return web.json_response(rmsg[1], status=200)
-            elif rmsg[1] == "QE":
-                # pg out of range
-                return web.Response(
-                    text="Question out of range - please check before trying again.",
-                    status=416,
-                )
-            elif rmsg[1] == "VE":
-                # version our of range
-                return web.Response(
-                    text="Version out of range - please check before trying again.",
-                    status=416,
-                )
-        else:
-            return web.Response(status=401)
-
-    # @routes.get("/MK/progress")
-    async def MprogressCount(self, request):
-        printLog("MKH", "{} {}".format(request.method, request.rel_url))
-        data = await request.json()
-        if self.server.validate(data["user"], data["token"]):
-            return web.json_response(
-                self.server.MprogressCount(data["q"], data["v"]), status=200
-            )
-        else:
-            return web.Response(status=401)
-
-    # @routes.get("/MK/tasks/complete")
-    async def MgetDoneTasks(self, request):
-        printLog("MKH", "{} {}".format(request.method, request.rel_url))
-        data = await request.json()
-        if self.server.validate(data["user"], data["token"]):
-            # return the completed list
-            return web.json_response(
-                self.server.MgetDoneTasks(data["user"], data["q"], data["v"]),
-                status=200,
-            )
-        else:
-            return web.Response(status=401)
-
-    # @routes.get("/MK/tasks/available")
-    async def MgetNextTask(self, request):
-        printLog("MKH", "{} {}".format(request.method, request.rel_url))
-        data = await request.json()
-        if self.server.validate(data["user"], data["token"]):
-            rmsg = self.server.MgetNextTask(data["q"], data["v"])
-            # returns [True, task] or [False]
-            if rmsg[0]:
-                return web.json_response(rmsg[1], status=200)
-            else:
-                return web.Response(status=204)  # no papers left
-=======
     @authByToken_validFields(["q", "v"])
     def MgetQuestionMark(self, data, request):
         rmsg = self.server.MgetQuestionMax(data["q"], data["v"])
@@ -115,40 +49,21 @@
         # returns [True, task] or [False]
         if rmsg[0]:
             return web.json_response(rmsg[1], status=200)
->>>>>>> 0408652b
         else:
             return web.Response(status=204)  # no papers left
 
     # @routes.get("/MK/latex")
-<<<<<<< HEAD
-    async def MlatexFragment(self, request):
-        printLog("MKH", "{} {}".format(request.method, request.rel_url))
-        data = await request.json()
-        if self.server.validate(data["user"], data["token"]):
-            rmsg = self.server.MlatexFragment(data["user"], data["fragment"])
-            if rmsg[0]:  # user allowed access - returns [true, fname]
-                return web.FileResponse(rmsg[1], status=200)
-            else:
-                return web.Response(status=406)  # a latex error
-=======
     @authByToken_validFields(["user", "fragment"])
     def MlatexFragment(self, data, request):
         rmsg = self.server.MlatexFragment(data["user"], data["fragment"])
         if rmsg[0]:
             return web.FileResponse(rmsg[1], status=200)
->>>>>>> 0408652b
         else:
             return web.Response(status=406)  # a latex error
 
     # @routes.patch("/MK/tasks/{task}")
-<<<<<<< HEAD
-    async def MclaimThisTask(self, request):
-        printLog("MKH", "{} {}".format(request.method, request.rel_url))
-        data = await request.json()
-=======
     @authByToken_validFields(["user"])
     def MclaimThisTask(self, data, request):
->>>>>>> 0408652b
         task = request.match_info["task"]
         rmesg = self.server.MclaimThisTask(data["user"], task)
         if rmesg[0]:  # return [True, tag, filename1, filename2,...]
@@ -161,26 +76,15 @@
             return web.Response(status=204)  # that task already taken.
 
     # @routes.delete("/MK/tasks/{task}")
-<<<<<<< HEAD
-    async def MdidNotFinishTask(self, request):
-        printLog("MKH", "{} {}".format(request.method, request.rel_url))
-        data = await request.json()
-=======
     @authByToken_validFields(["user"])
     def MdidNotFinishTask(self, data, request):
->>>>>>> 0408652b
         task = request.match_info["task"]
         self.server.MdidNotFinish(data["user"], task)
         return web.json_response(status=200)
 
     # @routes.put("/MK/tasks/{task}")
     async def MreturnMarkedTask(self, request):
-<<<<<<< HEAD
-        printLog("MKH", "{} {}".format(request.method, request.rel_url))
-        task = request.match_info["task"]
-=======
         logRequest("MreturnMarkedTask", request)
->>>>>>> 0408652b
         # the put will be in 3 parts - use multipart reader
         # in order we expect those 3 parts - [parameters (inc comments), image, plom-file]
         reader = MultipartReader.from_response(request)
@@ -246,14 +150,8 @@
             return web.Response(status=400)  # some sort of error with image file
 
     # @routes.get("/MK/images/{task}")
-<<<<<<< HEAD
-    async def MgetImages(self, request):
-        printLog("MKH", "{} {}".format(request.method, request.rel_url))
-        data = await request.json()
-=======
     @authByToken_validFields(["user"])
     def MgetImages(self, data, request):
->>>>>>> 0408652b
         task = request.match_info["task"]
         rmsg = self.server.MgetImages(data["user"], task)
         # returns either [True,n, fname1,fname2,..,fname.n] or [True, n, fname1,..,fname.n, aname, plomdat] or [False, error]
@@ -267,14 +165,8 @@
             return web.Response(status=409)  # someone else has that image
 
     # @routes.get("/MK/originalImage/{task}")
-<<<<<<< HEAD
-    async def MgetOriginalImages(self, request):
-        printLog("MKH", "{} {}".format(request.method, request.rel_url))
-        data = await request.json()
-=======
     @authByToken_validFields([])
     def MgetOriginalImages(self, data, request):
->>>>>>> 0408652b
         task = request.match_info["task"]
         rmsg = self.server.MgetOriginalImages(task)
         # returns either [True, fname1, fname2,... ] or [False]
@@ -287,13 +179,8 @@
             return web.Response(status=204)  # no content there
 
     # @routes.patch("/MK/tags/{task}")
-<<<<<<< HEAD
-    async def MsetTag(self, request):
-        printLog("MKH", "{} {}".format(request.method, request.rel_url))
-=======
     @authByToken_validFields(["user", "tags"])
     def MsetTag(self, data, request):
->>>>>>> 0408652b
         task = request.match_info["task"]
         rmsg = self.server.MsetTag(data["user"], task, data["tags"])
         if rmsg:
@@ -302,14 +189,8 @@
             return web.Response(status=409)  # this is not your task
 
     # @routes.get("/MK/whole/{number}")
-<<<<<<< HEAD
-    async def MgetWholePaper(self, request):
-        printLog("MKH", "{} {}".format(request.method, request.rel_url))
-        data = await request.json()
-=======
     @authByToken_validFields([])
     def MgetWholePaper(self, data, request):
->>>>>>> 0408652b
         number = request.match_info["number"]
         rmesg = self.server.MgetWholePaper(number)
         if rmesg[0]:  # return [True,[pn1,pn2,.],f1,f2,f3,...] or [False]
@@ -322,27 +203,6 @@
             return web.Response(status=404)  # not found
 
     # @routes.get("/MK/allMax")
-<<<<<<< HEAD
-    async def MgetAllMax(self, request):
-        printLog("MKH", "{} {}".format(request.method, request.rel_url))
-        data = await request.json()
-        if self.server.validate(data["user"], data["token"]):
-            return web.json_response(self.server.MgetAllMax(), status=200)
-        else:
-            return web.Response(status=401)
-
-    # @routes.patch("/MK/review")
-    async def MreviewQuestion(self, request):
-        printLog("MKH", "{} {}".format(request.method, request.rel_url))
-        data = await request.json()
-        if self.server.validate(data["user"], data["token"]):
-            if self.server.MreviewQuestion(
-                data["testNumber"], data["questionNumber"], data["version"]
-            ):
-                return web.Response(status=200)
-            else:
-                return web.Response(status=404)
-=======
     @authByToken
     def MgetAllMax(self):
         return web.json_response(self.server.MgetAllMax(), status=200)
@@ -354,7 +214,6 @@
             data["testNumber"], data["questionNumber"], data["version"]
         ):
             return web.Response(status=200)
->>>>>>> 0408652b
         else:
             return web.Response(status=404)
 
