# SPDX-License-Identifier: AGPL-3.0-or-later
# Copyright (C) 2023 Edith Coates

from django.urls import include, path

from API.routes import (
    MarkURLPatterns,
    IdURLPatterns,
    PagedataPatterns,
    AnnotationPatterns,
    AnnotationImagePatterns,
    MiscURLPatterns,
    TagsURLPatterns,
)

from API.views import (
    REPspreadsheet,
    REPidentified,
    REPcompletionStatus,
    REPcoverPageInfo,
)

"""
Handle URL patterns for the plom-client / server API.
See docs for including other URLconfs:
https://docs.djangoproject.com/en/4.2/topics/http/urls/#including-other-urlconfs

Note: The URL Patterns classes are made in order to seamlessly split up urls.py
across multiple files. In the future, once we're able to start changing the design
of the plom-client URLS, we ought to transition to using Django REST Framework
routers: https://www.django-rest-framework.org/api-guide/routers/
"""


urlpatterns = [
    path("", include(MiscURLPatterns.patterns)),
    path(MarkURLPatterns.prefix, include(MarkURLPatterns.patterns)),
    path(IdURLPatterns.prefix, include(IdURLPatterns.patterns)),
    path(PagedataPatterns.prefix, include(PagedataPatterns.patterns)),
    path(AnnotationPatterns.prefix, include(AnnotationPatterns.patterns)),
    path(AnnotationImagePatterns.prefix, include(AnnotationImagePatterns.patterns)),
<<<<<<< HEAD
    path(
        "REP/spreadsheet",
        REPspreadsheet.as_view(),
        name="api_REP_spreadsheet",
    ),
    path(
        "REP/identified",
        REPidentified.as_view(),
        name="api_REP_identified",
    ),
    path(
        "REP/completionStatus",
        REPcompletionStatus.as_view(),
        name="api_REP_completion_status",
    ),
    path(
        "REP/coverPageInfo/<int:papernum>",
        REPcoverPageInfo.as_view(),
        name="api_REP_cover_page_info",
    ),
=======
    path(TagsURLPatterns.prefix, include(TagsURLPatterns.patterns)),
>>>>>>> 158b0de7
]<|MERGE_RESOLUTION|>--- conflicted
+++ resolved
@@ -39,7 +39,7 @@
     path(PagedataPatterns.prefix, include(PagedataPatterns.patterns)),
     path(AnnotationPatterns.prefix, include(AnnotationPatterns.patterns)),
     path(AnnotationImagePatterns.prefix, include(AnnotationImagePatterns.patterns)),
-<<<<<<< HEAD
+    path(TagsURLPatterns.prefix, include(TagsURLPatterns.patterns)),
     path(
         "REP/spreadsheet",
         REPspreadsheet.as_view(),
@@ -60,7 +60,4 @@
         REPcoverPageInfo.as_view(),
         name="api_REP_cover_page_info",
     ),
-=======
-    path(TagsURLPatterns.prefix, include(TagsURLPatterns.patterns)),
->>>>>>> 158b0de7
 ]