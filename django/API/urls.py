# SPDX-License-Identifier: AGPL-3.0-or-later
# Copyright (C) 2022-2023 Edith Coates
# Copyright (C) 2022 Brennen Chiu
# Copyright (C) 2022-2023 Colin B. Macdonald

from django.urls import path, re_path
from rest_framework.authtoken.views import obtain_auth_token

from API.views import (
    GetSpecification,
    ServerVersion,
    CloseUser,
    QuestionMaxMark_how_to_get_data,
    QuestionMaxMark,
    GetClasslist,
    GetIDPredictions,
    IDgetDoneTasks,
    IDgetNextTask,
    IDprogressCount,
    IDclaimThisTask,
    IDgetImage,
    MarkingProgressCount,
    MgetNextTask,
    MclaimThisTask,
    MgetQuestionPageData,
    MgetOneImage,
    MgetAnnotations,
    MgetAnnotationImage,
    MgetRubricsByQuestion,
    MgetRubricPanes,
    McreateRubric,
    MmodifyRubric,
<<<<<<< HEAD
    MgetDoneTasks,
=======
    MlatexFragment,
>>>>>>> d90ddc1a
)


# TODO: are any of these authenticated?  How do we decorate or otherwise implement
# and indicate that?  See @write_admin, @readonly_admin in the legacy server.


urlpatterns = [
    path("info/spec/", GetSpecification.as_view(), name="api_info_spec"),
    path("Version/", ServerVersion.as_view(), name="api_server_version"),
    path(
        "MK/maxMark/",
        QuestionMaxMark_how_to_get_data.as_view(),
        name="api_question_mark_TODO",
    ),
    path("maxmark/<int:question>", QuestionMaxMark.as_view(), name="api_question_mark"),
    path("ID/classlist/", GetClasslist.as_view(), name="api_get_classlist"),
    path("ID/predictions/", GetIDPredictions.as_view(), name="api_get_predictions"),
    path("ID/tasks/complete", IDgetDoneTasks.as_view(), name="api_ID_get_done_tasks"),
    path("ID/tasks/available", IDgetNextTask.as_view(), name="api_ID_get_next_tasks"),
    path("MK/tasks/complete", MgetDoneTasks.as_view(), name="api_MK_get_done_tasks"),
    path("MK/tasks/available", MgetNextTask.as_view(), name="api_MK_get_next_tasks"),
    path("ID/progress", IDprogressCount.as_view(), name="api_ID_progress_count"),
    path(
        "MK/progress", MarkingProgressCount.as_view(), name="api_marking_progress_count"
    ),
    path("MK/tasks/<code>", MclaimThisTask.as_view(), name="api_MK_claim_task"),
    path("ID/tasks/<paper_id>", IDclaimThisTask.as_view(), name="api_ID_claim_task"),
    path(
        "pagedata/<int:paper>/context/<int:question>",
        MgetQuestionPageData.as_view(),
        name="api_question_data",
    ),
    path("MK/images/<int:pk>/<hash>/", MgetOneImage.as_view(), name="api_MK_one_image"),
    path("ID/image/<paper_id>/", IDgetImage.as_view(), name="api_ID_get_image"),
    path(
        "annotations/<int:paper>/<int:question>/",
        MgetAnnotations.as_view(),
        name="api_MK_annotation",
    ),
    path(
        "annotations_image/<int:paper>/<int:question>/<int:edition>",
        MgetAnnotationImage.as_view(),
        name="api_MK_annotation_img",
    ),
    re_path(
        r"MK/rubric/(?P<question>[0-9]{,5})$",
        MgetRubricsByQuestion.as_view(),
        name="api_MK_get_rubric",
    ),
    path(
        "MK/user/<username>/<int:question>",
        MgetRubricPanes.as_view(),
        name="api_MK_get_rubric_panes",
    ),
    path("MK/rubric", McreateRubric.as_view(), name="api_MK_create_rubric"),
    re_path(
        r"MK/rubric/(?P<key>[0-9]{12})$",
        MmodifyRubric.as_view(),
        name="api_MK_modify_rubric",
    ),
    path(
        "MK/latex",
        MlatexFragment.as_view(),
        name="api_MK_latex_fragment",
    ),
]

urlpatterns += [
    path("get_token/", obtain_auth_token, name="api_get_token"),
    path("close_user/", CloseUser.as_view(), name="api_close_user"),
]<|MERGE_RESOLUTION|>--- conflicted
+++ resolved
@@ -30,11 +30,8 @@
     MgetRubricPanes,
     McreateRubric,
     MmodifyRubric,
-<<<<<<< HEAD
     MgetDoneTasks,
-=======
     MlatexFragment,
->>>>>>> d90ddc1a
 )
 
 
