# SPDX-License-Identifier: AGPL-3.0-or-later
# Copyright (C) 2022-2023 Edith Coates
<<<<<<< HEAD
# Copyright (C) 2023 Natalie Balashov
=======
# Copyright (C) 2023 Colin B. Macdonald
>>>>>>> af0719bc

from Identify.models import (
    PaperIDTask,
    PaperIDAction,
)
from Papers.models import IDPage


class IdentifyTaskService:
    """Class to encapsulate methods for handing out paper identification tasks to the client."""

    def are_there_id_tasks(self):
        """Return True if there is at least one ID task in the database."""
        return PaperIDTask.objects.exists()

    def create_task(self, paper):
        """Create an identification task for a paper.

        Args:
            paper: a Paper instance
        """
        task = PaperIDTask(paper=paper)
        task.save()

    def id_task_exists(self, paper):
        """Return true if an ID tasks exists for a particular paper."""
        return PaperIDTask.objects.filter(paper=paper).exists()

    def get_latest_id_results(self, task):
        """Return the latest results from a PaperIDAction instance.

        Args:
            task: reference to a PaperIDTask instance
        """
        latest = PaperIDAction.objects.filter(task=task)
        latest = latest.order_by("-time")
        if latest:
            return latest[0]

    def get_done_tasks(self, user):
<<<<<<< HEAD
        """Retrieve the results of previously completed ID tasks for a user.

        Args:
            user: reference to a User instance

        Returns:
            list: contains [[paper_id, student_id, student_name]]
=======
        """Return the results of previously completed tasks for a user.

        Returns:
            list: a list of 3-lists of the form
            ``[[paper_id, student_id, student_name], [...]]``.
>>>>>>> af0719bc
        """
        id_list = []
        done_tasks = PaperIDTask.objects.filter(status=PaperIDTask.COMPLETE)
        for task in done_tasks:
            latest = self.get_latest_id_results(task)
            if latest and latest.user == user:
                id_list.append(
                    [task.paper.paper_number, latest.student_id, latest.student_name]
                )

        return id_list

    def get_id_progress(self):
        """Send back current ID progress counts to the client.

        Returns:
            list: A list including the number of identified papers
                and the total number of papers.
        """
        completed = PaperIDTask.objects.filter(status=PaperIDTask.COMPLETE)
        total = PaperIDTask.objects.all()

        return [len(completed), len(total)]

    def get_next_task(self):
        """Return the next available identification task."""
        todo_tasks = PaperIDTask.objects.filter(status=PaperIDTask.TO_DO)
        todo_tasks = todo_tasks.order_by("paper__paper_number")
        if todo_tasks:
            return todo_tasks.first()

    def claim_task(self, user, paper_number):
        """Claim an ID task for a user."""
        try:
            task = PaperIDTask.objects.get(paper__paper_number=paper_number)
        except PaperIDTask.DoesNotExist:
            raise RuntimeError(f"Task with paper number {paper_number} does not exist.")

        if task.status == PaperIDTask.OUT:
            raise RuntimeError("Task is currently assigned.")

        task.assigned_user = user
        task.status = PaperIDTask.OUT
        task.save()

    def get_id_page(self, paper_number):
        """Return the ID page image of a certain test-paper."""
        id_page = IDPage.objects.get(paper__paper_number=paper_number)
        id_img = id_page.image
        return id_img

    def identify_paper(self, user, paper_number, student_id, student_name):
        """Identify a test-paper and close its associated task."""
        try:
            task = PaperIDTask.objects.get(paper__paper_number=paper_number)
        except PaperIDTask.DoesNotExist:
            raise RuntimeError(f"Task with paper number {paper_number} does not exist.")

        id_action = PaperIDAction(
            user=user, task=task, student_id=student_id, student_name=student_name
        )
        id_action.save()

        task.status = PaperIDTask.COMPLETE
        task.save()

    def surrender_task(self, user, task):
<<<<<<< HEAD
        """Remove user from a marking task, set status to 'todo', and save action to the database.
=======
        """Remove a user from a marking task and set its status to 'todo'.
>>>>>>> af0719bc

        Args:
            user: reference to a User instance
            task: reference to a MarkingTask instance
        """
        task.assigned_user = None
        task.status = PaperIDTask.TO_DO
        task.save()

    def surrender_all_tasks(self, user):
        """Surrender all of the tasks currently assigned to the user.

        Args:
            user: reference to a User instance
        """
        user_tasks = PaperIDTask.objects.filter(
            assigned_user=user, status=PaperIDTask.OUT
        )
        for task in user_tasks:
            self.surrender_task(user, task)<|MERGE_RESOLUTION|>--- conflicted
+++ resolved
@@ -1,10 +1,7 @@
 # SPDX-License-Identifier: AGPL-3.0-or-later
 # Copyright (C) 2022-2023 Edith Coates
-<<<<<<< HEAD
 # Copyright (C) 2023 Natalie Balashov
-=======
 # Copyright (C) 2023 Colin B. Macdonald
->>>>>>> af0719bc
 
 from Identify.models import (
     PaperIDTask,
@@ -45,21 +42,14 @@
             return latest[0]
 
     def get_done_tasks(self, user):
-<<<<<<< HEAD
         """Retrieve the results of previously completed ID tasks for a user.
 
         Args:
             user: reference to a User instance
 
         Returns:
-            list: contains [[paper_id, student_id, student_name]]
-=======
-        """Return the results of previously completed tasks for a user.
-
-        Returns:
             list: a list of 3-lists of the form
             ``[[paper_id, student_id, student_name], [...]]``.
->>>>>>> af0719bc
         """
         id_list = []
         done_tasks = PaperIDTask.objects.filter(status=PaperIDTask.COMPLETE)
@@ -127,11 +117,7 @@
         task.save()
 
     def surrender_task(self, user, task):
-<<<<<<< HEAD
-        """Remove user from a marking task, set status to 'todo', and save action to the database.
-=======
         """Remove a user from a marking task and set its status to 'todo'.
->>>>>>> af0719bc
 
         Args:
             user: reference to a User instance
