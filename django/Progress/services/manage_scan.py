# SPDX-License-Identifier: AGPL-3.0-or-later
# Copyright (C) 2022 Edith Coates
# Copyright (C) 2022 Brennen Chiu

import shutil

from django.db import transaction
from django.db.models import Exists, OuterRef
from django.conf import settings

from Papers.models import (
    BasePage,
    Paper,
    QuestionPage,
<<<<<<< HEAD
    # CollidingImage,
    # DiscardedImage,
    # Image,
    ErrorImage,
=======
    CollidingImage,
    DiscardedImage,
    Image,
>>>>>>> e89f70b9
)
from Scan.models import StagingImage


class ManageScanService:
    """
    Functions for managing the scanning process: tracking progress,
    handling colliding pages, unknown pages, bundles, etc.
    """

    @transaction.atomic
    def get_total_pages(self):
        """
        Return the total number of pages across all test-papers in the exam.
        """

        return len(BasePage.objects.all())

    @transaction.atomic
    def get_scanned_pages(self):
        """
        Return the number of pages in the exam that have been successfully scanned and validated.
        """

        scanned = BasePage.objects.exclude(image=None)
        return len(scanned)

    @transaction.atomic
    def get_total_test_papers(self):
        """
        Return the total number of test-papers in the exam.
        """

        return len(Paper.objects.all())

    @transaction.atomic
    def get_completed_test_papers(self):
        """
        Return the number of test-papers that have been completely scanned.
        """

        incomplete_present = BasePage.objects.filter(paper=OuterRef("pk"), image=None)
        complete_papers = Paper.objects.filter(~Exists(incomplete_present))

        return len(complete_papers)

    @transaction.atomic
    def get_test_paper_list(self, exclude_complete=False, exclude_incomplete=False):
        """
        Return a list of test-papers and their scanning completion status.

        Args:
            exclude_complete (bool): if True, filter complete test-papers from the list.
            exclude_incomplete (bool): if True, filter incomplete test-papers from the list.
        """

        papers = Paper.objects.all()

        test_papers = []
        for tp in papers:
            paper = {}
            page_query = BasePage.objects.filter(paper=tp).order_by("page_number")
            is_incomplete = page_query.filter(image=None).exists()

            if (is_incomplete and not exclude_incomplete) or (
                not is_incomplete and not exclude_complete
            ):
                pages = []
                for p in page_query:
                    if type(p) == QuestionPage:
                        pages.append(
                            {
                                "image": p.image,
                                "version": p.question_version,
                                "number": p.page_number,
                            }
                        )
                    else:
                        pages.append({"image": p.image, "number": p.page_number})

                paper.update(
                    {
                        "paper_number": f"{tp.paper_number:04}",
                        "pages": list(pages),
                        "complete": not is_incomplete,
                    }
                )
                test_papers.append(paper)

        return test_papers

    @transaction.atomic
    def get_page_image(self, test_paper, index):
        """
        Return a page-image.

        Args:
            test_paper (int): paper ID
            index (int): page number
        """

        paper = Paper.objects.get(paper_number=test_paper)
        page = BasePage.objects.get(paper=paper, page_number=index)
        return page.image

    @transaction.atomic
    def get_n_colliding_pages(self):
        """
        Return the number of colliding images in the database.
        """
        colliding = CollidingImage.objects.all()
        return len(colliding)

    @transaction.atomic
    def get_colliding_pages_list(self):
        """
        Return a list of colliding pages.
        """

        colliding_pages = []
        colliding = CollidingImage.objects.all()

        for page in colliding:
            test_paper = page.paper_number
            page_number = page.page_number
            image_hash = page.hash

            version = None

            colliding_pages.append(
                {
                    "test_paper": test_paper,
                    "number": page_number,
                    "version": version,
                    "colliding_hash": image_hash,
                }
            )

        return colliding_pages

    @transaction.atomic
    def get_colliding_image(self, image_hash):
        """
        Return a colliding page.

        Args:
            image_hash: sha256 of the image.
        """
        return CollidingImage.objects.get(hash=image_hash)

    @transaction.atomic
    def get_discarded_image_path(self, image_hash, make_dirs=True):
        """
        Return a Pathlib path pointing to
        BASE_DIR/media/page_images/discarded_pages/{paper_number}/{page_number}.png

        Args:
            image_hash: str, sha256 of the discarded page
            make_dirs (optional): set to False for testing
        """

        root_folder = settings.BASE_DIR / "media" / "page_images" / "discarded_pages"
        image_path = root_folder / f"{image_hash}.png"

        if make_dirs:
            root_folder.mkdir(exist_ok=True)

        return image_path

    @transaction.atomic
    def discard_colliding_image(self, colliding_image, make_dirs=True):
        """
        Discard a colliding image.

        Args:
            colliding_image: reference to a CollidingImage instance
            make_dirs (optional): bool, set to False for testing.
        """
        image_path = self.get_discarded_image_path(
            colliding_image.hash, make_dirs=make_dirs
        )

        discarded_image = DiscardedImage(
            bundle=colliding_image.bundle,
            bundle_order=colliding_image.bundle_order,
            original_name=colliding_image.original_name,
            file_name=str(image_path),
            hash=colliding_image.hash,
            rotation=colliding_image.rotation,
            restore_class="Colliding page",
            restore_fields={
                "paper_number": colliding_image.paper_number,
                "page_number": colliding_image.page_number,
            },
        )

        staged_image = StagingImage.objects.get(
            bundle__pdf_hash=colliding_image.bundle.hash,
            bundle_order=colliding_image.bundle_order,
        )
        staged_image.colliding = False
        staged_image.save()

        if make_dirs:
            shutil.move(str(colliding_image.file_name), str(image_path))

        colliding_image.delete()
        discarded_image.save()

    @transaction.atomic
    def replace_image_with_colliding(self, image, colliding_image, make_dirs=True):
        """
        Discard an Image instance and replace it with a colliding image.

        Args:
            image (Image): the currently accepted image
            colliding_image (CollidingImage): another scanned image
            make_dirs (optional): Bool, set to False for testing
        """

        discard_path = self.get_discarded_image_path(image.hash, make_dirs=make_dirs)
        discarded_page = DiscardedImage(
            bundle=image.bundle,
            bundle_order=image.bundle_order,
            original_name=image.original_name,
            file_name=str(discard_path),
            hash=image.hash,
            rotation=image.rotation,
            restore_class="Colliding page",
            restore_fields={
                "paper_number": colliding_image.paper_number,
                "page_number": colliding_image.page_number,
            },
        )

        new_image = Image(
            bundle=colliding_image.bundle,
            bundle_order=colliding_image.bundle_order,
            original_name=colliding_image.original_name,
            file_name=image.file_name,
            hash=colliding_image.hash,
            rotation=colliding_image.rotation,
        )

        image_page = BasePage.objects.get(image=image)
        image_page.image = new_image

        staged_image = StagingImage.objects.get(
            bundle__pdf_hash=colliding_image.bundle.hash,
            bundle_order=colliding_image.bundle_order,
        )
        staged_image.colliding = False
        staged_image.save()

        if make_dirs:
            shutil.move(str(image.file_name), str(discarded_page.file_name))
            shutil.move(str(colliding_image.file_name), str(new_image.file_name))

        colliding_image.delete()
        image.delete()
        discarded_page.save()
        new_image.save()
        image_page.save()

    @transaction.atomic
    def restore_colliding_image(self, discarded_image, make_dirs=True):
        """
        Undo the discarding of a colliding image.

        Args:
            discarded_image: reference to a DiscardedImage instance
            make_dirs (optional): bool, set to False for testing
        """
        if "Colliding" not in discarded_image.restore_class:
            raise RuntimeError("Discarded image was not originally a colliding image.")

        colliding_fields = discarded_image.restore_fields

        root_dir = settings.BASE_DIR / "media" / "page_images" / "colliding_pages"
        test_paper_dir = root_dir / str(colliding_fields["paper_number"])
        image_path = (
            test_paper_dir
            / f"page{colliding_fields['page_number']}_{discarded_image.hash}.png"
        )

        new_colliding_image = CollidingImage(
            bundle=discarded_image.bundle,
            bundle_order=discarded_image.bundle_order,
            original_name=discarded_image.original_name,
            file_name=str(image_path),
            hash=discarded_image.hash,
            rotation=discarded_image.rotation,
            paper_number=colliding_fields["paper_number"],
            page_number=colliding_fields["page_number"],
        )

        if make_dirs:
            root_dir.mkdir(exist_ok=True)
            test_paper_dir.mkdir(exist_ok=True)
            shutil.move(str(discarded_image.file_name), str(image_path))

        discarded_image.delete()
        new_colliding_image.save()
        return new_colliding_image

    @transaction.atomic
    def get_n_discarded_pages(self):
        """
        Return the number of discarded images.
        """

        discarded = DiscardedImage.objects.all()
        return len(discarded)

    @transaction.atomic
    def get_discarded_pages_list(self):
        """
        Return a list of discarded pages.
        """

        discarded_images = []
        discarded = DiscardedImage.objects.all()

        for image in discarded:
            if "Colliding" in image.restore_class:
                restore_fields = image.restore_fields
                previous_type = f"Collision (paper {restore_fields['paper_number']}, page {restore_fields['page_number']})"

            discarded_images.append(
                {
                    "discarded_hash": image.hash,
                    "previous_type": previous_type,
                }
            )

<<<<<<< HEAD
        return colliding_pages

    @transaction.atomic
    def get_error_pages_list(self):
        """
        Return a list of error pages.
        """

        error_pages = []
        all_error_pages = ErrorImage.objects.filter(flagged=True)

        for error_page in all_error_pages:
            test_paper = error_page.paper_number
            page_number = error_page.page_number
            version_number = error_page.version_number
            file_name = str(test_paper).zfill(5) + str(page_number).zfill(3) + ".png"
            if error_page.comment:
                error_comment = error_page.comment.split("::")
                flagged_by = error_comment[0].lower()
                scanner_comment = error_comment[1]
            else:
                flagged_by = None
                scanner_comment = None
            error_img_hash = str(error_page.hash)

            error_pages.append(
                {
                    "test_paper": test_paper,
                    "page_number": page_number,
                    "version": version_number,
                    "file_name": file_name,
                    "flagged": flagged_by,
                    "comment": scanner_comment,
                    "error_hash": error_img_hash,
                }
            )
        return error_pages

    @transaction.atomic
    def get_error_image(self, error_image_hash):
        """
        Return an error image object based on the hash.

        Args:
            error_image_hash: sha 256 of the image.
        """
        return ErrorImage.objects.get(hash=error_image_hash)

    @transaction.atomic
    def get_n_error_image(self):
        """
        Return number of error pages that are flagged
        to the manager.
        """
        return len(ErrorImage.objects.filter(flagged=True))
=======
        return discarded_images

    @transaction.atomic
    def get_discarded_image(self, discarded_hash):
        """
        Get a discarded image from its hash.
        """

        return DiscardedImage.objects.get(hash=discarded_hash)

    @transaction.atomic
    def delete_discarded_image(self, discarded_hash):
        """
        Delete a discarded page-image for good.
        """

        DiscardedImage.objects.get(hash=discarded_hash).delete()

    @transaction.atomic
    def restore_discarded_image(self, discarded_hash, make_dirs=True):
        """
        Restore a discarded page-image.

        Args:
            discarded_hash: str, the image hash
            make_dirs (optional): bool, set to False for testing.
        """

        image = self.get_discarded_image(discarded_hash)
        image_class = image.restore_class

        if "Colliding" in image_class:
            self.restore_colliding_image(image, make_dirs=make_dirs)
        # TODO: calls for unknown images, page images, error images, etc
        else:
            raise ValueError("Unable to determine original class of discarded image.")
>>>>>>> e89f70b9
<|MERGE_RESOLUTION|>--- conflicted
+++ resolved
@@ -12,16 +12,10 @@
     BasePage,
     Paper,
     QuestionPage,
-<<<<<<< HEAD
-    # CollidingImage,
-    # DiscardedImage,
-    # Image,
-    ErrorImage,
-=======
     CollidingImage,
     DiscardedImage,
     Image,
->>>>>>> e89f70b9
+    ErrorImage,
 )
 from Scan.models import StagingImage
 
@@ -357,8 +351,42 @@
                 }
             )
 
-<<<<<<< HEAD
-        return colliding_pages
+        return discarded_images
+
+    @transaction.atomic
+    def get_discarded_image(self, discarded_hash):
+        """
+        Get a discarded image from its hash.
+        """
+
+        return DiscardedImage.objects.get(hash=discarded_hash)
+
+    @transaction.atomic
+    def delete_discarded_image(self, discarded_hash):
+        """
+        Delete a discarded page-image for good.
+        """
+
+        DiscardedImage.objects.get(hash=discarded_hash).delete()
+
+    @transaction.atomic
+    def restore_discarded_image(self, discarded_hash, make_dirs=True):
+        """
+        Restore a discarded page-image.
+
+        Args:
+            discarded_hash: str, the image hash
+            make_dirs (optional): bool, set to False for testing.
+        """
+
+        image = self.get_discarded_image(discarded_hash)
+        image_class = image.restore_class
+
+        if "Colliding" in image_class:
+            self.restore_colliding_image(image, make_dirs=make_dirs)
+        # TODO: calls for unknown images, page images, error images, etc
+        else:
+            raise ValueError("Unable to determine original class of discarded image.")
 
     @transaction.atomic
     def get_error_pages_list(self):
@@ -412,42 +440,4 @@
         Return number of error pages that are flagged
         to the manager.
         """
-        return len(ErrorImage.objects.filter(flagged=True))
-=======
-        return discarded_images
-
-    @transaction.atomic
-    def get_discarded_image(self, discarded_hash):
-        """
-        Get a discarded image from its hash.
-        """
-
-        return DiscardedImage.objects.get(hash=discarded_hash)
-
-    @transaction.atomic
-    def delete_discarded_image(self, discarded_hash):
-        """
-        Delete a discarded page-image for good.
-        """
-
-        DiscardedImage.objects.get(hash=discarded_hash).delete()
-
-    @transaction.atomic
-    def restore_discarded_image(self, discarded_hash, make_dirs=True):
-        """
-        Restore a discarded page-image.
-
-        Args:
-            discarded_hash: str, the image hash
-            make_dirs (optional): bool, set to False for testing.
-        """
-
-        image = self.get_discarded_image(discarded_hash)
-        image_class = image.restore_class
-
-        if "Colliding" in image_class:
-            self.restore_colliding_image(image, make_dirs=make_dirs)
-        # TODO: calls for unknown images, page images, error images, etc
-        else:
-            raise ValueError("Unable to determine original class of discarded image.")
->>>>>>> e89f70b9
+        return len(ErrorImage.objects.filter(flagged=True))