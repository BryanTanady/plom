# SPDX-License-Identifier: AGPL-3.0-or-later
# Copyright (C) 2022-2023 Edith Coates
# Copyright (C) 2023 Colin B. Macdonald
# Copyright (C) 2023 Andrew Rechnitzer

import json
import pathlib
import imghdr

from rest_framework.exceptions import ValidationError

from django.conf import settings
from django.core.exceptions import ObjectDoesNotExist

from Preparation.services import PQVMappingService
from Papers.services import SpecificationService
from Papers.models import Paper
from Rubrics.models import Rubric

from Mark.models import (
    MarkingTask,
    Annotation,
    AnnotationImage,
)


class MarkingTaskService:
    """
    Functions for creating and modifying marking tasks.
    """

    def create_task(self, paper, question_number, user=None):
        """
        Create a marking task.

        Args:
            paper: a Paper instance, the test paper of the task
            question_number: int, the question of the task
            user: optional, User instance: user assigned to the task
        """

        pqvs = PQVMappingService()
        if not pqvs.is_there_a_pqv_map():
            raise RuntimeError("Server does not have a question-version map.")

        pqv_map = pqvs.get_pqv_map_dict()
        question_version = pqv_map[paper.paper_number][question_number]

        task_code = f"q{paper.paper_number:04}g{question_number}"

<<<<<<< HEAD
        # TODO - this needs to handle deprecating existing tasks
        # eg - late uploading of extra page will recreate a task.
=======
        # mark other tasks with this code as 'out of date'
        previous_tasks = MarkingTask.objects.filter(code=task_code)
        for old_task in previous_tasks:
            old_task.status = MarkingTask.OUT_OF_DATE
            old_task.save()
>>>>>>> 75e37ff2

        the_task = MarkingTask(
            assigned_user=user,
            code=task_code,
            paper=paper,
            question_number=question_number,
            question_version=question_version,
        )
        the_task.save()
        return the_task

    def init_all_tasks(self):
        """
        Initialize all of the marking tasks for an entire exam, with null users.
        """

        spec_service = SpecificationService()
        if not spec_service.is_there_a_spec():
            raise RuntimeError("The server does not have a spec.")

        spec = spec_service.get_the_spec()
        n_questions = spec["numberOfQuestions"]

        all_papers = Paper.objects.all()
        all_papers = all_papers.order_by("paper_number")[
            :10
        ]  # TODO: just the first ten!
        for p in all_papers:
            for i in range(1, n_questions + 1):
                self.create_task(p, i)

    def get_marking_progress(self, version, question):
        """Send back current marking progress counts to the client.

        Args:
            question (int)
            version (int)

        Returns:
            tuple: two integers, first the number of marked papers for
            this question/version and the total number of papers for
            this question/version.
        """
        try:
            completed = MarkingTask.objects.filter(
                status=MarkingTask.COMPLETE,
                question_number=question,
                question_version=version,
            )
            total = MarkingTask.objects.filter(
                question_number=question, question_version=version
            )
        except MarkingTask.DoesNotExist:
            return (0, 0)

        return (len(completed), len(total))

    def get_latest_task(self, paper_number, question_number):
        """
        Get a marking task from its paper number and question number.

        Args:
            paper_number: int
            question_number: int
        """
        paper = Paper.objects.get(paper_number=paper_number)
        return (
            MarkingTask.objects.filter(paper=paper, question_number=question_number)
            .order_by("-time")
            .first()
        )

    def unpack_code(self, code):
        """
        Return a tuple of (paper_number, question_number)
        from a task code string.

        Args:
            code (str): a task code, e.g. q0001g1
        """

        assert len(code) == len("q0000g0")
        paper_number = int(code[1:5])
        question_number = int(code[-1])

        return paper_number, question_number

    def get_task_from_code(self, code):
        """
        Get a marking task from its code.

        Arg:
            code: str, a unique string that includes the paper number and question number.
        """

        paper_number, question_number = self.unpack_code(code)
        return self.get_latest_task(paper_number, question_number)

    def get_user_tasks(self, user, question=None, version=None):
        """
        Get all the marking tasks that are assigned to this user.

        Args:
            user: User instance
            question (optional): int, the question number
            version (optional): int, the version number

        Returns:
            QuerySet[MarkingTask]: tasks
        """

        tasks = MarkingTask.objects.filter(assigned_user=user)
        if question:
            tasks = tasks.filter(question_number=question)
        if version:
            tasks = tasks.filter(question_version=version)

        return tasks

    def get_first_available_task(self, question=None, version=None):
        """
        Return the first marking task with a 'todo' status.

        Args:
            question (optional): int, requested question number
            version (optional): int, requested version number

        Returns:
            MarkingTask or None: The first available task, or None if
                no such task exists.
        """

        available = MarkingTask.objects.filter(status=MarkingTask.TO_DO)

        if question:
            available = available.filter(question_number=question)

        if version:
            available = available.filter(question_version=version)

        available = available.order_by("paper__paper_number")

        if available.exists():
            return available.first()
        else:
            return None

    def are_there_tasks(self):
        """
        Return True if there is at least one marking task in the database.
        """

        return MarkingTask.objects.exists()

    def assign_task_to_user(self, user, task):
        """
        Write a user to a marking task and update its status. Also creates
        and saves a ClaimMarkingTask action instance.

        Args:
            user: reference to a User instance
            task: reference to a MarkingTask instance
        """

        if task.status == MarkingTask.OUT:
            raise RuntimeError("Task is currently assigned.")

        task.assigned_user = user
        task.status = MarkingTask.OUT
        task.save()

    def surrender_task(self, user, task):
        """
        Remove a user from a marking task, set its status to 'todo', and
        save the action to the database.

        Args:
            user: reference to a User instance
            task: reference to a MarkingTask instance
        """

        task.assigned_user = None
        task.status = MarkingTask.TO_DO
        task.save()

    def surrender_all_tasks(self, user):
        """
        Surrender all of the tasks currently assigned to the user.

        Args:
            user: reference to a User instance
        """

        user_tasks = MarkingTask.objects.filter(
            assigned_user=user, status=MarkingTask.OUT
        )
        for task in user_tasks:
            self.surrender_task(user, task)

    def user_can_update_task(self, user, code):
        """
        Return true if a user is allowed to update a certain task, false otherwise.

        TODO: should be possible to remove the "assigned user" and "status" fields
        and infer both from querying ClaimTask and MarkAction instances.

        Args:
            user: reference to a User instance
            code: (str) task code
        """

        the_task = self.get_task_from_code(code)
        if the_task.assigned_user and the_task.assigned_user != user:
            return False

        if (
            the_task.status != MarkingTask.OUT
            and the_task.status != MarkingTask.COMPLETE
        ):
            return False

        return True

    def mark_task(self, user, code, score, time, image, data):
        """
        Save a user's marking attempt to the database.
        """

        task = self.get_task_from_code(code)
        editions_so_far = Annotation.objects.filter(task=task).count()
        annotation = Annotation(
            edition=editions_so_far + 1,
            score=score,
            image=image,
            annotation_data=data,
            marking_time=time,
            task=task,
            user=user,
        )
        annotation.save()

    def get_n_marked_tasks(self):
        """
        Return the number of marking tasks that are completed.
        """

        return len(MarkingTask.objects.filter(status=MarkingTask.COMPLETE))

    def get_n_total_tasks(self):
        """
        Return the total number of tasks in the database.
        """

        return len(MarkingTask.objects.all())

    def mark_task_as_complete(self, code):
        """
        Set a task as complete - assuming a client has made a successful request.
        """

        task = self.get_task_from_code(code)
        task.status = MarkingTask.COMPLETE
        task.save()

    def save_annotation_image(self, md5sum, annot_img):
        """
        Save an annotation image to disk and the database.

        Args:
            md5sum: (str) the annotation image's hash.
            annot_img: (InMemoryUploadedFlie) the annotation image file.
        """

        imgtype = imghdr.what(None, h=annot_img.read())
        if imgtype not in ["png", "jpg", "jpeg"]:
            raise ValidationError(
                f"Unsupported image type: expected png or jpg, got {imgtype}"
            )
        annot_img.seek(0)

        imgs_folder = settings.MEDIA_ROOT / "annotation_images"
        imgs_folder.mkdir(exist_ok=True)
        img = AnnotationImage(hash=md5sum)
        img.save()

        img_path = imgs_folder / f"annotation_{img.pk}.png"
        img.path = img_path
        if img_path.exists():
            raise FileExistsError(
                f"Annotation image with public key {img.pk} already exists."
            )

        with open(img_path, "wb") as saved_annot_image:
            for chunk in annot_img.chunks():
                saved_annot_image.write(chunk)
        img.save()

        return img

    def validate_and_clean_marking_data(self, user, code, data, plomfile):
        """
        Validate the incoming marking data.

        Args:
            user: reference to a User instance.
            code (str): key of the associated task.
            data (dict): information about the mark, rubrics, and annotation images.
            plomfile (str): a JSON field representing annotation data.

        Returns:
            tuple: three things in a tuple;
            `cleaned_data (dict)`: cleaned request data.
            `annot_data (dict)`: annotation-image data parsed from a JSON string.
            `rubrics_used (list)`: a list of Rubric objects, extracted based on
            keys found inside the `annot_data`.
        """

        annot_data = json.loads(plomfile)
        cleaned_data = {}

        if not self.user_can_update_task(user, code):
            raise RuntimeError("User cannot update task.")

        try:
            for val in ("pg", "ver", "score"):
                elem = data[val]
                cleaned_data[val] = int(elem)
        except IndexError:
            raise ValidationError(f"Multiple values for '{val}', expected 1.")
        except (ValueError, TypeError):
            raise ValidationError(f"Could not cast {val} as int: {elem}")

        # TODO: decide int or float
        try:
            cleaned_data["marking_time"] = float(data["marking_time"])
        except (ValueError, TypeError) as e:
            raise ValidationError(f"Could not cast 'marking_time' as float: {e}")

        # unpack the rubrics, potentially record which ones were used
        annotations = annot_data["sceneItems"]
        rubrics_used = []
        for ann in annotations:
            if ann[0] == "GroupDeltaText":
                rubric_key = ann[3]
                try:
                    rubric = Rubric.objects.get(key=rubric_key)
                except ObjectDoesNotExist:
                    raise ValidationError(f"Invalid rubric key: {rubric_key}")
                rubrics_used.append(rubric)

        src_img_data = annot_data["base_images"]
        for image_data in src_img_data:
            img_path = pathlib.Path(image_data["server_path"])
            if not img_path.exists():
                raise ValidationError("Invalid original-image in request.")

        return cleaned_data, annot_data, rubrics_used

    def get_user_mark_results(self, user, question=None, version=None):
        """
        For each completed task, get the latest annotation instances for a particular user.

        Args:
            user: User instance
            question (optional): int, the question number
            version (optional): int, the version number

        Returns:
            list [Annotation]: the relevant annotations
        """

        complete_tasks = MarkingTask.objects.filter(
            assigned_user=user, status=MarkingTask.COMPLETE
        )
        if question:
            complete_tasks = complete_tasks.filter(question_number=question)
        if version:
            complete_tasks = complete_tasks.filter(question_version=version)

        annotations = map(
            lambda task: Annotation.objects.filter(task=task)
            .order_by("-edition")
            .first(),
            complete_tasks,
        )

        return list(annotations)

    def get_latest_annotation(self, paper, question):
        """
        Get the latest annotation for a particular paper/question.

        Args:
            paper: int, the paper number
            question: int, the question number

        Returns:
            Annotation: the latest annotation instance
        """

        task = self.get_latest_task(paper, question)
        return Annotation.objects.filter(task=task).order_by("-edition").first()<|MERGE_RESOLUTION|>--- conflicted
+++ resolved
@@ -48,16 +48,11 @@
 
         task_code = f"q{paper.paper_number:04}g{question_number}"
 
-<<<<<<< HEAD
-        # TODO - this needs to handle deprecating existing tasks
-        # eg - late uploading of extra page will recreate a task.
-=======
         # mark other tasks with this code as 'out of date'
         previous_tasks = MarkingTask.objects.filter(code=task_code)
         for old_task in previous_tasks:
             old_task.status = MarkingTask.OUT_OF_DATE
             old_task.save()
->>>>>>> 75e37ff2
 
         the_task = MarkingTask(
             assigned_user=user,
