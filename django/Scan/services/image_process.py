# SPDX-License-Identifier: AGPL-3.0-or-later
# Copyright (C) 2022 Edith Coates
# Copyright (C) 2023 Colin B. Macdonald
# Copyright (C) 2023 Natalie Balashov

from plom.scan import rotate_bitmap


class PageImageProcessor:
    """
    Functions for processing a page-image: rotation
    (TODO: gamma correction, etc?)
    """

    def get_page_orientation(self, qr_code_data):
        """
        Return a string representing a page orientation. The choices are:
            upright: page doesn't need to be rotated
            upside_down: page should be rotated 180 degrees
            turned_left: page should be rotated 90 degrees
            turned_right: page should be rotated -90 degrees

        The "expected" quadrants are the "quadrant" values in qr_code_data,
        and are labelled 1-4. The "actual" quadrants are the keys in qr_code_data,
        and are labelled NW, NE, SW, SE:

        upright:
            2---1   NW---NE
            |   |    |   |
            |   |    |   |
            3---4   SW---SE

        turned_right:
            3------2    NW---NE
            |      |     |   |
            4------1     |   |
                        SW---SE

        turned_left:
            1------4    NW---NE
            |      |     |   |
            2------3     |   |
                        SW---SE

        upside_down:
            4---3    NW---NE
            |   |     |   |
            |   |     |   |
            1---2    SW---SE

        Args:
            qr_code_data: (dict) data parsed from page-image QR codes
        """

        northeast_orientation = None
        if "NE" in qr_code_data:
            expected_corner = qr_code_data["NE"]["quadrant"]
            northeast_orientation = self.check_corner(
                val_from_qr=expected_corner,
                upright="1",
                turned_right="2",
                turned_left="4",
                upside_down="3",
            )

        northwest_orientation = None
        if "NW" in qr_code_data:
            expected_corner = qr_code_data["NW"]["quadrant"]
            northwest_orientation = self.check_corner(
                val_from_qr=expected_corner,
                upright="2",
                turned_right="3",
                turned_left="1",
                upside_down="4",
            )

        southeast_orientation = None
        if "SE" in qr_code_data:
            expected_corner = qr_code_data["SE"]["quadrant"]
            southeast_orientation = self.check_corner(
                val_from_qr=expected_corner,
                upright="4",
                turned_right="1",
                turned_left="3",
                upside_down="2",
            )

        southwest_orientation = None
        if "SW" in qr_code_data:
            expected_corner = qr_code_data["SW"]["quadrant"]
            southwest_orientation = self.check_corner(
                val_from_qr=expected_corner,
                upright="3",
                turned_right="4",
                turned_left="2",
                upside_down="1",
            )

        # make sure at least one corner is truthy, and they all agree
        truthy_results = [
            corner
            for corner in [
                northeast_orientation,
                northwest_orientation,
                southwest_orientation,
                southeast_orientation,
            ]
            if corner
        ]
        result_vals = set(truthy_results)
        if len(result_vals) != 1:
            raise RuntimeError("Unable to determine page orientation.")

        return truthy_results[0]

    def check_corner(
        self, val_from_qr, upright, turned_right, turned_left, upside_down
    ):
        """
        Check a page corner for its actual orientation.

        Args:
            val_from_qr: (str) one of "1", "2", "3", "4"
            upright: (str) the quadrant value for an upright orientation,
                           one of "1", "2", "3", "4"
            turned_right: (str) value for a turned_right orientation
            turned_left: (str) value for a turned_left orientation
            upside_dow: (str) value for an upside_down orientation
        """
        if val_from_qr == upright:
            return "upright"
        elif val_from_qr == turned_right:
            return "turned_right"
        elif val_from_qr == turned_left:
            return "turned_left"
        elif val_from_qr == upside_down:
            return "upside_down"

    def rotate_page_image(self, path, qr_data):
        """
        Get the current orientation of a page-image using its parsed QR code
        data. If it isn't upright, rotate the image and replace it on disk.

        Args:
            path (str/pathlib.Path): path to image file
            qr_data (dict): parsed QR code data

        Returns:
<<<<<<< HEAD
            int: rotation angle if page was rotated, (0 if no rotation)
=======
            int: rotation angle by which the page was rotated.
            If page was not rotated, rotation angle of 0 is returned.
>>>>>>> dd8d16f2
        """
        orientation = self.get_page_orientation(qr_data)
        if orientation == "upright":
            return 0

        if orientation == "turned_right":
            rotate_angle = -90
        elif orientation == "turned_left":
            rotate_angle = 90
        else:
            rotate_angle = 180

        rotate_bitmap(path, rotate_angle)
        return rotate_angle<|MERGE_RESOLUTION|>--- conflicted
+++ resolved
@@ -146,12 +146,8 @@
             qr_data (dict): parsed QR code data
 
         Returns:
-<<<<<<< HEAD
-            int: rotation angle if page was rotated, (0 if no rotation)
-=======
             int: rotation angle by which the page was rotated.
             If page was not rotated, rotation angle of 0 is returned.
->>>>>>> dd8d16f2
         """
         orientation = self.get_page_orientation(qr_data)
         if orientation == "upright":
