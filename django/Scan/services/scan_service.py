# SPDX-License-Identifier: AGPL-3.0-or-later
# Copyright (C) 2022 Edith Coates
# Copyright (C) 2022-2023 Brennen Chiu

import pathlib
import hashlib
import fitz
import shutil
<<<<<<< HEAD
=======
from django.utils import timezone
>>>>>>> 6b8a063f
from collections import Counter
from django.conf import settings
from django.contrib.auth.models import User
from django.core.exceptions import ObjectDoesNotExist
from django.db import transaction
from django_huey import db_task
from django.utils import timezone
from plom.scan import QRextract
from plom.scan.readQRCodes import checkQRsValid

from .image_process import PageImageProcessor
from Scan.models import (
    StagingBundle,
    StagingImage,
    PageToImage,
    ParseQR,
    DiscardedStagingImage,
    CollisionStagingImage,
)
from Papers.models import ErrorImage

from .qr_validators import QRErrorService


class ScanService:
    """
    Functions for staging scanned test-papers.
    """

    @transaction.atomic
    def upload_bundle(self, pdf_doc, slug, user, timestamp, pdf_hash):
        """
        Upload a bundle PDF and store it in the filesystem + database.
        Also, split PDF into page images + store in filesystem and database.
        """
        file_name = f"{timestamp}.pdf"

        user_dir = pathlib.Path("media") / user.username
        user_dir.mkdir(exist_ok=True)
        bundles_dir = user_dir / "bundles"
        bundles_dir.mkdir(exist_ok=True)
        bundle_dir = bundles_dir / f"{timestamp}"
        bundle_dir.mkdir(exist_ok=True)
        with open(bundle_dir / file_name, "w") as f:
            pdf_doc.save(f)

        bundle_db = StagingBundle(
            slug=slug,
            file_path=bundle_dir / file_name,
            user=user,
            timestamp=timestamp,
            pdf_hash=pdf_hash,
        )
        bundle_db.save()

        image_dir = bundle_dir / "pageImages"
        image_dir.mkdir(exist_ok=True)
        unknown_dir = bundle_dir / "unknownPages"
        unknown_dir.mkdir(exist_ok=True)
        self.split_and_save_bundle_images(pdf_doc, bundle_db, image_dir)

    @transaction.atomic
    def split_and_save_bundle_images(self, pdf_doc, bundle, base_dir):
        """
        Read a PDF document and save page images to filesystem/database

        Args:
            pdf_doc: fitz.document object of a bundle
            bundle: StagingBundle object
            base_dir: pathlib.Path object of path to save image files
        """
        n_pages = pdf_doc.page_count
        for i in range(n_pages):
            save_path = base_dir / f"page{i}.png"
            page_task = self._get_page_image(bundle, i, save_path)
            page_task_db = PageToImage(
                bundle=bundle,
                huey_id=page_task.id,
                status="queued",
                created=timezone.now(),
            )
            page_task_db.save()

    @db_task(queue="tasks")
    def _get_page_image(bundle, index, save_path):
        """
        Render a page image and save to disk in the background

        Args:
            bundle: bundle DB object
            index: bundle order of page
            pdf_page: fitz.Page object of a bundle page
            save_path: str or pathlib.Path object of image disk location
        """
        pdf_doc = fitz.Document(bundle.file_path)
        transform = fitz.Matrix(4, 4)
        pixmap = pdf_doc[index].get_pixmap(matrix=transform)
        pixmap.save(save_path)

        image_hash = hashlib.sha256(pixmap.tobytes()).hexdigest()
        image_db = StagingImage(
            bundle=bundle,
            bundle_order=index,
            file_name=f"page{index}.png",
            file_path=str(save_path),
            image_hash=image_hash,
        )
        image_db.save()

    @transaction.atomic
    def remove_bundle(self, timestamp, user):
        """
        Remove a bundle PDF from the filesystem + database
        """
        bundle = self.get_bundle(timestamp, user)
        file_path = pathlib.Path(bundle.file_path)
        file_path.unlink()
        bundle.delete()

    @transaction.atomic
    def check_for_duplicate_hash(self, hash):
        """
        Check if a PDF has already been uploaded: return True if the hash
        already exists in the database.
        """
        duplicate_hashes = StagingBundle.objects.filter(pdf_hash=hash)
        return len(duplicate_hashes) > 0

    @transaction.atomic
    def get_bundle(self, timestamp, user):
        """
        Get a bundle from the database. To uniquely identify a bundle, we need
        its timestamp and user
        """
        bundle = StagingBundle.objects.get(
            user=user,
            timestamp=timestamp,
        )
        return bundle

    @transaction.atomic
    def get_image(self, timestamp, user, index):
        """
        Get an image from the database. To uniquely identify an image, we need a bundle
        (and a timestamp, and user) and a page index
        """
        bundle = self.get_bundle(timestamp, user)
        image = StagingImage.objects.get(
            bundle=bundle,
            bundle_order=index,
        )
        return image

    @transaction.atomic
    def get_n_images(self, bundle):
        """
        Get the number of page images in a bundle by counting the number of
        StagingImages saved to the database
        """
        images = StagingImage.objects.filter(bundle=bundle)
        return len(images)

    @transaction.atomic
    def get_all_images(self, bundle):
        """
        Get all the page images in a bundle
        """
        images = StagingImage.objects.filter(bundle=bundle)
        return images

    @transaction.atomic
    def get_user_bundles(self, user):
        """
        Return all of the staging bundles that a user uploaded
        """
        bundles = StagingBundle.objects.filter(user=user, has_page_images=True)
        return list(bundles)

    @transaction.atomic
    def user_has_running_image_tasks(self, user):
        """
        Return True if user has a bundle with associated PageToImage tasks
        that aren't all completed
        """
        running_bundles = StagingBundle.objects.filter(user=user, has_page_images=False)
        return len(running_bundles) != 0

    @transaction.atomic
    def get_bundle_being_split(self, user):
        """
        Return the bundle that is currently being split into page images.
        If no bundles are being split in the background for a user, raise an ObjectNotFound
        error.
        """
        running_bundle = StagingBundle.objects.get(user=user, has_page_images=False)
        return running_bundle

    @transaction.atomic
    def page_splitting_cleanup(self, bundle):
        """
        After all of the page images have been successfully rendered, mark
        bundle as 'has_page_images'
        """
        bundle.has_page_images = True
        bundle.save()

    @transaction.atomic
    def get_n_page_rendering_tasks(self, bundle):
        """
        Return the total number of PageToImage tasks for a bundle
        """
        tasks = PageToImage.objects.filter(bundle=bundle)
        return len(tasks)

    @transaction.atomic
    def get_n_completed_page_rendering_tasks(self, bundle):
        """
        Return the number of completed PageToImage tasks for a bundle
        """
        completed = PageToImage.objects.filter(bundle=bundle, status="complete")
        return len(completed)

    def parse_qr_code(self, list_qr_codes):
        """
        Parsing QR codes into list of dictionaries
        """
        groupings = {}
        for page in range(len(list_qr_codes)):
            for quadrant in list_qr_codes[page]:
                if list_qr_codes[page][quadrant]:
                    paper_id = "".join(list_qr_codes[page][quadrant])[0:5]
                    page_num = "".join(list_qr_codes[page][quadrant])[5:8]
                    version_num = "".join(list_qr_codes[page][quadrant])[8:11]

                    # grouping_key = "-".join([paper_id, page_num, version_num])
                    qr_code_dict = {
                        "paper_id": paper_id,
                        "page_num": page_num,
                        "version_num": version_num,
                        "quadrant": "".join(list_qr_codes[page][quadrant])[11],
                        "public_code": "".join(list_qr_codes[page][quadrant])[12:],
                    }
                    groupings[quadrant] = qr_code_dict

        return groupings

    @db_task(queue="tasks")
    def _huey_parse_qr_code(bundle, image_path):
        """
        Parse QR codes and save to database in the background
        """
        scanner = ScanService()
        qr_error_checker = QRErrorService()
        code_dict = QRextract(image_path, write_to_file=False)
        page_data = scanner.parse_qr_code([code_dict])
        # error handling here
        qr_error_checker.check_qr_codes(page_data, image_path, bundle)

        pipr = PageImageProcessor()
        rotated = pipr.rotate_page_image(image_path, page_data)

        # Below is to write the parsed QR code to database.
        img = StagingImage.objects.get(file_path=image_path)
        img.parsed_qr = page_data
        if rotated:
            img.rotation = rotated
        img.save()

    @transaction.atomic
    def qr_codes_tasks(self, bundle, page_index, image_path):
        """
        Task of parsing QR codes.
        """
        qr_task = self._huey_parse_qr_code(bundle, image_path)
        qr_task_obj = ParseQR(
            bundle=bundle,
            page_index=page_index,
            file_path=image_path,
            huey_id=qr_task.id,
            status="queued",
        )
        qr_task_obj.save()

    def read_qr_codes(self, bundle):
        """
        Read QR codes of scanned pages in a bundle.
        QR Code:
        -         Test ID:  00001
        -        Page Num:  00#
        -     Version Num:  00#
        -              NW:  2
        -              NE:  1
        -              SW:  3
        -              SE:  4
        - Last five digit:  93849
        """
        root_folder = settings.BASE_DIR / "media" / "page_images"
        root_folder.mkdir(exist_ok=True)
        imgs = StagingImage.objects.filter(bundle=bundle)
        for page in imgs:
            self.qr_codes_tasks(bundle, page.bundle_order, page.file_path)

    @transaction.atomic
    def get_qr_code_results(self, bundle, page_index):
        """
        Check the results of a QR code scanning task. If done, return
        the QR code data. Otherwise, return None.
        """
        image = StagingImage.objects.get(bundle=bundle, bundle_order=page_index)
        return image.parsed_qr

    @transaction.atomic
    def get_qr_code_reading_status(self, bundle, page_index):
        """
        Get the status of a QR code reading task. If it doesn't exist, return None.
        """
        try:
            task = ParseQR.objects.get(bundle=bundle, page_index=page_index)
            return task.status
        except ParseQR.DoesNotExist:
            return None

    @transaction.atomic
    def get_qr_code_error_message(self, bundle, page_index):
        """
        Get the error message of a QR code reading task.
        """
        task = ParseQR.objects.get(bundle=bundle, page_index=page_index)
        return task.message

    @transaction.atomic
    def is_bundle_reading_started(self, bundle):
        """
        Return True if there are at least one ParseQR tasks without the status 'todo'
        """
        bundle_tasks = ParseQR.objects.filter(bundle=bundle)
        non_todo_bundle_tasks = bundle_tasks.exclude(status="todo")

        return len(bundle_tasks) > 0 and len(non_todo_bundle_tasks) > 0

    @transaction.atomic
    def is_bundle_reading_ongoig(self, bundle):
        """
        Return True if there are at least one ParseQR tasks without the status 'todo',
        'complete', or 'error'.
        """
        bundle_tasks = ParseQR.objects.filter(bundle=bundle)
        ongoing_tasks = bundle_tasks.filter(status="queued") | bundle_tasks.filter(
            status="started"
        )
        return len(bundle_tasks) > 0 and len(ongoing_tasks) > 0

    @transaction.atomic
    def is_bundle_reading_finished(self, bundle):
        """
        Return True if there is at least one ParseQR task and all statuses are 'complete'
        or 'error'.
        """
        bundle_tasks = ParseQR.objects.filter(bundle=bundle)
        ended_tasks = bundle_tasks.filter(status="error") | bundle_tasks.filter(
            status="complete"
        )
        return len(bundle_tasks) > 0 and len(bundle_tasks) == len(ended_tasks)

    @transaction.atomic
    def get_n_complete_reading_tasks(self, bundle):
        """
        Return the number of ParseQR tasks with the status 'complete'
        """
        complete_tasks = ParseQR.objects.filter(bundle=bundle, status="complete")
        return len(complete_tasks)

    @transaction.atomic
    def clear_qr_tasks(self, bundle):
        """
        Remove all of the ParseQR tasks for this bundle.
        """
        bundle_tasks = ParseQR.objects.filter(bundle=bundle)
        bundle_tasks.delete()

    @transaction.atomic
    def qr_reading_cleanup(self, bundle):
        """
        Mark bundle as having QR codes in the database.
        """
        bundle.has_qr_codes = True
        bundle.save()

    def validate_qr_codes(self, bundle, spec):
        """
        Validate qr codes in bundle images (saved to disk) against the spec.
        """
        base_path = pathlib.Path(bundle.file_path).parent
        print("SPEC PUBLIC CODE:", spec["publicCode"])
        qrs = checkQRsValid(base_path, spec)
        return qrs

    def get_n_pushed_images(self, bundle):
        """
        Return the number of staging images that have been pushed.
        """
        pushed = StagingImage.objects.filter(bundle=bundle, pushed=True)
        return len(pushed)

    @transaction.atomic
    def get_all_complete_images(self, bundle):
        """
        Get all the images with completed QR code data - they can be pushed.
        """
        complete = (
            StagingImage.objects.filter(bundle=bundle)
            .exclude(parsed_qr={})
            .exclude(pushed=True)
            .exclude(colliding=True)
            .exclude(error=True)
            .exclude(unknown=True)
        )
        return list(complete)

    @transaction.atomic
    def all_complete_images_pushed(self, bundle):
        """
        Return True if all of the completed images in a bundle have been pushed.
        """
        completed_images = self.get_all_complete_images(bundle)
        for img in completed_images:
            if not img.pushed:
                return False
        return True

    @transaction.atomic
    def push_bundle(self, bundle):
        bundle.pushed = True
        bundle.save()

    @transaction.atomic
    def get_n_pushed_bundles(self):
        pushed_bundles = StagingBundle.objects.filter(pushed=True)
        return len(pushed_bundles)

    @transaction.atomic
    def get_error_image(self, bundle, index):
        error_image = ErrorImage.objects.get(
            bundle=bundle,
            bundle_order=index,
        )
        return error_image

    @transaction.atomic
    def get_n_error_image(self, bundle):
        error_images = StagingImage.objects.filter(bundle=bundle, error=True)
        return len(error_images)

    @transaction.atomic
    def get_n_flagged_image(self, bundle):
        flag_images = StagingImage.objects.filter(bundle=bundle, flagged=True)
        return len(flag_images)

    @transaction.atomic
    def bundle_contains_list(self, all_images, num_images):
        qr_code_list = []
        for image in all_images:
            for qr_qadrant in image.parsed_qr:
                paper_id = list(image.parsed_qr[qr_qadrant].values())[0]
                page_num = list(image.parsed_qr[qr_qadrant].values())[1]
                version_num = list(image.parsed_qr[qr_qadrant].values())[2]
                qr_code_list.append(paper_id + page_num + version_num)
        qr_code_list.sort()
        qr_code_list = list(dict.fromkeys(qr_code_list))
        while len(qr_code_list) < num_images:
            qr_code_list.append("unknown page")
        return qr_code_list

    @transaction.atomic
    def get_common_qr_code(self, qr_data):
        qr_code_list = []
        for qr_qadrant in qr_data:
            paper_id = list(qr_data[qr_qadrant].values())[0]
            page_num = list(qr_data[qr_qadrant].values())[1]
            version_num = list(qr_data[qr_qadrant].values())[2]
            qr_code_list.append(paper_id + page_num + version_num)
        counter = Counter(qr_code_list)
        most_common_qr = counter.most_common(1)
        common_qr = most_common_qr[0][0]
        return common_qr

    @transaction.atomic
    def change_error_image_state(self, bundle, page_index, img_bundle):
        task = ParseQR.objects.get(bundle=bundle, page_index=page_index)
        task.status = "complete"
        task.save()
        error_image = self.get_error_image(img_bundle, page_index)
        error_image.delete()

    @transaction.atomic
    def get_all_staging_image_hash(self):
        image_hash_list = StagingImage.objects.values("image_hash")
        return image_hash_list

    @transaction.atomic
    def upload_replace_page(
        self, user, timestamp, time_uploaded, pdf_doc, index, uploaded_image_hash
    ):
        replace_pages_dir = (
            pathlib.Path("media")
            / user.username
            / "bundles"
            / str(timestamp)
            / "replacePages"
        )
        replace_pages_dir.mkdir(exist_ok=True)
        replace_pages_pdf_dir = replace_pages_dir / "pdfs"
        replace_pages_pdf_dir.mkdir(exist_ok=True)

        filename = f"{time_uploaded}.pdf"
        with open(replace_pages_pdf_dir / filename, "w") as f:
            pdf_doc.save(f)

        save_as_image_path = self.save_replace_page_as_image(
            replace_pages_dir, replace_pages_pdf_dir, filename, uploaded_image_hash
        )
        self.replace_image(
            user, timestamp, index, save_as_image_path, uploaded_image_hash
        )

    @transaction.atomic
    def save_replace_page_as_image(
        self,
        replace_pages_file_path,
        replace_pages_pdf_file_path,
        filename,
        uploaded_image_hash,
    ):
        save_replace_image_dir = replace_pages_file_path / "images"
        save_replace_image_dir.mkdir(exist_ok=True)
        save_as_image = save_replace_image_dir / f"{uploaded_image_hash}.png"

        upload_pdf_file = fitz.Document(replace_pages_pdf_file_path / filename)
        transform = fitz.Matrix(4, 4)
        pixmap = upload_pdf_file[0].get_pixmap(matrix=transform)
        pixmap.save(save_as_image)

        return save_as_image

    @transaction.atomic
    def replace_image(
        self, user, bundle_timestamp, index, saved_image_path, uploaded_image_hash
    ):
        # send the error image to discarded_pages folder
        root_folder = pathlib.Path("media") / "page_images" / "discarded_pages"
        root_folder.mkdir(exist_ok=True)

        error_image = self.get_image(bundle_timestamp, user, index)
        shutil.move(
            error_image.file_path, root_folder / f"{error_image.image_hash}.png"
        )

        discarded_image = DiscardedStagingImage(
            bundle=error_image.bundle,
            bundle_order=error_image.bundle_order,
            file_name=error_image.file_name,
            file_path=root_folder / f"{error_image.image_hash}.png",
            image_hash=error_image.image_hash,
            parsed_qr=error_image.parsed_qr,
            rotation=error_image.rotation,
            restore_class="replace",
        )
        discarded_image.save()

        error_image.file_path = saved_image_path
        error_image.image_hash = uploaded_image_hash
        error_image.save()

    @transaction.atomic
    def get_collision_image(self, bundle, index):
        collision_image = CollisionStagingImage.objects.get(
            bundle=bundle, bundle_order=index
        )
        return collision_image

    @transaction.atomic
    def change_collision_image_state(self, bundle, page_index):
        task = ParseQR.objects.get(bundle=bundle, page_index=page_index)
        task.status = "complete"
        task.save()
        staging_image = StagingImage.objects.get(bundle=bundle, bundle_order=page_index)
        staging_image.colliding = False
        staging_image.save()
        collision_image_obj = self.get_collision_image(bundle, page_index)
        collision_image_obj.delete()

    @transaction.atomic
    def discard_collision_image(self, bundle_obj, user, bundle_timestamp, page_index):
        root_folder = pathlib.Path("media") / "page_images" / "discarded_pages"
        root_folder.mkdir(exist_ok=True)

        collision_image = self.get_image(bundle_timestamp, user, page_index)
        shutil.move(
            collision_image.file_path, root_folder / f"{collision_image.image_hash}.png"
        )
        discarded_image = DiscardedStagingImage(
            bundle=collision_image.bundle,
            bundle_order=collision_image.bundle_order,
            file_name=collision_image.file_name,
            file_path=root_folder / f"{collision_image.image_hash}.png",
            image_hash=collision_image.image_hash,
            parsed_qr=collision_image.parsed_qr,
            rotation=collision_image.rotation,
            restore_class="collision",
        )
        discarded_image.save()

        bundle_order = collision_image.bundle_order
        collision_image.delete()

        parse_qr = ParseQR.objects.get(bundle=bundle_obj, page_index=bundle_order)
        parse_qr.delete()

        staging_image_list = StagingImage.objects.all()
        for staging_img_obj in staging_image_list[bundle_order:]:
            staging_img_obj.bundle_order -= 1
            staging_img_obj.save()

        parse_qr_list = ParseQR.objects.all()
        for parse_qr_obj in parse_qr_list[bundle_order:]:
            parse_qr_obj.page_index -= 1
            parse_qr_obj.save()

    # TODO: Have to check for duplicate bundle
    @transaction.atomic
    def upload_bundle_cmd(self, pdf_doc, slug, username, timestamp, hashed):
        try:
            temp_username = User.objects.get(username__iexact=username)
            self.upload_bundle(
                pdf_doc=pdf_doc,
                slug=slug,
                user=temp_username,
                timestamp=timestamp,
                pdf_hash=hashed,
            )
        except ObjectDoesNotExist:
            print(f"{username} does not exist!")

    @transaction.atomic
    def staging_bundle_status_cmd(self):
        bundles = StagingBundle.objects.all()
        if not bundles.exists():
            print("No bundles uploaded.")
        else:
            bundle_status = []
            status_header = (
                "Bundle name",
                "Total pages",
                "Valid pages",
                "Error pages",
                "QR read",
                "Pushed",
                "Uploaded by",
            )
            bundle_status.append(status_header)
            for bundle in bundles:
                images = StagingImage.objects.filter(bundle=bundle)
                valid_images = self.get_n_complete_reading_tasks(bundle)
                all_error_images = StagingImage.objects.filter(
                    bundle=bundle, colliding=True, unknown=True, error=True
                )
                bundle_data = (
                    bundle.slug,
                    len(images),
                    valid_images,
                    len(all_error_images),
                    bundle.has_qr_codes,
                    bundle.pushed,
                    bundle.user,
                )
                bundle_status.append(bundle_data)
        return bundle_status<|MERGE_RESOLUTION|>--- conflicted
+++ resolved
@@ -2,15 +2,12 @@
 # Copyright (C) 2022 Edith Coates
 # Copyright (C) 2022-2023 Brennen Chiu
 
+from collections import Counter
+import fitz
+import hashlib
 import pathlib
-import hashlib
-import fitz
 import shutil
-<<<<<<< HEAD
-=======
-from django.utils import timezone
->>>>>>> 6b8a063f
-from collections import Counter
+
 from django.conf import settings
 from django.contrib.auth.models import User
 from django.core.exceptions import ObjectDoesNotExist
