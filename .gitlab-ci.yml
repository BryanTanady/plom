# SPDX-License-Identifier: FSFAP
# Copyright (C) 2019 John Hsu
# Copyright (C) 2019-2025 Colin B. Macdonald
# Copyright (C) 2021 Peter Lee
# Copyright (C) 2021 Morgan Arnold
# Copyright (C) 2022-2023 Edith Coates
# Copyright (C) 2023 Natalie Balashov
# Copyright (C) 2023 Julian Lapenna
# Copyright (C) 2023-2025 Andrew Rechnitzer
# Copyright (C) 2024-2025 Aidan Murphy
#
# Copying and distribution of this file, with or without modification,
# are permitted in any medium without royalty provided the copyright
# notice and this notice are preserved.  This file is offered as-is,
# without any warranty.

# This the CI configuration for Plom

# Issue #1654: This stops multiple pipelines on merge-requests from forks
# But it seems to prevent forks from running their own CI jobs pre-MR
# include:
#   - template: 'Workflows/MergeRequest-Pipelines.gitlab-ci.yml'

# workflow:
#   rules:
#     - if: '$CI_PIPELINE_SOURCE == "merge_request_event"'
#     - if: '$CI_COMMIT_BRANCH && $CI_OPEN_MERGE_REQUESTS'
#       when: never
#     - if: '$CI_COMMIT_BRANCH'

image: docker:27.5.1

services:
  - docker:27.5.1-dind

# $CI_REGISTRY_IMAGE is:
# registry.gitlab.com/plom/plom
variables:
  DOCKER_DRIVER: overlay2
  IM: $CI_REGISTRY_IMAGE:$CI_COMMIT_REF_SLUG
  IM_LATEST: $CI_REGISTRY_IMAGE:latest
  PLOM_NO_SSL_VERIFY: 1
  MACBIN_PY_MAJOR_MINOR_VER: "3.11"
  MACBIN_PY_VER: 3.11.9
  QT_QPA_PLATFORM: offscreen

stages:
  - static_analysis
  - build
  - alt_build
  - test
  - packaging
  - prep
  - release


# Attention maintainers: if you start to see errors in the CI runs like:
#   E: Failed to fetch http://security.ubuntu.com... 404 Not Found [IP: 91...]
# Run with DOCKER_USE_CACHE set to 0, under Pipeline -> Run pipeline
container-image:
  stage: build
  script:
    - docker login -u $CI_REGISTRY_USER -p $CI_REGISTRY_PASSWORD $CI_REGISTRY
    - echo $DOCKER_USE_CACHE
    - >
      if [ "$DOCKER_USE_CACHE" == "1" ]; then
        docker pull $IM_LATEST || true
      fi
    - >
      if [ "$DOCKER_USE_CACHE" == "1" ]; then
        docker build --cache-from $IM_LATEST --tag $IM . -f Containerfile
      else
        docker build --tag $IM . -f Containerfile
      fi
    - docker push $IM


# Get fast results by running tests in a copy-pasta of the container-image job
# TODO: why is this failing?  check if client-building works by commenting out
# quick-pytests:
#   stage: build
#   needs: []
#   script:
#     - docker login -u $CI_REGISTRY_USER -p $CI_REGISTRY_PASSWORD $CI_REGISTRY
#     - docker pull $IM_LATEST || true
#     - docker build --cache-from $IM_LATEST --tag $IM .
#     - docker run $IM pytest-3 -l --pyargs plom


codespell:
  image: python:3
  stage: static_analysis
  before_script:
    - python3 -m pip install codespell~=2.4.1
  script:
    - echo "Need an exception?  See the .codespell-ignore* files"
    - codespell
  allow_failure: true
  artifacts:
    reports:
      dotenv: release_info.env


# sometimes we write everything twice: this job ensures dupe file/info stay same
wet_no_drift:
  stage: static_analysis
  image: alpine
  before_script:
    - apk add bash
  script:
    - 'echo "Issue #2402: ensure two identical copies of the latex template"'
    - diff -s plom/latexTemplate.tex testTemplates/latexTemplate.tex
    - diff -s plom/latexTemplatev2.tex testTemplates/latexTemplatev2.tex
    - echo "If version info duplicated, ensure same"
    - export VER0=`sed -nr 's/^__version__ = \"(.+)\"/\1/p' plom/__init__.py`
    - echo $VER0
    - export VER1=`sed -nr 's/^__version__ = \"(.+)\"/\1/p' plom_server/__init__.py`
    - echo $VER1
    - bash -c "[[ x$VER0 == x$VER1 ]]"

# we don't yet manage our CSS/JS libraries very well (Issue #2763)
wet_css_js_3rd_party:
  stage: static_analysis
  image: python:3
  before_script:
    - pip install requests
  script:
    - python3 plom_server/get_js.py
    - ls plom_server/static/3rdpartyjs/
    - ls plom_server/static/3rdpartycss/


# By default we assume the target is origin/main but if a MR is open,
# we try to determine the target branch and use that instead.
copyright_year:
  image: fedora:42
  stage: static_analysis
  before_script:
    - dnf install -y python3 glab git
    - git --version
    - glab --version
    # Note that "upstream" is used as the local name for plom/plom
    - git remote add upstream https://gitlab.com/plom/plom.git
    - echo "Consider these various open merge requests"
    - glab mr list --source-branch=$CI_COMMIT_BRANCH --repo=plom/plom
    - TARGET_MR=$(glab mr list --source-branch=$CI_COMMIT_BRANCH --repo=plom/plom)
    # we expect to find at most one MR
    - NUM_MRS=$(glab mr list --source-branch=$CI_COMMIT_BRANCH --repo=plom/plom | sed '1,2d;$d' | wc -l)
    # / regex pattern / delete non-matches ; last_match // \1 /
    # TODO could potentially be easier with "glab mr list --output json"
    - TARGET_BRANCH_NAME=$( echo $TARGET_MR | sed '/.*\s(\(.*\))\s←\s(.*)$/!d;s//\1/' )
    # if we have a MR then set local repo name to "upstream"
    - TARGET_REPO_NAME=${TARGET_BRANCH_NAME:+"upstream"}
    # else we want origin/main
    - TARGET_REPO_NAME=${TARGET_REPO_NAME:-"origin"}
    - TARGET_BRANCH_NAME=${TARGET_BRANCH_NAME:-"main"}
    # finally we have either upstream/foo or origin/main
    - TARGET_BRANCH=${TARGET_REPO_NAME}/${TARGET_BRANCH_NAME}
    - echo "We think the target branch is '$TARGET_BRANCH'"
    - echo "Next ensure we have that target branch for comparing"
    - git fetch ${TARGET_REPO_NAME} ${TARGET_BRANCH_NAME}
    - git checkout ${TARGET_BRANCH}
    - git checkout $CI_COMMIT_BRANCH --
    - git branch -avv
  script:
    - echo "Considering the following commits to this branch (since '${TARGET_BRANCH}'):"
    - git shortlog ${TARGET_BRANCH}..${CI_COMMIT_BRANCH} --
    - echo "Those commits touch the following files:"
    # git show --pretty="" --name-only ${TARGET_BRANCH}..${CI_COMMIT_BRANCH} -- | uniq -u
    - git diff --name-only ${TARGET_BRANCH}...${CI_COMMIT_BRANCH} --
    - ./contrib/is_copyright_uptodate.py `git diff --name-only ${TARGET_BRANCH}...$CI_COMMIT_BRANCH --`
    - echo "Note that there are some files that do not have/need copyright headers"
    - if [ ${NUM_MRS} -gt 1 ]; then exit 1; fi
  allow_failure: true


djlint:
  image: python:3
  stage: static_analysis
  before_script:
    - pip install djlint~=1.36.4
  script:
    - djlint plom_server/templates/*/*.html plom_server/templates/*/*/*.html --profile django


djlint-check:
  image: python:3
  stage: static_analysis
  before_script:
    - pip install djlint~=1.36.4
  script:
    - djlint plom_server/templates/*/*.html plom_server/templates/*/*/*.html --check


# If on main branch, tag earlier image as "latest" (in Gitlab Container Registry)
# TODO: Issue #3573: did adding `tags` here make this run during the big release on tags pipeline?
gitlab-container-registry-tag-latest:
  stage: packaging
  needs: ["container-image"]
  before_script:
    - docker login -u $CI_REGISTRY_USER -p $CI_REGISTRY_PASSWORD $CI_REGISTRY
  script:
    - docker pull $IM
    - docker tag $IM $IM_LATEST
    - docker push $IM_LATEST
  only:
    - main
    - tags


# push to the image to the docker.io container registry, using credentials from GitLab's secrets
push-to-docker-io:
  stage: prep
  rules:
   - if: $CI_COMMIT_TAG
  before_script:
    - docker login -u $REGISTRY_USER_DOCKER_IO -p $REGISTRY_PASSWORD_DOCKER_IO docker.io
  script:
    - echo $CI_COMMIT_TAG
    - docker pull $IM
    # strip the leading v in vx.y.z
    - export VER=${CI_COMMIT_TAG:1}
    # strip the .z in x.y.z
    - export VER_MINOR=`echo $VER | sed -e "s/^\(\d*\.\d*\).\d*/\1/"`
    - docker tag $IM plomgrading/server:$VER
    - docker tag plomgrading/server:$VER plomgrading/server:$VER_MINOR
    - docker tag plomgrading/server:$VER plomgrading/server:latest
    - docker push plomgrading/server:$VER
    - docker push plomgrading/server:$VER_MINOR
    - docker push plomgrading/server:latest


# to ensure the pypi job works, make sure we can package
# TODO: we make these again during pypi push: better to use these artifacts?
make_package:
  image: python:3.12
  stage: build
  script:
    - pip install --upgrade build
    - python3 -m build
    - ls dist
    - md5sum dist/*
    - mv dist dist_TODO
  artifacts:
    paths:
      - dist_TODO/plom-*.tar.gz
      - dist_TODO/plom-*.whl
    expire_in: 16 days


# If we have a tag, then push to PyPI using TWINE_* env vars
# Debug: `upload -r testpypi`, comment `only`, change and unprotect token
# TODO: maybe we can bring the artifacts we built earlier in `make_package`?
pypi:
  image: python:3.12
  stage: packaging
  rules:
   - if: $CI_COMMIT_TAG
  cache: {}
  script:
    - pip install --upgrade twine wheel setuptools packaging build
    - python3 -m build
    - ls dist
    - pushd dist
    - md5sum *
    - sha256sum *
    - popd
    - python3 -m twine check dist/*
    - python3 -m twine upload --verbose dist/*
  artifacts:
    paths:
      - dist/plom-*.tar.gz
    expire_in: 16 days


release_job:
  stage: release
  image: registry.gitlab.com/gitlab-org/release-cli:latest
  rules:
    - if: $CI_COMMIT_TAG
  script:
    - echo 'running release_job'
    - echo "Draft of release notes follows (newlines eaten)"
    - cat release_desc.md
  release:
    name: 'Release $CI_COMMIT_TAG'
    description: './release_desc.md'
    tag_name: '$CI_COMMIT_TAG'
    ref: '$CI_COMMIT_TAG'
    milestones:
      # ${CI_COMMIT_TAG:1} might strip the leading v
      - $CI_COMMIT_TAG
    assets:
      links:
        - name: $OTHER_LINKNAME1
          url: $OTHER_URL1
          link_type: "other"
        - name: $OTHER_LINKNAME3
          url: $OTHER_URL3
          link_type: "other"


# block release unless tag matches in-source version
tag_matches_ver:
  stage: static_analysis
  image: python:3
  rules:
   - if: $CI_COMMIT_TAG
  script:
    - export VER=`sed -nr 's/^__version__ = \"(.+)\"/\1/p' plom/__init__.py`
    - echo "Extracted version string '$VER'"
    - echo "Now comparing to CI_COMMIT_TAG '$CI_COMMIT_TAG'"
    - echo $VER
    - echo $CI_COMMIT_TAG
    # note reversed logic and extra "v"
    - python3 -c "exit(not 'v$VER' == '$CI_COMMIT_TAG')"


# Should keep version same or close to that in .pre-commit-config.yaml
black:
  stage: static_analysis
  image: python:3.12
  before_script:
    - pip3 install "black~=25.1.0"
  script:
    - black --check --diff .
  allow_failure: true


unittests:
  stage: test
  needs: ["container-image"]
  image: $IM
  script:
    - pytest-3 -l --pyargs plom


# TODO: may consider merging with unittests job above
# Issue #2291: fix coverage calculations for plom_server/
coverage:
  stage: test
  needs: ["container-image"]
  image: $IM
  script:
    - pip install pytest pytest-cov coverage[toml]~=7.6.12
    - coverage run -m pytest --ignore plom_server
    - coverage report --precision=2
    - coverage xml
  coverage: '/^TOTAL\s+.*\s(\d+\.\d+)%$/'
  artifacts:
    reports:
      coverage_report:
        coverage_format: cobertura
        path: coverage.xml

# Notes:
# masked out some stuff that deps on tensorflow
doctests:
  stage: test
  needs: ["container-image"]
  image: $IM
  before_script:
    - pip3 install --upgrade pytest
  script:
    # TODO how to run only doctests?  here we just ignore-glib on "test_*"
    - pytest --version
    - pytest -l --doctest-modules --doctest-continue-on-failure --ignore-glob="*digitHunter.py" --ignore-glob="*/test_*.py" plom


# Ensure the migrations have been updated
# needs full dependencies, cannot easily run with other early static analysis
migrations-uptodate:
  stage: test
  needs: ["container-image"]
  image: $IM
  before_script:
    - apt-get update
    - apt-get --no-install-recommends --yes install git
    - pip install black
  script:
    - PYTHONPATH=. python3 manage.py makemigrations --update --check
    - echo "Now check we can wipe and rebuild migrations"
    - ./maint/maint-wipe-rebuild-migrations.sh
    - echo "We expect there to be no changes - its a potential problem if there are"
    - git diff
    - echo "So we measure the length of the diff"
    - DIFF_LENGTH=`git diff | wc -l`
    - echo $DIFF_LENGTH
    - echo "... and the test fails if the diff is too long"
    - bash -c "[[ $DIFF_LENGTH -le 5 ]]"


# needs full dependencies, cannot easily run with other early static analysis
pylint:
  stage: test
  needs: ["container-image"]
  image: $IM
  before_script:
    # These are pinned at 3.x.*: should be manually bumped sometimes
    - pip install astroid~=3.3.9  # codespell:ignore astroid
    - pip install pylint~=3.3.6
  script:
    - pylint plom
    - pylint plom_server
    - pylint contrib
  allow_failure: true


# needs full dependencies, cannot easily run with other early static analysis
# If exceptions are needed, see "tool.mypy" sections in pyproject.toml
# Note: currently allowed to fail because of partial adoption of type hints and safety in this project.
#       Will make not allowed to fail in the future, once types are more widely adopted in the project.
mypy-type-checking:
  stage: test
  needs: ["container-image"]
  image: $IM
  before_script:
    - pip install mypy~=1.15.0
  script:
    - mypy --version
    - mypy plom --python-ver 3.10 --install-types --non-interactive || true
    - mypy plom --python-ver 3.10
    - mypy plom_server --python-ver 3.10 --install-types --non-interactive || true
    - mypy plom_server --python-ver 3.10
  allow_failure: true


pyright:
  stage: test
  needs: ["container-image"]
  image: $IM
  before_script:
    - pip install pyright~=1.1.398
  script:
    # for now, just display errors but don't fail (Issue #3237)
    - pyright || true
  allow_failure: true


flake8:
  image: python:3
  stage: static_analysis
  before_script:
    - pip install flake8~=7.1.2
  script:
    # first show all errors and warnings but don't fail
    - flake8 --exit-zero
    - flake8


# TODO: does this fully replace flake8?
# TODO: `ruff format` seems not completely compatible with black
ruff:
  image: python:3
  stage: static_analysis
  before_script:
    - pip install ruff~=0.11.2
  script:
    - ruff check .
    # ruff format .


# Note: $EXCEPTIONS matches an ignore list in pyproject.toml
count-no-docstring:
  image: python:3
  stage: static_analysis
  before_script:
    - pip install ruff~=0.11.2
  script:
    # run once just for log out but don't fail
    - EXCEPTIONS="D101,D102,D103,D104,D106"
    - ruff check --select $EXCEPTIONS --exit-zero
    - HOWMANY=`ruff check --select $EXCEPTIONS --exit-zero | grep "Found .* errors" | grep -o "[0-9]*"`
    - echo $EXCEPTIONS
    - ruff check --select $EXCEPTIONS --statistics --exit-zero
    - echo "Total $HOWMANY things without docstrings, please don't increase it"
    # Dear hackers: please try to decrease this number
    - bash -c "[[ $HOWMANY -le 1451 ]]"
  allow_failure: true


no-question-numbers:
  image: python:3.12
  stage: static_analysis
  script:
    - grep plom_server -rie "question.num"
    - echo "Question number is ambiguous; generally we prefer index or the question label"
    - HOW_MANY=`grep plom_server -rie "question.num" | wc -l`
    # For now, just ensure the total does not increase
    - echo $HOW_MANY
    # Future hackers: consider trying to decrease this number
    - bash -c "[[ $HOW_MANY -le 23 ]]"
  allow_failure: true


webplom_test:
  stage: test
  needs: ["container-image"]
  image: $IM
  before_script:
    - pip install coverage~=7.6.12
  script:
    - export PYTHONPATH=$PWD
    - export PLOM_DATABASE_BACKEND=sqlite
    # need to migrate before tests but probably not makemigrations (Issue #3826)
    # python3 manage.py makemigrations
    - python3 manage.py migrate
    - coverage run --source="." manage.py test
    # -i ignores an error caused by openCV's config-3.py file
    - coverage report -i --precision=2
    - coverage xml -i -o django_coverage.xml
  coverage: '/^TOTAL\s+.*\s(\d+\.\d+)%$/'
  artifacts:
    reports:
      coverage_report:
        coverage_format: cobertura
        path: django_coverage.xml


webplom_demo:
  services:
    - postgres
  variables:
    POSTGRES_DB: "plom_db"
    POSTGRES_USER: "postgres"
    POSTGRES_PASSWORD: "postgres"
    POSTGRES_HOST_AUTH_METHOD: trust
    PLOM_DATABASE_HOSTNAME: "postgres"
  stage: test
  needs: ["container-image"]
  image: $IM
  before_script:
    - apt-get update
    - apt-get --no-install-recommends --yes install git
    # pip install plom-client
    # but we might need a more recent one if API recently changed
    - pip install -U git+https://gitlab.com/plom/plom-client.git@main
  script:
    - export PYTHONPATH=$PWD
    - echo $PYTHONPATH
    - ./plom_server/scripts/launch_plom_demo_server.py --length quick --stop-after reports


# ensure we can run the code some other than inside itself!
out-of-tree:
  services:
    - postgres
  variables:
    POSTGRES_DB: "plom_db"
    POSTGRES_USER: "postgres"
    POSTGRES_PASSWORD: "postgres"
    POSTGRES_HOST_AUTH_METHOD: trust
    PLOM_DATABASE_HOSTNAME: "postgres"
  stage: test
  needs: ["container-image"]
  image: $IM
  script:
    - cd ${HOME}
    - mkdir somewhere
    - pushd somewhere
    - export DJANGO_SETTINGS_MODULE=plom_server.settings
    - django-admin --version
    - django-admin -h
    - django-admin -h | grep plom
    - django-admin plom_demo_spec -h
    - django-admin test plom_server
    - popd
  allow_failure: true


# ensure we can run the code some other than inside itself!
out-of-tree-scratch:
  services:
    - postgres
  variables:
    POSTGRES_DB: "plom_db"
    POSTGRES_USER: "postgres"
    POSTGRES_PASSWORD: "postgres"
    POSTGRES_HOST_AUTH_METHOD: trust
    PLOM_DATABASE_HOSTNAME: "postgres"
  stage: alt_build
  needs: []
  image: fedora:42
  # when: manual
  before_script:
    - dnf install -y ImageMagick gcc gcc-c++ cmake
          latexmk tex-dvipng texlive-scheme-basic
          tex-preview tex-charter tex-exam tex-preprint
          python3-passlib python3-pyqt6
          python3-jsmin python3-defusedxml python3-yaml
          python3-urllib3 python3-more-itertools
          python3-seaborn python3-pandas python3-requests-toolbelt
          python3-pip python3-wheel python3-setuptools
          python3-tomlkit python3-pillow python3-tqdm
          python3-appdirs python3-arrow
          python3-aiohttp python3-peewee python3-cryptography
          python3-zxing-cpp
          python3-pytest
          python3-PyMuPDF python3-scikit-learn python3-PyMySQL
          python3-weasyprint python3-whitenoise
          file python3-file-magic
          iproute
    - pip --version
  script:
    # temporary, see https://gitlab.com/plom/plom/-/merge_requests/1634
    - pip install -U pytest
    # TODO: python3-django doesn't work, unsure why, instead get from pip (Issue #3830)
    - pip install django
    - pwd
    - ls
    # install twice, first for dependencies
    - pip install .
    - pwd
    - cd ${HOME}
    - mkdir somewhere
    - pushd somewhere
    - python3 -c "import plom_server; print(plom_server.__version__); print(plom_server.__path__)"
    - export DJANGO_SETTINGS_MODULE=plom_server.settings
    - django-admin --version
    - django-admin -h
    - django-admin -h | grep plom
    - django-admin plom_demo_spec -h
    - django-admin test plom_server
    - popd
  allow_failure: true


# TODO: perhaps all deps should be in the docker image?
# Commented-out latex/pdf for now as unused (and a bit slow?)
docs_sphinx:
  stage: test
  needs: ["container-image"]
  image: $IM
  before_script:
    - apt-get update
    - apt-get --no-install-recommends --yes install tex-gyre
    - pip install -r doc/requirements.txt
  script:
    - pushd doc
    - ls
    - make autodocs
    - make html
    - make linkcheck
    # make latexpdf
    - popd
  artifacts:
    paths:
      # doc/build/latex/plom.pdf
      - doc/build/html/
    expire_in: 16 days


# get latest pip deps, doesn't use docker, closer to user install
# allowed to fail (some pip stuff might be new) but we want to know
# TODO: `dnf install python3-opencv`, and `sed` out the setup.py dep
fedora-django-tests:
  services:
    - postgres
  variables:
    POSTGRES_DB: "plom_db"
    POSTGRES_USER: "postgres"
    POSTGRES_PASSWORD: "postgres"
    POSTGRES_HOST_AUTH_METHOD: trust
    PLOM_DATABASE_HOSTNAME: "postgres"
  stage: alt_build
  needs: []
  image: fedora:42
  when: manual
  before_script:
    - dnf install -y ImageMagick gcc gcc-c++ cmake
          latexmk tex-dvipng texlive-scheme-basic
          tex-preview tex-charter tex-exam tex-preprint
          python3-passlib python3-pyqt6
          python3-jsmin python3-defusedxml python3-yaml
          python3-urllib3 python3-more-itertools
          python3-seaborn python3-pandas python3-requests-toolbelt
          python3-pip python3-wheel python3-setuptools
          python3-tomlkit python3-pillow python3-tqdm
          python3-appdirs python3-arrow
          python3-aiohttp python3-peewee python3-cryptography
          python3-zxing-cpp
          python3-pytest
          python3-PyMuPDF python3-scikit-learn python3-PyMySQL
          python3-weasyprint python3-whitenoise
          file python3-file-magic
          iproute
    - pip --version
  script:
    # temporary, see https://gitlab.com/plom/plom/-/merge_requests/1634
    - pip install -U pytest
    # TODO: python3-django doesn't work, unsure why, instead get from pip (Issue #3830)
    - pip install django
    - pip install .
    - PYTHONPATH="." ./plom_server/scripts/launch_plom_demo_server.py --stop-after reports
    - python3 manage.py test


# get latest pip deps, doesn't use docker, closer to user install
# allowed to fail (some pip stuff might be new) but we want to know
newOS_newdeps_django_tests:
  services:
    - postgres
  variables:
    POSTGRES_DB: "plom_db"
    POSTGRES_USER: "postgres"
    POSTGRES_PASSWORD: "postgres"
    POSTGRES_HOST_AUTH_METHOD: trust
    PLOM_DATABASE_HOSTNAME: "postgres"
  stage: alt_build
  image: ubuntu:22.04
  allow_failure: true
  before_script:
    - apt-get update
    - DEBIAN_FRONTEND=noninteractive apt-get install -y tzdata curl
    - apt-get --no-install-recommends --yes install
      cmake make g++ imagemagick
      dvipng latexmk texlive-latex-extra texlive-fonts-recommended
      libgl1-mesa-glx libsm6 libxrender1 libegl1 libxkbcommon0 libdbus-1-3
      libpango-1.0-0 libpangocairo-1.0-0
      python3-pytest python3-dev
      python3-pip
      iproute2 psmisc file python3-magic git
    # apt-get --no-install-recommends --yes install libimage-exiftool-perl
    - python3 -m pip install --upgrade pip setuptools packaging wheel
    - pip --version
  script:
    # pip install plom-client
    # but we might need a more recent one if API recently changed
    - pip install -U git+https://gitlab.com/plom/plom-client.git@main
    # we can run in-tree but we need pip for dependencies
    - pip install .
    - pip uninstall -y plom
    - PYTHONPATH=. ./plom_server/scripts/launch_plom_demo_server.py --length quick --stop-after randomarking
    - python3 manage.py test


<<<<<<< HEAD
# Ensure minimum listed dependency versions actually work on older system
# 1. oldest reasonably supported popular OS (Ubuntu 22.04)
# 2. take python deps from package manager (22.04 has Python 3.10)
# 3. force the minimum version from setup.py
# Goal here is to catch changes that need newer features of a dependency.
oldOS_mindeps:
  stage: alt_build
  image: ubuntu:22.04
  before_script:
    - apt-get update
    - DEBIAN_FRONTEND=noninteractive apt-get install -y tzdata curl
    - apt-get --no-install-recommends --yes install
      cmake make g++ imagemagick
      dvipng latexmk texlive-latex-extra texlive-fonts-recommended
      libgl1-mesa-glx libsm6 libxrender1 libegl1 libxkbcommon0 libdbus-1-3
      libpango-1.0-0 libpangocairo-1.0-0
      python3 python3-dev
      python3-pip python3-setuptools python3-wheel
      python3-passlib
      python3-requests-toolbelt python3-pil python3-tqdm
      python3-defusedxml python3-jsmin python3-packaging
      iproute2 psmisc file python3-magic
    # TODO: is it possible to run with OOTB pip etc?
    - python3 -m pip install --upgrade pip setuptools packaging wheel
    - python3 -m pip --version
  script:
    - python3 -m pip install -r requirements.txt.tempminima
    - python3 -m pip install .
    # First, run the unit tests
    - pytest -l --pyargs plom
    # Build tests
    - mkdir play
    - pushd play
    - plom-demo . --num-papers 3 --prepare-only
    - ip addr
    - plom-server launch . &
    - sleep 2
    - sleep 2
    - echo "Server should be in background"
    - jobs -l
    - echo "We should be able to connect to it"
    - curl -k https://localhost:41984/Version
    - A=`ls papersToPrint/ | wc -l`  # How many files?
    - bash -c "[[ $A == 3 ]]"        # should be 3
    - export PLOM_MANAGER_PASSWORD=1234
    # not supposed to be done yet:
    - if (plom-finish status); then false; else true; fi
    - python3 -m plom.client.randoIDer -s localhost -u user0 -w 0123
    - python3 -m plom.client.randoMarker -s localhost -u user0 -w 0123
    - plom-finish status
    - plom-finish csv
    - A=`cat marks.csv  | wc -l`      # How many lines?
    - echo $A
    - A="$((A-1))"
    - bash -c "[[ $A == 2 ]]"         # b/c 1 page from 1 test is deleted
    - file marks.csv
    - file marks.csv | grep text
    - plom-finish reassemble
    - A=`ls reassembled/ | wc -l`    # How many files?
    - bash -c "[[ $A == 2 ]]"  # since 1 test incomplete
    - A=`du -sm reassembled/ | cut -f1`  # Don't regress on issue #627
    - bash -c "[[ $A -lt 10 ]]"          # not more than 10 MB
    - echo "Now take down the server"
    # https://gitlab.com/gitlab-org/gitlab-runner/issues/2880
    - jobs -l
    - kill %1
    - sleep 2
    - echo "Should be no jobs and this should succeed"
    - jobs -l
    - popd


# Minimum Python, minimum deps
minpy_mindeps:
  stage: alt_build
  image: python:3.10
  variables:
    # ideally we'd test with OOTB pip so hide pip upgrade msg
    PIP_DISABLE_PIP_VERSION_CHECK: 1
  before_script:
    - apt-get update
    - apt-get --no-install-recommends --yes install
      cmake make imagemagick dvipng g++
      texlive-latex-extra latexmk texlive-fonts-recommended
      libgl1-mesa-glx libsm6 libxrender1 libegl1 libxkbcommon0 libdbus-1-3
  script:
    - pip install -r requirements.txt.tempminima
    - pip install .
    - pytest -l --pyargs plom
    - plom-demo . --num-papers 3 --prepare-only


=======
>>>>>>> 751acc91
# Minimum Python, minimum deps
# generally keep things as old as possible for this job
minpy_mindeps_django_tests:
  services:
    - postgres
  variables:
    POSTGRES_DB: "plom_db"
    POSTGRES_USER: "postgres"
    POSTGRES_PASSWORD: "postgres"
    POSTGRES_HOST_AUTH_METHOD: trust
    PLOM_DATABASE_HOSTNAME: "postgres"
    # ideally we'd test with OOTB pip so hide pip upgrade msg
    PIP_DISABLE_PIP_VERSION_CHECK: 1
  stage: alt_build
  image: python:3.10
  before_script:
    - apt-get update
    - apt-get --no-install-recommends --yes install
      cmake make imagemagick dvipng g++
      texlive-latex-extra latexmk texlive-fonts-recommended
      libgl1-mesa-glx libsm6 libxrender1 libegl1 libxkbcommon0 libdbus-1-3
      git
    - pip install pytest
  script:
    - pip install -r requirements.txt.tempminima
    - pip install .
    # pip install plom-client
    # but we might need a more recent one if API recently changed
    - pip install -U git+https://gitlab.com/plom/plom-client.git@main
    # TODO: do we want full demo or just makemigrate?
    - PYTHONPATH="." python3 plom_server/scripts/launch_plom_demo_server.py --length quick --stop-after randomarking
    - python3 manage.py test
    # alternative is we have nothing pip installed, that should work too (although need to install once for deps)
    - pip uninstall -y plom
    - python3 manage.py test


# upload binaries are generic gitlab packages
binary_upload:
  stage: prep
  image: curlimages/curl:latest
  rules:
   - if: $CI_COMMIT_TAG
  script:
    - ls
    - |
      tee release_desc.md <<EOF
      ## Installation instructions

      Please see [plomgrading.org](https://plomgrading.org).
      If you're here looking for Clients, see the
      "[Plom Client packages](https://gitlab.com/plom/plom-client/-/releases)" instead.


      #### Changes in this release

      See [the Changelog](https://gitlab.com/plom/plom/-/blob/$CI_COMMIT_TAG/CHANGELOG.md).


      EOF
    # strip the leading v in v0.x.y: don't see how to do this without dotenv
    - export VER=${CI_COMMIT_TAG:1}
    - echo $VER
    - echo "#### artifact md5 hashes" >> "release_desc.md"
    - echo "" >> "release_desc.md"
    - md5sum dist/plom*.tar.gz | sed -e "s/^/    /" | sed -e "s/dist\///" >> "release_desc.md"
    - echo "" >> "release_desc.md"
    - echo "" >> "release_desc.md"
    - echo "#### artifact sha256 hashes" >> "release_desc.md"
    - echo "" >> "release_desc.md"
    - sha256sum dist/plom*.tar.gz | sed -e "s/^/    /" | sed -e "s/dist\///" >> "release_desc.md"
    - export OTHER_URL1="https://pypi.org/project/plom"
    - export OTHER_URL3="https://hub.docker.com/r/plomgrading/server"
    - export OTHER_LINKNAME1="Find Plom on PyPI"
    - export OTHER_LINKNAME3="Plom Server on DockerHub"
    - echo "OTHER_URL1=$OTHER_URL1" >> release_info.env
    - echo "OTHER_URL3=$OTHER_URL3" >> release_info.env
    - echo "OTHER_LINKNAME1=$OTHER_LINKNAME1" >> release_info.env
    - echo "OTHER_LINKNAME3=$OTHER_LINKNAME3" >> release_info.env
    - cat release_desc.md
  artifacts:
    paths:
      - release_desc.md
    reports:
      dotenv: release_info.env
    expire_in: 16 days


# this was slow and failed, went back to "brew"
#   asdf plugin-add imagemagick
#   asdf install imagemagick 7.0.11-5
# Runs Python 3.10 as of 2023-10
# As of 2023-10, we only try to run webplom tests, see TODO about legacy
# TODO: as of 2025-03, no way to build migrations without demo and without postgres
macos-server-django-tests:
  variables:
    HOMEBREW_NO_AUTO_UPDATE: 1
    HOMEBREW_NO_INSTALL_CLEANUP: 1
    HOMEBREW_NO_INSTALLED_DEPENDENTS_CHECK: 1
  image: macos-13-xcode-14
  tags:
  - saas-macos-medium-m1
  rules:
  - if: '$CI_PIPELINE_SOURCE == "merge_request_event"'
    when: never
  - if: $CI_PROJECT_PATH == "plom/plom"
    when: manual
  allow_failure: true
  stage: alt_build
  needs: []
  script:
  - sw_vers
  - echo $SHELL
  - which python
  - python --version
  - pip --version
  - python -m pip install --upgrade pip
  - pip --version
  - echo $USER
  - brew --version
  # brew update
  # brew --version
  - brew install cmake pango
  - brew install gobject-introspection
  - brew install cffi
  - brew install imagemagick
  - time brew install basictex
  - echo $PATH
  # pdflatex et al not in path until we do this:
  - eval "$(/usr/libexec/path_helper)"
  - echo $PATH
  # alternative slower tex install:
  # time brew install mactex-no-gui
  - ls /Library/TeX/texbin/
  - which pdflatex
  - which tlmgr
  # need sudo, "You don't have permission to change the installation in any way"
  - time sudo tlmgr update --self
  - sudo tlmgr install latexmk
  - sudo tlmgr install dvipng
  - sudo tlmgr install preview exam preprint
  - which latexmk
  - pip install pytest
  - pip install .
  - python -m plom.create --version
  - python -m plom.server --version
  # TODO this fails b/c it runs python3, which is not the right Python
  # python -m pytest -l --pyargs plom
  # Instead test webplom
  # no postgres yet
  # ./plom_server/scripts/launch_plom_demo_server.py --length quick --stop-after randomarking
  # export PLOM_DATABASE_BACKEND=sqlite
  # python manage.py test<|MERGE_RESOLUTION|>--- conflicted
+++ resolved
@@ -734,101 +734,6 @@
     - python3 manage.py test
 
 
-<<<<<<< HEAD
-# Ensure minimum listed dependency versions actually work on older system
-# 1. oldest reasonably supported popular OS (Ubuntu 22.04)
-# 2. take python deps from package manager (22.04 has Python 3.10)
-# 3. force the minimum version from setup.py
-# Goal here is to catch changes that need newer features of a dependency.
-oldOS_mindeps:
-  stage: alt_build
-  image: ubuntu:22.04
-  before_script:
-    - apt-get update
-    - DEBIAN_FRONTEND=noninteractive apt-get install -y tzdata curl
-    - apt-get --no-install-recommends --yes install
-      cmake make g++ imagemagick
-      dvipng latexmk texlive-latex-extra texlive-fonts-recommended
-      libgl1-mesa-glx libsm6 libxrender1 libegl1 libxkbcommon0 libdbus-1-3
-      libpango-1.0-0 libpangocairo-1.0-0
-      python3 python3-dev
-      python3-pip python3-setuptools python3-wheel
-      python3-passlib
-      python3-requests-toolbelt python3-pil python3-tqdm
-      python3-defusedxml python3-jsmin python3-packaging
-      iproute2 psmisc file python3-magic
-    # TODO: is it possible to run with OOTB pip etc?
-    - python3 -m pip install --upgrade pip setuptools packaging wheel
-    - python3 -m pip --version
-  script:
-    - python3 -m pip install -r requirements.txt.tempminima
-    - python3 -m pip install .
-    # First, run the unit tests
-    - pytest -l --pyargs plom
-    # Build tests
-    - mkdir play
-    - pushd play
-    - plom-demo . --num-papers 3 --prepare-only
-    - ip addr
-    - plom-server launch . &
-    - sleep 2
-    - sleep 2
-    - echo "Server should be in background"
-    - jobs -l
-    - echo "We should be able to connect to it"
-    - curl -k https://localhost:41984/Version
-    - A=`ls papersToPrint/ | wc -l`  # How many files?
-    - bash -c "[[ $A == 3 ]]"        # should be 3
-    - export PLOM_MANAGER_PASSWORD=1234
-    # not supposed to be done yet:
-    - if (plom-finish status); then false; else true; fi
-    - python3 -m plom.client.randoIDer -s localhost -u user0 -w 0123
-    - python3 -m plom.client.randoMarker -s localhost -u user0 -w 0123
-    - plom-finish status
-    - plom-finish csv
-    - A=`cat marks.csv  | wc -l`      # How many lines?
-    - echo $A
-    - A="$((A-1))"
-    - bash -c "[[ $A == 2 ]]"         # b/c 1 page from 1 test is deleted
-    - file marks.csv
-    - file marks.csv | grep text
-    - plom-finish reassemble
-    - A=`ls reassembled/ | wc -l`    # How many files?
-    - bash -c "[[ $A == 2 ]]"  # since 1 test incomplete
-    - A=`du -sm reassembled/ | cut -f1`  # Don't regress on issue #627
-    - bash -c "[[ $A -lt 10 ]]"          # not more than 10 MB
-    - echo "Now take down the server"
-    # https://gitlab.com/gitlab-org/gitlab-runner/issues/2880
-    - jobs -l
-    - kill %1
-    - sleep 2
-    - echo "Should be no jobs and this should succeed"
-    - jobs -l
-    - popd
-
-
-# Minimum Python, minimum deps
-minpy_mindeps:
-  stage: alt_build
-  image: python:3.10
-  variables:
-    # ideally we'd test with OOTB pip so hide pip upgrade msg
-    PIP_DISABLE_PIP_VERSION_CHECK: 1
-  before_script:
-    - apt-get update
-    - apt-get --no-install-recommends --yes install
-      cmake make imagemagick dvipng g++
-      texlive-latex-extra latexmk texlive-fonts-recommended
-      libgl1-mesa-glx libsm6 libxrender1 libegl1 libxkbcommon0 libdbus-1-3
-  script:
-    - pip install -r requirements.txt.tempminima
-    - pip install .
-    - pytest -l --pyargs plom
-    - plom-demo . --num-papers 3 --prepare-only
-
-
-=======
->>>>>>> 751acc91
 # Minimum Python, minimum deps
 # generally keep things as old as possible for this job
 minpy_mindeps_django_tests:
