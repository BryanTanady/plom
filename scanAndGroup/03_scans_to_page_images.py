__author__ = "Andrew Rechnitzer"
__copyright__ = "Copyright (C) 2018-2019 Andrew Rechnitzer"
__credits__ = ["Andrew Rechnitzer", "Colin MacDonald", "Elvis Cai"]
__license__ = "GPLv3"

import glob
import os
import shutil
import sys

sys.path.append("..")  # this allows us to import from ../resources
from resources.testspecification import TestSpecification


def buildDirectories():
    """Build the directories that the scan scripts need"""
    # the list of directories. Might need updating.
    lst = [
        "scannedExams/alreadyProcessed",
        "scannedExams/png",
        "pageImages",
        "pageImages/alreadyProcessed",
        "pageImages/problemImages",
        "decodedPages",
        "readyForMarking",
        "readyForMarking/idgroup/",
    ]
    for dir in lst:
        try:
            os.mkdir(dir)
        except FileExistsError:
            pass
    # For each page/version we need a page/version dir
    # in decoded pages
    for p in range(1, spec.Length + 1):
        for v in range(1, spec.Versions + 1):
            os.system(
                "mkdir -p decodedPages/page_{:s}/version_{:d}".format(
                    str(p).zfill(2), v
                )
            )
    # For each pagegroup/version we need a pg/v dir
    # in readformarking. the image server reads from there.
    for pg in range(1, spec.getNumberOfGroups() + 1):
        for v in range(1, spec.Versions + 1):
            os.system(
                "mkdir -p readyForMarking/group_{:s}/version_{:d}".format(
                    str(pg).zfill(2), v
                )
            )


def processFileToPng(fname):
    """Convert each page of pdf into png using ghostscript"""
    scan, fext = os.path.splitext(fname)
<<<<<<< HEAD
    commandstring = "gs -dNumRenderingThreads=4 -dNOPAUSE -sDEVICE=png256  -o ./png/" +scan+"-%.6d.png -r200 "+fname
=======
    commandstring = (
        "gs -dNumRenderingThreads=4 -dNOPAUSE -sDEVICE=png256 "
        "-o ./png/" + scan + "-%d.png -r200 " + fname
    )
>>>>>>> c27efcaa
    os.system(commandstring)


def processScans():
    """Look in the scanned exams directory
    Process each pdf into png pageimages in the png subdir
    Then move the processed pdf into alreadyProcessed
    so as to avoid duplications.
    Do a small amount of post-processing of the pngs
    A simple gamma shift to leave white-white but make everything
    else darker. Improves images when students write in
    very light pencil.
    """
    # go into scanned exams and create png subdir if needed.
    os.chdir("./scannedExams/")
    if not os.path.exists("png"):
        os.makedirs("png")
    # look at every pdf file
    for fname in glob.glob("*.pdf"):
        # process the file into png page images
        processFileToPng(fname)
        # move file into alreadyProcessed
        shutil.move(fname, "alreadyProcessed")
        # go into png directory
        os.chdir("./png/")
        fh = open("./commandlist.txt", "w")
        # build list of mogrify commands to do
        # each does simple gamma shift to image
        for fn in glob.glob("*.png"):
            fh.write("mogrify -quiet -gamma 0.5 -quality 100 " + fn + "\n")
        fh.close()
        # run the command list through parallel then delete
        os.system("parallel --bar <commandlist.txt")
        os.unlink("commandlist.txt")
        # move all the pngs into pageimages directory
        for pngfile in glob.glob("*.png"):
            shutil.move(pngfile, "../../pageImages")
        os.chdir("../")


# Look for pdfs in scanned exams.
counter = 0
for fname in os.listdir("./scannedExams"):
    if fname.endswith(".pdf"):
        counter = counter + 1
# If there are some then process them else return a warning.
if not counter == 0:
    spec = TestSpecification()
    spec.readSpec()
    buildDirectories()
    processScans()
    print("Successfully converted scans to page images")
else:
    print("Warning: please put scanned exams in scannedExams directory")<|MERGE_RESOLUTION|>--- conflicted
+++ resolved
@@ -53,14 +53,10 @@
 def processFileToPng(fname):
     """Convert each page of pdf into png using ghostscript"""
     scan, fext = os.path.splitext(fname)
-<<<<<<< HEAD
-    commandstring = "gs -dNumRenderingThreads=4 -dNOPAUSE -sDEVICE=png256  -o ./png/" +scan+"-%.6d.png -r200 "+fname
-=======
     commandstring = (
         "gs -dNumRenderingThreads=4 -dNOPAUSE -sDEVICE=png256 "
         "-o ./png/" + scan + "-%d.png -r200 " + fname
     )
->>>>>>> c27efcaa
     os.system(commandstring)
 
 
